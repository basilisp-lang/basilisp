--- conflicted
+++ resolved
@@ -119,54 +119,6 @@
 @pytest.fixture(params=NON_NIL_VALUES)
 def non_nil_value(request):
     return request.param
-<<<<<<< HEAD
-
-
-@pytest.fixture(params=NIL_VALUES)
-def nil_value(request):
-    return request.param
-
-
-@pytest.fixture(params=itertools.chain(NON_NIL_VALUES, NIL_VALUES))
-def lisp_value(request):
-    return request.param
-
-
-@pytest.fixture(params=EVEN_INTS)
-def even_int(request):
-    return request.param
-
-
-@pytest.fixture(params=EVEN_FLOATS)
-def even_float(request):
-    return request.param
-
-
-@pytest.fixture(params=itertools.chain(EVEN_INTS, EVEN_FLOATS))
-def even_number(request):
-    return request.param
-
-
-@pytest.fixture(params=ODD_INTS)
-def odd_int(request):
-    return request.param
-
-
-@pytest.fixture(params=ODD_FLOATS)
-def odd_float(request):
-    return request.param
-
-
-@pytest.fixture(params=itertools.chain(ODD_INTS, ODD_FLOATS))
-def odd_number(request):
-    return request.param
-
-
-@pytest.fixture(params=itertools.chain(ODD_INTS, EVEN_INTS))
-def int_number(request):
-    return request.param
-
-=======
 
 
 @pytest.fixture(params=NIL_VALUES)
@@ -262,24 +214,8 @@
 
     def test_truth(self, truthy_value):
         assert False is core.not_(truthy_value)
->>>>>>> 3d82670e
-
-@pytest.fixture(params=itertools.chain(ODD_FLOATS, EVEN_FLOATS))
-def float_number(request):
-    return request.param
-
-<<<<<<< HEAD
-
-@pytest.fixture(params=itertools.chain(ODD_INTS, EVEN_INTS, ODD_FLOATS, EVEN_FLOATS))
-def real_number(request):
-    return request.param
-
-
-@pytest.fixture
-def complex_number(real_number):
-    return complex(0, real_number)
-
-=======
+
+
 class TestEquals:
     def test_equals_to_itself(self, lisp_value):
         assert True is core.__EQ__(lisp_value)
@@ -299,24 +235,8 @@
         assert True is core.__EQ__(1, 1, 1, 1, 1, 1, 1, 1, 1)
         assert False is core.__EQ__(1, 2, 1, 1, 1, 1, 1, 1, 1)
         assert False is core.__EQ__(1, 1, 1, 1, 1, 1, 1, 1, 2)
->>>>>>> 3d82670e
-
-@pytest.fixture
-def decimal(even_int, odd_int):
-    return Decimal(even_int) / Decimal(odd_int)
-
-<<<<<<< HEAD
-
-@pytest.fixture
-def fraction(even_int, odd_int):
-    return Fraction(even_int, odd_int)
-
-
-def test_ex_info():
-    with pytest.raises(ExceptionInfo):
-        raise core.ex_info("This is just an exception", lmap.m())
-
-=======
+
+
 class TestNotEquals:
     def test_equals_to_itself(self, lisp_value):
         assert False is core.not__EQ__(lisp_value), lisp_value
@@ -336,69 +256,10 @@
         assert False is core.not__EQ__(1, 1, 1, 1, 1, 1, 1, 1, 1)
         assert True is core.not__EQ__(1, 2, 1, 1, 1, 1, 1, 1, 1)
         assert True is core.not__EQ__(1, 1, 1, 1, 1, 1, 1, 1, 2)
->>>>>>> 3d82670e
-
-def test_last():
-    assert None is core.last(llist.List.empty())
-    assert 1 == core.last(llist.l(1))
-    assert 2 == core.last(llist.l(1, 2))
-    assert 3 == core.last(llist.l(1, 2, 3))
-
-<<<<<<< HEAD
-    assert None is core.last(vec.Vector.empty())
-    assert 1 == core.last(vec.v(1))
-    assert 2 == core.last(vec.v(1, 2))
-    assert 3 == core.last(vec.v(1, 2, 3))
-
-
-class TestNot:
-    def test_falsey(self, falsey_value):
-        assert True is core.not_(falsey_value)
-
-    def test_truth(self, truthy_value):
-        assert False is core.not_(truthy_value)
-
-
-class TestEquals:
-    def test_equals_to_itself(self, lisp_value):
-        assert True is core.__EQ__(lisp_value)
-        assert True is core.__EQ__(lisp_value, lisp_value)
-
-    def test_consecutive_equals(self):
-        assert False is core.__EQ__(1, 1, True)
-        assert True is core.__EQ__(1, 1, 1)
-        assert True is core.__EQ__(True, True, True)
-
-        assert False is core.__EQ__(0, 0, False)
-        assert True is core.__EQ__(0, 0, 0)
-        assert True is core.__EQ__(False, False, False)
-
-        assert True is core.__EQ__(None, None, None)
-
-        assert True is core.__EQ__(1, 1, 1, 1, 1, 1, 1, 1, 1)
-        assert False is core.__EQ__(1, 2, 1, 1, 1, 1, 1, 1, 1)
-        assert False is core.__EQ__(1, 1, 1, 1, 1, 1, 1, 1, 2)
-
-
-class TestNotEquals:
-    def test_equals_to_itself(self, lisp_value):
-        assert False is core.not__EQ__(lisp_value), lisp_value
-        assert False is core.not__EQ__(lisp_value, lisp_value)
-
-    def test_consecutive_not_equals(self):
-        assert True is core.not__EQ__(1, 1, True)
-        assert False is core.not__EQ__(1, 1, 1)
-        assert False is core.not__EQ__(True, True, True)
 
         assert True is core.not__EQ__(0, 0, False)
         assert False is core.not__EQ__(0, 0, 0)
         assert False is core.not__EQ__(False, False, False)
-
-        assert False is core.not__EQ__(None, None, None)
-
-        assert False is core.not__EQ__(1, 1, 1, 1, 1, 1, 1, 1, 1)
-        assert True is core.not__EQ__(1, 2, 1, 1, 1, 1, 1, 1, 1)
-        assert True is core.not__EQ__(1, 1, 1, 1, 1, 1, 1, 1, 2)
 
 
 class TestComparison:
@@ -441,47 +302,6 @@
         assert True is core.__LT____EQ__(2, 2, 3)
         assert True is core.__LT____EQ__(2, 2, 2)
         assert False is core.__LT____EQ__(5, 4, 3)
-=======
-class TestComparison:
-    def test_one_arg_gt(self, lisp_value):
-        assert True is core.__GT__(lisp_value), lisp_value
-
-    def test_gt(self):
-        assert True is core.__GT__(2, 1)
-        assert True is core.__GT__(3, 2, 1)
-        assert False is core.__GT__(3, 2, 2)
-        assert False is core.__GT__(2, 2, 2)
-        assert False is core.__GT__(3, 4, 5)
-
-    def test_one_arg_ge(self, lisp_value):
-        assert True is core.__GT____EQ__(lisp_value), lisp_value
-
-    def test_ge(self):
-        assert True is core.__GT____EQ__(2, 1)
-        assert True is core.__GT____EQ__(3, 2, 1)
-        assert True is core.__GT____EQ__(3, 2, 2)
-        assert True is core.__GT____EQ__(2, 2, 2)
-        assert False is core.__GT____EQ__(3, 4, 5)
-
-    def test_one_arg_lt(self, lisp_value):
-        assert True is core.__LT__(lisp_value), lisp_value
-
-    def test_lt(self):
-        assert True is core.__LT__(1, 2)
-        assert True is core.__LT__(1, 2, 3)
-        assert False is core.__LT__(2, 2, 3)
-        assert False is core.__LT__(2, 2, 2)
-        assert False is core.__LT__(5, 4, 3)
-
-    def test_one_arg_le(self, lisp_value):
-        assert True is core.__LT____EQ__(lisp_value), lisp_value
-
-    def test_le(self):
-        assert True is core.__LT____EQ__(1, 2)
-        assert True is core.__LT____EQ__(1, 2, 3)
-        assert True is core.__LT____EQ__(2, 2, 3)
-        assert True is core.__LT____EQ__(2, 2, 2)
-        assert False is core.__LT____EQ__(5, 4, 3)
 
     def test_is_identical(self, lisp_value):
         assert core.identical__Q__(lisp_value, lisp_value)
@@ -491,7 +311,6 @@
 
     def test_hash(self, lisp_value):
         assert hash(lisp_value) == core.hash_(lisp_value)
->>>>>>> 3d82670e
 
 
 def test_str():
@@ -517,44 +336,6 @@
     assert "ns" == core.namespace(kw.keyword("kw", ns="ns"))
 
 
-<<<<<<< HEAD
-class TestNumericPredicates:
-    @pytest.mark.parametrize("v", [1, 100, 1.0, 9_999_839.874_394])
-    def test_is_positive(self, v):
-        assert True is core.pos__Q__(v)
-
-    @pytest.mark.parametrize("v", [0, -1, -100, -1.0, -9_999_839.874_394])
-    def test_is_not_positive(self, v):
-        assert False is core.pos__Q__(v)
-
-    @pytest.mark.parametrize("v", [0, 1, 100, 1.0, 9_999_839.874_394])
-    def test_is_non_neg(self, v):
-        assert True is core.non_neg__Q__(v)
-
-    @pytest.mark.parametrize("v", [-1, -100, -1.0, -9_999_839.874_394])
-    def test_is_not_non_neg(self, v):
-        assert False is core.non_neg__Q__(v)
-
-    def test_is_zero(self):
-        assert True is core.zero__Q__(0)
-
-    @pytest.mark.parametrize(
-        "v", [1, 100, 1.0, 9_999_839.874_394, -1, -100, -1.0, -9_999_839.874_394]
-    )
-    def test_is_not_zero(self, v):
-        assert False is core.zero__Q__(v)
-
-    @pytest.mark.parametrize("v", [-1, -100, -1.0, -9_999_839.874_394])
-    def test_is_neg(self, v):
-        assert True is core.neg__Q__(v)
-
-    @pytest.mark.parametrize("v", [0, 1, 100, 1.0, 9_999_839.874_394])
-    def test_is_not_neg(self, v):
-        assert False is core.neg__Q__(1)
-
-
-=======
->>>>>>> 3d82670e
 class TestArithmetic:
     def test_addition(self):
         assert 0 == core.__PLUS__()
@@ -708,8 +489,6 @@
     @pytest.mark.parametrize("v", [llist.List.empty(), lset.Set.empty()])
     def test_is_not_associative(self, v):
         assert False is core.associative__Q__(v)
-<<<<<<< HEAD
-=======
 
 
 class TestIsClass:
@@ -886,158 +665,19 @@
     def test_decimal_is_not_double(self, decimal):
         assert False is core.double__Q__(decimal)
         assert False is core.float__Q__(decimal)
->>>>>>> 3d82670e
 
     def test_fraction_is_not_double(self, fraction):
         assert False is core.double__Q__(fraction)
         assert False is core.float__Q__(fraction)
 
-<<<<<<< HEAD
-class TestIsClass:
-    @pytest.mark.parametrize(
-        "tp", [kw.Keyword, llist.List, lmap.Map, sym.Symbol, vec.Vector]
-    )
-    def test_is_class(self, tp):
-        assert True is core.class__Q__(tp)
-
-    @pytest.mark.parametrize("tp", [kw.keyword("a"), 1, "string", sym.symbol("sym")])
-    def test_is_not_class(self, tp):
-        assert False is core.class__Q__(tp)
-
-
-class TestIsColl:
-    @pytest.mark.parametrize(
-        "v",
-        [llist.List.empty(), lmap.Map.empty(), lset.Set.empty(), vec.Vector.empty()],
-    )
-    def test_is_coll(self, v):
-        assert True is core.coll__Q__(v)
-
-    @pytest.mark.parametrize("v", [kw.keyword("a"), 1, "string", sym.symbol("sym")])
-    def test_is_not_coll(self, v):
-        assert False is core.coll__Q__(v)
-
-
-class TestIsComplex:
-    def test_is_complex(self, complex_number):
-        assert True is core.complex__Q__(complex_number)
-
-    def test_real_is_not_complex(self, real_number):
-        assert False is core.complex__Q__(real_number)
-
-    def test_fraction_is_not_complex(self, fraction):
-        assert False is core.complex__Q__(fraction)
-
-    def test_decimal_is_not_complex(self, decimal):
-        assert False is core.complex__Q__(decimal)
-
-
-class TestIsDecimal:
-    def test_is_decimal(self, decimal):
-        assert True is core.decimal__Q__(decimal)
-
-    def test_real_is_not_decimal(self, real_number):
-        assert False is core.decimal__Q__(real_number)
-
-    def test_fraction_is_not_decimal(self, fraction):
-        assert False is core.decimal__Q__(fraction)
-
-    def test_complex_is_not_decimal(self, complex_number):
-        assert False is core.decimal__Q__(complex_number)
-=======
     def test_integer_is_not_double(self, int_number):
         assert False is core.double__Q__(int_number)
         assert False is core.float__Q__(int_number)
->>>>>>> 3d82670e
 
     def test_complex_is_not_double(self, complex_number):
         assert False is core.double__Q__(complex_number)
         assert False is core.float__Q__(complex_number)
 
-<<<<<<< HEAD
-class TestIsDouble:
-    def test_is_double(self, float_number):
-        assert True is core.double__Q__(float_number)
-        assert True is core.float__Q__(float_number)
-
-    def test_decimal_is_not_double(self, decimal):
-        assert False is core.double__Q__(decimal)
-        assert False is core.float__Q__(decimal)
-
-    def test_fraction_is_not_double(self, fraction):
-        assert False is core.double__Q__(fraction)
-        assert False is core.float__Q__(fraction)
-
-    def test_complex_is_not_double(self, complex_number):
-        assert False is core.double__Q__(complex_number)
-        assert False is core.float__Q__(complex_number)
-
-
-class TestIsEven:
-    def test_even_nums_are_even(self, even_number):
-        assert True is core.even__Q__(even_number)
-
-    def test_odd_nums_are_not_even(self, odd_number):
-        assert False is core.even__Q__(odd_number)
-
-
-class TestIsFalse:
-    def test_false_is_false(self):
-        assert True is core.false__Q__(False)
-
-    def test_none_is_not_false(self):
-        assert False is core.false__Q__(None)
-
-    def test_truth_values_are_not_false(self, truthy_value):
-        assert False is core.false__Q__(truthy_value)
-
-
-class TestIsFn:
-    @pytest.fixture(scope="class")
-    def basilisp_fn(self):
-        @runtime._basilisp_fn
-        def repeat(v):
-            while True:
-                yield v
-
-        return repeat
-
-    @pytest.fixture(scope="class")
-    def py_fn(self):
-        return lambda v: v
-
-    def test_is_fn(self, basilisp_fn, py_fn):
-        assert True is core.fn__Q__(basilisp_fn)
-        assert False is core.fn__Q__(py_fn)
-
-    @pytest.mark.parametrize(
-        "v",
-        [
-            "a",
-            1,
-            1.6,
-            kw.keyword("a"),
-            lmap.Map.empty(),
-            lset.Set.empty(),
-            sym.symbol("a"),
-            vec.Vector.empty(),
-        ],
-    )
-    def test_is_not_fn(self, v):
-        assert False is core.fn__Q__(v)
-
-    def test_function_is_ifn(self, basilisp_fn, py_fn):
-        assert True is core.ifn__Q__(basilisp_fn)
-        assert True is core.ifn__Q__(py_fn)
-
-    @pytest.mark.parametrize("v", [kw.keyword("a"), lmap.Map.empty(), lset.Set.empty()])
-    def test_other_is_ifn(self, v):
-        assert True is core.ifn__Q__(v)
-
-    @pytest.mark.parametrize("v", ["a", 1, 1.6])
-    def test_is_not_ifn(self, v):
-        assert False is core.ifn__Q__(v)
-=======
     def test_even_nums_are_even(self, even_number):
         assert True is core.even__Q__(even_number)
 
@@ -1164,7 +804,6 @@
 
     def test_complex_is_not_rational(self, complex_number):
         assert False is core.rational__Q__(complex_number)
->>>>>>> 3d82670e
 
 
 class TestIsNil:
@@ -1175,14 +814,6 @@
         assert False is core.nil__Q__(non_nil_value)
 
 
-<<<<<<< HEAD
-class TestIsOdd:
-    def test_odd_nums_are_odd(self, odd_number):
-        assert True is core.odd__Q__(odd_number)
-
-    def test_even_nums_are_not_odd(self, even_number):
-        assert False is core.odd__Q__(even_number)
-=======
 class TestIsPy:
     @pytest.mark.parametrize("v", [{}, {"a": "b"}])
     def test_is_py_dict(self, v):
@@ -1223,7 +854,6 @@
     @pytest.mark.parametrize("v", [llist.List.empty(), llist.l("a", "b")])
     def test_is_not_py_tuple(self, v):
         assert False is core.py_tuple__Q__(v)
->>>>>>> 3d82670e
 
 
 class TestIsSome:
@@ -1243,8 +873,6 @@
             assert False is core.true__Q__(lisp_value)
 
 
-<<<<<<< HEAD
-=======
 class TestIsUUID:
     def test_is_uuid(self):
         assert True is core.uuid__Q__(UUID("1a937d1b-6d58-4a4b-9b61-64b1bf488125"))
@@ -1340,7 +968,6 @@
         assert not core.bit_test(9, 7)
 
 
->>>>>>> 3d82670e
 class TestAssociativeFunctions:
     def test_contains(self):
         assert True is core.contains__Q__(lmap.map({"a": 1}), "a")
@@ -1733,8 +1360,6 @@
     ) == core.partition(5, 10, core.repeat(kw.keyword("a")), core.range_(1, 26))
 
 
-<<<<<<< HEAD
-=======
 def test_partition_by():
     assert llist.List.empty() == core.partition_by(core.odd__Q__, vec.Vector.empty())
     assert llist.l(llist.l(1, 1, 1), llist.l(2, 2), llist.l(3, 3)) == core.partition_by(
@@ -1742,7 +1367,6 @@
     )
 
 
->>>>>>> 3d82670e
 class TestPrintFunctions:
     def test_pr_str(self):
         assert "" == core.pr_str()
