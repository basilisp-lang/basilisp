--- conflicted
+++ resolved
@@ -187,75 +187,6 @@
     assert None is ns.find(var_sym)
 
 
-<<<<<<< HEAD
-@pytest.fixture
-def core_map() -> sym.Symbol:
-    return sym.symbol("map")
-
-
-@pytest.fixture
-def core_map_fn() -> Callable:
-    return map
-
-
-@pytest.fixture
-def core_private() -> sym.Symbol:
-    return sym.symbol("private-var")
-
-
-@pytest.fixture
-def core_private_val() -> str:
-    return "private-string"
-
-
-@pytest.fixture
-def test_ns() -> str:
-    return "test"
-
-
-@pytest.fixture
-def other_ns(
-    core_map: sym.Symbol,
-    core_map_fn: Callable,
-    core_private: sym.Symbol,
-    core_private_val: str,
-    test_ns: str,
-) -> Namespace:
-    runtime.init_ns_var(which_ns=runtime.CORE_NS)
-    core_ns = get_or_create_ns(sym.symbol(runtime.CORE_NS), refer=())
-
-    # Add a public Var
-    map_var = Var(core_ns, core_map)
-    map_var.value = core_map_fn
-    core_ns.intern(core_map, map_var)
-
-    # Add a private Var
-    private_var = Var(
-        core_ns, core_private, meta=lmap.map({kw.keyword("private"): True})
-    )
-    private_var.value = core_private_val
-    core_ns.intern(core_private, private_var)
-
-    with runtime.ns_bindings(test_ns) as ns:
-        yield ns
-
-
-def test_refer_core(
-    core_ns_sym: sym.Symbol,
-    other_ns: Namespace,
-    core_map: sym.Symbol,
-    core_private: sym.Symbol,
-):
-    core_ns = get_or_create_ns(core_ns_sym, refer=())
-
-    assert core_map in core_ns.interns
-    assert core_private in core_ns.interns
-    assert core_map in other_ns.refers
-    assert core_private not in other_ns.refers
-
-
-=======
->>>>>>> 5fe98dc2
 def test_refer(ns_cache: atom.Atom[NamespaceMap]):
     ns1 = get_or_create_ns(sym.symbol("ns1"))
     var_sym, var_val = sym.symbol("useful-value"), "cool string"
