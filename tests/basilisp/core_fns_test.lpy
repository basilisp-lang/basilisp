(ns tests.basilisp.core-fns-test
  (:import time)
  (:require
   [basilisp.set :as set]
   [basilisp.test :refer [deftest are is testing]]))

(deftest vary-meta-test
  (testing "with lists"
    (let [l  '(:list)
          lm (with-meta '(:list) {:list true})]
      (is (nil? (meta l)))
      (is (= {:list true} (meta lm)))

      (let [l1 (vary-meta lm assoc :tag list)]
        (is (= lm l1))
        (is (= {:list true :tag list} (meta l1)))

        (let [l2 (vary-meta l1 dissoc :list)]
          (is (= l1 l2))
          (is (= {:tag list} (meta l2)))))))

  (testing "with maps"
    (let [m {:map true}
          mm ^:map {:map true}]
      (is (nil? (meta m)))
      (is (= {:map true} (meta mm)))

      (let [m1 (vary-meta mm assoc :tag map)]
        (is (= mm m1))
        (is (= {:map true :tag map} (meta m1)))

        (let [m2 (vary-meta m1 dissoc :map)]
          (is (= m1 m2))
          (is (= {:tag map} (meta m2)))))))

  (testing "with sets"
    (let [s  #{:set}
          sm ^:set #{:set}]
      (is (nil? (meta s)))
      (is (= {:set true} (meta sm)))

      (let [s1 (vary-meta sm assoc :tag set)]
        (is (= sm s1))
        (is (= {:set true :tag set} (meta s1)))

        (let [s2 (vary-meta s1 dissoc :set)]
          (is (= s1 s2))
          (is (= {:tag set} (meta s2)))))))

  (testing "with symbols"
    (let [s  'sym
          sm (with-meta 'sym {:symbol true})]
      (is (nil? (meta s)))
      (is (= {:symbol true} (meta sm)))

      (let [s1 (vary-meta sm assoc :tag symbol)]
        (is (= sm s1))
        (is (= {:symbol true :tag symbol} (meta s1)))

        (let [s2 (vary-meta s1 dissoc :symbol)]
          (is (= s1 s2))
          (is (= {:tag symbol} (meta s2)))))))

  (testing "with vectors"
    (let [v  [:vec]
          vm ^:vector [:vec]]
      (is (nil? (meta v)))
      (is (= {:vector true} (meta vm)))

      (let [v1 (vary-meta vm assoc :tag vector)]
        (is (= vm v1))
        (is (= {:tag vector :vector true} (meta v1)))

        (let [v2 (vary-meta v1 dissoc :vector)]
          (is (= v1 v2))
          (is (= {:tag vector} (meta v2))))))))

(deftest bounded-count-test
  (are [x n y] (= x (bounded-count n y))
    0 5 []
    0 5 '()
    0 5 {}
    0 5 #{}

    1 5 [:a]
    1 5 '(:a)
    1 5 {:a 1}
    1 5 #{:a}
    5 5 (range 5)

    4 2 [:a :b :c :d]
    2 2 '(:a :b :c :d)
    4 2 {:a 1 :b 2 :c 3 :d 4}
    4 2 #{:a :b :c :d}
    2 2 (range 5)))

(deftest not-empty-test
  (are [x] (nil? (not-empty x))
    []
    '()
    #{}
    {})
  (are [x] (= x (not-empty x))
    [:a]
    [:a :b :c]
    '(:a)
    '(:a :b :c)
    #{:a}
    #{:a :b :c}
    {:a 1}
    {:a 1 :b 2 :c :3}))

(deftest peek-test
  (are [x] (nil? (peek x))
    []
    '())
  (are [x y] (= x (peek y))
    :a '(:a)
    :a '(:a :b :c)
    :a [:a]
    :c [:a :b :c]))

(deftest pop-test
  (is (thrown? python/IndexError (pop '())))
  (is (thrown? python/IndexError (pop [])))
  (are [x y] (= x (pop y))
    '() '(:a)
    '(:b :c) '(:a :b :c)
    [] [:a]
    [:a :b] [:a :b :c]))

(deftest reduce-kv-test
  (testing "reduce-kv does not execute f if no elems in coll"
    (let [a (atom false)]
      (is (= {:init true}
             (reduce-kv (fn [_ _ _]
                          (reset! a true))
                        {:init true}
                        [])))))

  (testing "reduce-kv"
    (is (= {1 :a, 2 :b, 3 :c}
           (reduce-kv #(assoc %1 %3 %2) {} {:a 1 :b 2 :c 3})))))

(deftest every-pred-test
  (is (= true ((every-pred odd?) 3 5 9)))
  (is (= true ((every-pred odd? int?) 3 5 9 17)))
  (is (= false ((every-pred odd? neg? int?) -3 -2)))
  (is (= false ((every-pred odd? neg? int?) -3 -1 7)))
  (is (= false ((every-pred odd? neg? int?) -3 -1 -3.0))))

(deftest some-fn-test
  (is (= 1 ((some-fn :a) {:a 1 :c 2})))
  (is (= 1 ((some-fn :a :b) {:a 1 :c 2})))
  (is (= 2 ((some-fn :a :b :c) {:d 4} {:c 2})))
  (is (= nil ((some-fn :a :b :c) {})))
  (is (= nil ((some-fn :a :b :c) {:e 5} {:d 4})))
  (is (= nil ((some-fn :a :b :c) {:e 5 :d 4} {}))))

(deftest keep-test
  (is (= '() (keep identity [])))
  (is (= '(:a :b :c) (keep identity [:a :b :c])))
  (is (= '(:a :b :c) (keep identity [:a :b nil :c])))
  (is (= '(:a :b :c) (keep identity [:a :b nil nil :c])))
  (is (= '(:a :b :c :d) (keep identity [:a :b nil :c nil nil :d]))))

(deftest keep-indexed-test
  (let [f (fn [i v] v)]
    (is (= '() (keep-indexed f [])))
    (is (= '(:a :b :c) (keep-indexed f [:a :b :c])))
    (is (= '(:a :b :c) (keep-indexed f [:a :b nil :c])))
    (is (= '(:a :b :c) (keep-indexed f [:a :b nil nil :c])))
    (is (= '(:a :b :c :d) (keep-indexed f [:a :b nil :c nil nil :d])))))

(deftest frequencies-test
  (are [x y] (= x (frequencies y))
    {} '()
    {} []
    {:a 1} '(:a)
    {:a 1} [:a]
    {:a 3 :b 1} '(:a :a :a :b)
    {:a 3 :b 1} [:a :a :a :b]
    {:a 4 :b 1 :c 2} '(:a :a :a :b :c :c :a)
    {:a 4 :b 1 :c 2} [:a :a :a :b :c :c :a]))

(deftest interleave-test
  (is (= '() (interleave)))
  (is (= '(1 2 3) (interleave [1 2 3])))
  (is (= '(1 :a 2 :b 3 :c) (interleave [1 2 3] [:a :b :c])))
  (is (= '(1 :a d 2 :b e 3 :c f)
         (interleave [1 2 3] [:a :b :c] ['d 'e 'f])))
  (is (= '(1 :a d 2 :b e)
         (interleave [1 2 3] [:a :b] ['d 'e 'f]))))

(deftest distinct-test
  (are [x y] (= x (distinct y))
    '() []
    '(:a) [:a]
    '(:a :b) [:a :b]
    '(:a :b :c) [:a :b :c]
    '(:a :b :c) [:a :a :a :b :c]
    '(:a :b :c) [:a :a :a :b :c :a]))

(deftest dedupe-test
  (are [x y] (= x (dedupe y))
    '() []
    '(:a) [:a]
    '(:a :b) [:a :b]
    '(:a :b :c) [:a :b :c]
    '(:a :b :c) [:a :a :a :b :c]
    '(:a :b :c :a) [:a :a :a :b :c :a]
    '(:a :b :c :a) [:a :a :a :b :c :c :a]))

(deftest flatten-test
  (are [x y] (= x (flatten y))
    '() 1
    '() :a
    '() ""
    '() "a string"
    '(1) [1]
    '(1) [[1]]
    '(1) [[[1]]]
    '(1 2 3) [[[1]] 2 [3]]))

(deftest reverse-test
  (are [x y] (= x (reverse y))
    '() []
    '(1) [1]
    '(2 1) [1 2]
    '(1 2 3 4 5) [5 4 3 2 1]
    '(4 3 2 1) (range 1 5)))

(deftest reversible?-test
  (is (reversible? []))
  (is (reversible? [1 2 3 4]))
  (are [x] (not (reversible? x))
    '()
    '(1 2 3 4)
    #{}
    #{1 2 3 4}
    {}
    {:a 1 :b 2}))

(deftest rseq-test
  (are [x] (thrown? python/AttributeError (rseq x))
    '()
    '(1 2 3 4)
    #{}
    #{1 2 3 4}
    {}
    {:a 1 :b 2})
  (are [x y] (= x (rseq y))
    '() []
    '(1) [1]
    '(2 1) [1 2]
    '(3 2 1) [1 2 3]
    '(4 3 2 1) [1 2 3 4]
    '(:d :c :b :a) [:a :b :c :d]))

(deftest sequence-test
  (are [x y] (= x (sequence y))
    '() '()
    '() []
    '() #{}
    '() {}
    '(0 1 2 3) [0 1 2 3]
    '(0 1 2 3) '(0 1 2 3)
    '(0 1 2 3) (range 4)))

(deftest subvec-test
  (is (= [] (subvec [] 0)))
  (is (thrown? python/IndexError (subvec [] 3)))
  (is (thrown? python/IndexError (subvec [1 2 3 4 5] 6)))
  (is (= [:l :o :w :o :r :l :d] (subvec [:h :e :l :l :o :w :o :r :l :d] 3)))
  (is (thrown? python/IndexError (subvec [:h :e :l :l :o :w :o :r :l :d] 3 12)))
  (is (= [:l :o :w :o] (subvec [:h :e :l :l :o :w :o :r :l :d] 3 7)))
  (is (thrown? python/IndexError (subvec [:h :e :l :l :o :w :o :r :l :d] 12 3))))

(deftest min-key-test
  (is (= "dsd" (max-key count "asd" "bsd" "dsd")))
  (is (= "long word" (max-key count "asd" "bsd" "dsd" "long word")))
  (is (= "long word" (max-key count "long word" "asd" "bsd" "dsd"))))

(deftest max-key-test
  (is (= "dsd" (min-key count "asd" "bsd" "dsd")))
  (is (= "dsd" (min-key count "asd" "bsd" "dsd" "long word")))
  (is (= "a" (min-key count "a" "bsd" "dsd" "long word"))))

(deftest sort-by-test
  (testing "no cmp function"
    (is (= '() (sort-by count [])))
    (is (= '([:a] [5 5] [1 2 3])
           (sort-by count [[1 2 3] [:a] [5 5]]))))

  (testing "with cmp function"
    (let [cmp (fn [v1 v2] (- v2 v1))]
      (is (= '() (sort-by count cmp [])))
      (is (= '([1 2 3] [5 5] [:a])
             (sort-by count cmp [[1 2 3] [:a] [5 5]]))))))

(deftest zipmap-test
  (are [x y z] (= x (zipmap y z))
    {} [] []
    {} [:a] []
    {} [] [1]
    {:a 1} [:a] [1]
    {:a 1 :b 2} [:a :b] [1 2]
    {:a 1 :b 2} [:a :b :c] [1 2]
    {:a 1 :b 2} [:a :b] [1 2]
    {:a 0 :b 1} [:a :b] (range)))

(deftest trampoline-test
  (let [a (atom [])]
    (trampoline (fn [v]
                  (swap! a conj :a)
                  (fn []
                    (swap! a conj :b)))
                "idiot")
    (is (= [:a :b] @a))))

(deftest replace-test
  (is (= '(This is the code ZERO ONE TWO ZERO)
         (replace '{0 ZERO, 1 ONE, 2 TWO} '(This is the code 0 1 2 0))))
  (is (= [:four :two :four :two]
         (replace {2 :two, 4 :four} [4 2 3 4 5 6 2])))
  (is (= [10 8 6]
         (replace [10 9 8 7 6] [0 2 4])))
  (is (= [:zeroth :second :fourth :zeroth]
         (replace [:zeroth :first :second :third :fourth] [0 2 4 0]))))

(deftest subs-test
  (is (= "" (subs "" 0)))
  (is (thrown? python/IndexError (subs "" 3)))
  (is (thrown? python/IndexError (subs "hello" 6)))
  (is (= "lo world" (subs "hello world" 3)))
  (is (thrown? python/IndexError (subs "hello world" 3 12)))
  (is (= "lo w" (subs "hello world" 3 7)))
  (is (thrown? python/IndexError (subs "hello world" 12 3))))

;;;;;;;;;;;;;
;; Futures ;;
;;;;;;;;;;;;;

(deftest futures-test
  (testing "successful future"
    (let [fut (future 1)]
      (is (= 1 @fut))
      (is (= 1 @fut))
      (is (= false (future-cancel fut)))
      (is (= false (future-cancelled? fut)))
      (is (= true (future-done? fut)))
      (is (= true (realized? fut)))))

  (testing "timed deref of future"
    (let [fut (future (time/sleep 3))]
      (is (= :timed-out (deref fut 0.01 :timed-out)))
      (is (= false (future-cancelled? fut)))
      (is (= false (future-done? fut)))
      ;; can't always cancel a sleep-ed Future
      (future-cancel fut))))

(deftest pmap-test
  (binding [*pmap-cpu-count* 2]
    (let [slow (fn slow [x]
                 (time/sleep 0.5)
                 (+ x 10))]
      (is (= [] (vec (pmap slow []))))
      (is (= [11] (vec (pmap slow [1]))))
      (is (= [11 12 13 14 15 16 17 18 19]
             (vec (pmap slow (range 1 10))))))))

(deftest pcalls-test
  (binding [*pmap-cpu-count* 2]
    (let [slow (fn slow [x]
                 (time/sleep 0.5)
                 (+ x 10))]
      (is (= [] (vec (pcalls))))
      (is (= [11] (vec (pcalls #(slow 1)))))
      (is (= [11 12 13 14]
             (vec (pcalls #(slow 1)
                          #(slow 2)
                          #(slow 3)
                          #(slow 4))))))))

(deftest pvalues-test
  (binding [*pmap-cpu-count* 2]
    (let [slow (fn slow [x]
                 (time/sleep 0.5)
                 (+ x 10))]
      (is (= [] (vec (pvalues))))
      (is (= [11] (vec (pvalues (slow 1)))))
      (is (= [11 12 13 14]
             (vec (pvalues (slow 1)
                           (slow 2)
                           (slow 3)
                           (slow 4))))))))

;;;;;;;;;;;;
;; Arrays ;;
;;;;;;;;;;;;

(deftest to-array-test
  (is (= #py [] (to-array [])))
  (is (= #py [] (to-array '())))
  (is (= #py [1] (to-array [1])))
  (is (= #py [1 2 3] (to-array [1 2 3])))
  (is (= #py [1] (to-array '(1))))
  (is (= #py [1 2 3] (to-array '(1 2 3)))))

(deftest to-array-2d-test
  (is (= #py [] (to-array-2d [])))
  (is (= #py [] (to-array-2d '())))

  (is (= #py [#py [] #py []] (to-array-2d [[] ()])))
  (is (= #py [#py [] #py []] (to-array-2d '([] ()))))

  (is (= #py [#py [1 2 3] #py [:a :b :c]]
         (to-array-2d [[1 2 3] '(:a :b :c)])))

  (is (= #py [#py [1 2 3] #py [:a :b :c]]
         (to-array-2d '([1 2 3] (:a :b :c)))))

  (is (thrown? python/TypeError)
      (to-array-2d [[1 2 3] :b])))

(deftest into-array-test
  (testing "with no type"
    (is (= #py [] (into-array [])))
    (is (= #py [] (into-array '())))
    (is (= #py [1] (into-array [1])))
    (is (= #py [1 2 3] (into-array [1 2 3])))
    (is (= #py [1] (into-array '(1))))
    (is (= #py [1 2 3] (into-array '(1 2 3)))))

  (testing "with (ignored) type argument"
    (is (= #py [] (into-array nil [])))
    (is (= #py [] (into-array nil '())))
    (is (= #py [1] (into-array python/int [1])))
    (is (= #py [1 2 3] (into-array python/int [1 2 3])))
    (is (= #py [1] (into-array python/float '(1))))
    (is (= #py [1 2 3] (into-array python/float '(1 2 3))))))

(deftest make-array-test
  (testing "with no type"
    (is (= #py [] (make-array 0)))
    (is (= #py [nil] (make-array 1)))
    (is (= #py [nil nil nil] (make-array 3))))

  (testing "with (ignored) type argument"
    (is (= #py [] (make-array python/int 0)))
    (is (= #py [nil] (make-array python/int 1)))
    (is (= #py [nil nil nil] (make-array python/int 3))))

  (testing "multi-dimensional"
    (is (= #py [#py [] #py []]
           (make-array python/int 2 0)))
    (is (= #py [#py [nil nil nil] #py [nil nil nil]]
           (make-array python/int 2 3)))
    (is (= #py [#py [#py [nil nil] #py [nil nil]]
                #py [#py [nil nil] #py [nil nil]]]
           (make-array python/int 2 2 2)))))

(deftest object-array-tests
  (testing "only size"
    (is (= #py [] (object-array 0)))
    (is (= #py [nil] (object-array 1)))
    (is (= #py [nil nil nil] (object-array 3))))

  (testing "only seq"
    (is (= #py [] (object-array [])))
    (is (= #py [] (object-array '())))
    (is (= #py [1] (object-array [1])))
    (is (= #py [1 2 3] (object-array [1 2 3])))
    (is (= #py [1] (object-array '(1))))
    (is (= #py [1 2 3] (object-array '(1 2 3)))))

  (testing "size and init val"
    (is (= #py [] (object-array 0 :a)))
    (is (= #py [:a] (object-array 1 :a)))
    (is (= #py [:a :a :a] (object-array 3 :a))))

  (testing "size and seq"
    (is (= #py [] (object-array 0 (range 1 3))))
    (is (= #py [1 2 3] (object-array 3 (range 1 4))))
    (is (= #py [1 2 3 nil nil] (object-array 5 (range 1 4))))))

(deftest aclone-test
  (is (= #py [] (aclone [])))
  (is (= #py [] (aclone '())))
  (is (= #py [1] (aclone [1])))
  (is (= #py [1 2 3] (aclone [1 2 3])))
  (is (= #py [1] (aclone '(1))))
  (is (= #py [1 2 3] (aclone '(1 2 3)))))

(deftest alength-test
  (is (= 0 (alength #py [])))
  (is (= 1 (alength #py [1])))
  (is (= 3 (alength #py [1 2 3]))))

(deftest aget-test
  (is (thrown? python/IndexError (aget #py [] 1)))
  (is (thrown? python/IndexError (aget #py [1 2 3] 5)))
  (is (thrown? python/IndexError (aget #py [#py[1 0 6] 2 3] 0 5)))
  (is (= 1 (aget #py [1 2 3] 0)))
  (is (= :d (aget #py [#py [:a :b :c] #py [:d :e :f]] 1 0))))

(deftest aset-test
  (let [l #py [1 2 3]]
    (is (= :a (aset l 0 :a)))
    (is (= #py [:a 2 3] l))
    (is (thrown? python/IndexError (aset l 5 :f))))

  (let [l #py [#py [:a :b :c] #py [:d :e :f]]]
    (is (= 5 (aset l 0 2 5)))
    (is (= #py [#py [:a :b 5] #py [:d :e :f]] l))
    (is (thrown? python/IndexError (aset l 0 5 :cc)))))

<<<<<<< HEAD
;;;;;;;;;;;;;;;
;; Volatiles ;;
;;;;;;;;;;;;;;;

(deftest volatile-test
  (let [v (volatile! :a)]
    (is (satisfies? IVolatile v))
    (is (not (satisfies? IVolatile @v)))
    (is (not (volatile? :a)))
    (is (not (volatile? (atom :a))))
    (is (volatile? v))
    (is (= :a @v))
    (is (= :b (vreset! v :b)))
    (is (= :b @v))
    (is (= :b/a (vswap! v #(keyword (name %) "a"))))
    (is (= :b/a @v))))
=======
(deftest gen-interface-test
  (are [x] (thrown? basilisp.lang.exception/ExceptionInfo x)
    (gen-interface :name "TestInterface"
                   :methods '[(method [thing])
                              (method [other-thing])])
    (gen-interface :name "TestInterface"
                   :methods '[(method [thing & args])
                              (method [& args])])
    (gen-interface :name "TestInterface"
                   :methods '[(method [thing1 thing2])
                              (method [& args])]))

  (are [arity-names methods] (let [interface (gen-interface :name "TestInterface"
                                                            :methods methods)]
                               (set/superset? (set (python/dir interface))
                                              (set arity-names)))
    ["method"]
    '[(method [arg])]

    ["method" "_method_arity1" "_method_arity2"]
    '[(method [arg]) (method [arg1 arg2])]

    ["method" "other" "_other_arity1" "_other_arity3" "_other_arity_rest"]
    '[(method [arg])
      (other [arg])
      (other [arg1 arg2 arg3])
      (other [arg1 arg2 arg3 & rest-arg])]))
>>>>>>> 940aba6b
<|MERGE_RESOLUTION|>--- conflicted
+++ resolved
@@ -515,7 +515,38 @@
     (is (= #py [#py [:a :b 5] #py [:d :e :f]] l))
     (is (thrown? python/IndexError (aset l 0 5 :cc)))))
 
-<<<<<<< HEAD
+;;;;;;;;;;;;;;;;
+;; Interfaces ;;
+;;;;;;;;;;;;;;;;
+
+(deftest gen-interface-test
+  (are [x] (thrown? basilisp.lang.exception/ExceptionInfo x)
+    (gen-interface :name "TestInterface"
+                   :methods '[(method [thing])
+                              (method [other-thing])])
+    (gen-interface :name "TestInterface"
+                   :methods '[(method [thing & args])
+                              (method [& args])])
+    (gen-interface :name "TestInterface"
+                   :methods '[(method [thing1 thing2])
+                              (method [& args])]))
+
+  (are [arity-names methods] (let [interface (gen-interface :name "TestInterface"
+                                                            :methods methods)]
+                               (set/superset? (set (python/dir interface))
+                                              (set arity-names)))
+    ["method"]
+    '[(method [arg])]
+
+    ["method" "_method_arity1" "_method_arity2"]
+    '[(method [arg]) (method [arg1 arg2])]
+
+    ["method" "other" "_other_arity1" "_other_arity3" "_other_arity_rest"]
+    '[(method [arg])
+      (other [arg])
+      (other [arg1 arg2 arg3])
+      (other [arg1 arg2 arg3 & rest-arg])]))
+
 ;;;;;;;;;;;;;;;
 ;; Volatiles ;;
 ;;;;;;;;;;;;;;;
@@ -531,33 +562,4 @@
     (is (= :b (vreset! v :b)))
     (is (= :b @v))
     (is (= :b/a (vswap! v #(keyword (name %) "a"))))
-    (is (= :b/a @v))))
-=======
-(deftest gen-interface-test
-  (are [x] (thrown? basilisp.lang.exception/ExceptionInfo x)
-    (gen-interface :name "TestInterface"
-                   :methods '[(method [thing])
-                              (method [other-thing])])
-    (gen-interface :name "TestInterface"
-                   :methods '[(method [thing & args])
-                              (method [& args])])
-    (gen-interface :name "TestInterface"
-                   :methods '[(method [thing1 thing2])
-                              (method [& args])]))
-
-  (are [arity-names methods] (let [interface (gen-interface :name "TestInterface"
-                                                            :methods methods)]
-                               (set/superset? (set (python/dir interface))
-                                              (set arity-names)))
-    ["method"]
-    '[(method [arg])]
-
-    ["method" "_method_arity1" "_method_arity2"]
-    '[(method [arg]) (method [arg1 arg2])]
-
-    ["method" "other" "_other_arity1" "_other_arity3" "_other_arity_rest"]
-    '[(method [arg])
-      (other [arg])
-      (other [arg1 arg2 arg3])
-      (other [arg1 arg2 arg3 & rest-arg])]))
->>>>>>> 940aba6b
+    (is (= :b/a @v))))