(ns tests.basilisp.core-fns-test
  (:import time)
  (:require
   [basilisp.test :refer [deftest are is testing]]))

(deftest vary-meta-test
  (testing "with lists"
    (let [l  '(:list)
          lm (with-meta '(:list) {:list true})]
      (is (nil? (meta l)))
      (is (= {:list true} (meta lm)))

      (let [l1 (vary-meta lm assoc :tag list)]
        (is (= lm l1))
        (is (= {:list true :tag list} (meta l1)))

        (let [l2 (vary-meta l1 dissoc :list)]
          (is (= l1 l2))
          (is (= {:tag list} (meta l2)))))))

  (testing "with maps"
    (let [m {:map true}
          mm ^:map {:map true}]
      (is (nil? (meta m)))
      (is (= {:map true} (meta mm)))

      (let [m1 (vary-meta mm assoc :tag map)]
        (is (= mm m1))
        (is (= {:map true :tag map} (meta m1)))

        (let [m2 (vary-meta m1 dissoc :map)]
          (is (= m1 m2))
          (is (= {:tag map} (meta m2)))))))

  (testing "with sets"
    (let [s  #{:set}
          sm ^:set #{:set}]
      (is (nil? (meta s)))
      (is (= {:set true} (meta sm)))

      (let [s1 (vary-meta sm assoc :tag set)]
        (is (= sm s1))
        (is (= {:set true :tag set} (meta s1)))

        (let [s2 (vary-meta s1 dissoc :set)]
          (is (= s1 s2))
          (is (= {:tag set} (meta s2)))))))

  (testing "with symbols"
    (let [s  'sym
          sm (with-meta 'sym {:symbol true})]
      (is (nil? (meta s)))
      (is (= {:symbol true} (meta sm)))

      (let [s1 (vary-meta sm assoc :tag symbol)]
        (is (= sm s1))
        (is (= {:symbol true :tag symbol} (meta s1)))

        (let [s2 (vary-meta s1 dissoc :symbol)]
          (is (= s1 s2))
          (is (= {:tag symbol} (meta s2)))))))

  (testing "with vectors"
    (let [v  [:vec]
          vm ^:vector [:vec]]
      (is (nil? (meta v)))
      (is (= {:vector true} (meta vm)))

      (let [v1 (vary-meta vm assoc :tag vector)]
        (is (= vm v1))
        (is (= {:tag vector :vector true} (meta v1)))

        (let [v2 (vary-meta v1 dissoc :vector)]
          (is (= v1 v2))
          (is (= {:tag vector} (meta v2))))))))

(deftest bounded-count-test
  (are [x n y] (= x (bounded-count n y))
    0 5 []
    0 5 '()
    0 5 {}
    0 5 #{}

    1 5 [:a]
    1 5 '(:a)
    1 5 {:a 1}
    1 5 #{:a}
    5 5 (range 5)

    4 2 [:a :b :c :d]
    2 2 '(:a :b :c :d)
    4 2 {:a 1 :b 2 :c 3 :d 4}
    4 2 #{:a :b :c :d}
    2 2 (range 5)))

(deftest not-empty-test
  (are [x] (nil? (not-empty x))
    []
    '()
    #{}
    {})
  (are [x] (= x (not-empty x))
    [:a]
    [:a :b :c]
    '(:a)
    '(:a :b :c)
    #{:a}
    #{:a :b :c}
    {:a 1}
    {:a 1 :b 2 :c :3}))

(deftest peek-test
  (are [x] (nil? (peek x))
    []
    '())
  (are [x y] (= x (peek y))
    :a '(:a)
    :a '(:a :b :c)
    :a [:a]
    :c [:a :b :c]))

(deftest pop-test
  (is (thrown? python/IndexError (pop '())))
  (is (thrown? python/IndexError (pop [])))
  (are [x y] (= x (pop y))
    '() '(:a)
    '(:b :c) '(:a :b :c)
    [] [:a]
    [:a :b] [:a :b :c]))

(deftest reduce-kv-test
  (testing "reduce-kv does not execute f if no elems in coll"
    (let [a (atom false)]
      (is (= {:init true}
             (reduce-kv (fn [_ _ _]
                          (reset! a true))
                        {:init true}
                        [])))))

  (testing "reduce-kv"
    (is (= {1 :a, 2 :b, 3 :c}
           (reduce-kv #(assoc %1 %3 %2) {} {:a 1 :b 2 :c 3})))))

(deftest every-pred-test
  (is (= true ((every-pred odd?) 3 5 9)))
  (is (= true ((every-pred odd? int?) 3 5 9 17)))
  (is (= false ((every-pred odd? neg? int?) -3 -2)))
  (is (= false ((every-pred odd? neg? int?) -3 -1 7)))
  (is (= false ((every-pred odd? neg? int?) -3 -1 -3.0))))

(deftest some-fn-test
  (is (= 1 ((some-fn :a) {:a 1 :c 2})))
  (is (= 1 ((some-fn :a :b) {:a 1 :c 2})))
  (is (= 2 ((some-fn :a :b :c) {:d 4} {:c 2})))
  (is (= nil ((some-fn :a :b :c) {})))
  (is (= nil ((some-fn :a :b :c) {:e 5} {:d 4})))
  (is (= nil ((some-fn :a :b :c) {:e 5 :d 4} {}))))

(deftest keep-test
  (is (= '() (keep identity [])))
  (is (= '(:a :b :c) (keep identity [:a :b :c])))
  (is (= '(:a :b :c) (keep identity [:a :b nil :c])))
  (is (= '(:a :b :c) (keep identity [:a :b nil nil :c])))
  (is (= '(:a :b :c :d) (keep identity [:a :b nil :c nil nil :d]))))

(deftest keep-indexed-test
  (let [f (fn [i v] v)]
    (is (= '() (keep-indexed f [])))
    (is (= '(:a :b :c) (keep-indexed f [:a :b :c])))
    (is (= '(:a :b :c) (keep-indexed f [:a :b nil :c])))
    (is (= '(:a :b :c) (keep-indexed f [:a :b nil nil :c])))
    (is (= '(:a :b :c :d) (keep-indexed f [:a :b nil :c nil nil :d])))))

(deftest frequencies-test
  (are [x y] (= x (frequencies y))
    {} '()
    {} []
    {:a 1} '(:a)
    {:a 1} [:a]
    {:a 3 :b 1} '(:a :a :a :b)
    {:a 3 :b 1} [:a :a :a :b]
    {:a 4 :b 1 :c 2} '(:a :a :a :b :c :c :a)
    {:a 4 :b 1 :c 2} [:a :a :a :b :c :c :a]))

(deftest interleave-test
  (is (= '() (interleave)))
  (is (= '(1 2 3) (interleave [1 2 3])))
  (is (= '(1 :a 2 :b 3 :c) (interleave [1 2 3] [:a :b :c])))
  (is (= '(1 :a d 2 :b e 3 :c f)
         (interleave [1 2 3] [:a :b :c] ['d 'e 'f])))
  (is (= '(1 :a d 2 :b e)
         (interleave [1 2 3] [:a :b] ['d 'e 'f]))))

(deftest distinct-test
  (are [x y] (= x (distinct y))
    '() []
    '(:a) [:a]
    '(:a :b) [:a :b]
    '(:a :b :c) [:a :b :c]
    '(:a :b :c) [:a :a :a :b :c]
    '(:a :b :c) [:a :a :a :b :c :a]))

(deftest dedupe-test
  (are [x y] (= x (dedupe y))
    '() []
    '(:a) [:a]
    '(:a :b) [:a :b]
    '(:a :b :c) [:a :b :c]
    '(:a :b :c) [:a :a :a :b :c]
    '(:a :b :c :a) [:a :a :a :b :c :a]
    '(:a :b :c :a) [:a :a :a :b :c :c :a]))

(deftest flatten-test
  (are [x y] (= x (flatten y))
    '() 1
    '() :a
    '() ""
    '() "a string"
    '(1) [1]
    '(1) [[1]]
    '(1) [[[1]]]
    '(1 2 3) [[[1]] 2 [3]]))

(deftest reverse-test
  (are [x y] (= x (reverse y))
    '() []
    '(1) [1]
    '(2 1) [1 2]
    '(1 2 3 4 5) [5 4 3 2 1]
    '(4 3 2 1) (range 1 5)))

(deftest reversible?-test
  (is (reversible? []))
  (is (reversible? [1 2 3 4]))
  (are [x] (not (reversible? x))
    '()
    '(1 2 3 4)
    #{}
    #{1 2 3 4}
    {}
    {:a 1 :b 2}))

(deftest rseq-test
  (are [x] (thrown? python/AttributeError (rseq x))
    '()
    '(1 2 3 4)
    #{}
    #{1 2 3 4}
    {}
    {:a 1 :b 2})
  (are [x y] (= x (rseq y))
    '() []
    '(1) [1]
    '(2 1) [1 2]
    '(3 2 1) [1 2 3]
    '(4 3 2 1) [1 2 3 4]
    '(:d :c :b :a) [:a :b :c :d]))

(deftest sequence-test
  (are [x y] (= x (sequence y))
    '() '()
    '() []
    '() #{}
    '() {}
    '(0 1 2 3) [0 1 2 3]
    '(0 1 2 3) '(0 1 2 3)
    '(0 1 2 3) (range 4)))

(deftest subvec-test
  (is (= [] (subvec [] 0)))
  (is (thrown? python/IndexError (subvec [] 3)))
  (is (thrown? python/IndexError (subvec [1 2 3 4 5] 6)))
  (is (= [:l :o :w :o :r :l :d] (subvec [:h :e :l :l :o :w :o :r :l :d] 3)))
  (is (thrown? python/IndexError (subvec [:h :e :l :l :o :w :o :r :l :d] 3 12)))
  (is (= [:l :o :w :o] (subvec [:h :e :l :l :o :w :o :r :l :d] 3 7)))
  (is (thrown? python/IndexError (subvec [:h :e :l :l :o :w :o :r :l :d] 12 3))))

(deftest min-key-test
  (is (= "dsd" (max-key count "asd" "bsd" "dsd")))
  (is (= "long word" (max-key count "asd" "bsd" "dsd" "long word")))
  (is (= "long word" (max-key count "long word" "asd" "bsd" "dsd"))))

(deftest max-key-test
  (is (= "dsd" (min-key count "asd" "bsd" "dsd")))
  (is (= "dsd" (min-key count "asd" "bsd" "dsd" "long word")))
  (is (= "a" (min-key count "a" "bsd" "dsd" "long word"))))

(deftest sort-by-test
  (testing "no cmp function"
    (is (= '() (sort-by count [])))
    (is (= '([:a] [5 5] [1 2 3])
           (sort-by count [[1 2 3] [:a] [5 5]]))))

  (testing "with cmp function"
    (let [cmp (fn [v1 v2] (- v2 v1))]
      (is (= '() (sort-by count cmp [])))
      (is (= '([1 2 3] [5 5] [:a])
             (sort-by count cmp [[1 2 3] [:a] [5 5]]))))))

(deftest zipmap-test
  (are [x y z] (= x (zipmap y z))
    {} [] []
    {} [:a] []
    {} [] [1]
    {:a 1} [:a] [1]
    {:a 1 :b 2} [:a :b] [1 2]
    {:a 1 :b 2} [:a :b :c] [1 2]
    {:a 1 :b 2} [:a :b] [1 2]
    {:a 0 :b 1} [:a :b] (range)))

(deftest trampoline-test
  (let [a (atom [])]
    (trampoline (fn [v]
                  (swap! a conj :a)
                  (fn []
                    (swap! a conj :b)))
                "idiot")
    (is (= [:a :b] @a))))

(deftest replace-test
  (is (= '(This is the code ZERO ONE TWO ZERO)
         (replace '{0 ZERO, 1 ONE, 2 TWO} '(This is the code 0 1 2 0))))
  (is (= [:four :two :four :two]
         (replace {2 :two, 4 :four} [4 2 3 4 5 6 2])))
  (is (= [10 8 6]
         (replace [10 9 8 7 6] [0 2 4])))
  (is (= [:zeroth :second :fourth :zeroth]
         (replace [:zeroth :first :second :third :fourth] [0 2 4 0]))))

(deftest subs-test
  (is (= "" (subs "" 0)))
  (is (thrown? python/IndexError (subs "" 3)))
  (is (thrown? python/IndexError (subs "hello" 6)))
  (is (= "lo world" (subs "hello world" 3)))
  (is (thrown? python/IndexError (subs "hello world" 3 12)))
  (is (= "lo w" (subs "hello world" 3 7)))
  (is (thrown? python/IndexError (subs "hello world" 12 3))))

<<<<<<< HEAD
(deftest futures-test
  (testing "successful future"
    (let [fut (future 1)]
      (is (= 1 @fut))
      (is (= 1 @fut))
      (is (= false (future-cancel fut)))
      (is (= false (future-cancelled? fut)))
      (is (= true (future-done? fut)))
      (is (= true (realized? fut)))))

  (testing "timed deref of future"
    (let [fut (future (time/sleep 3))]
      (is (= :timed-out (deref fut 0.01 :timed-out)))
      (is (= false (future-cancelled? fut)))
      (is (= false (future-done? fut)))
      ;; can't always cancel a sleep-ed Future
      (future-cancel fut))))

(deftest pmap-test
  (binding [*pmap-cpu-count* 2]
    (let [slow (fn slow [x]
                 (time/sleep 0.5)
                 (+ x 10))]
      (is (= [] (vec (pmap slow []))))
      (is (= [11] (vec (pmap slow [1]))))
      (is (= [11 12 13 14 15 16 17 18 19]
             (vec (pmap slow (range 1 10))))))))

(deftest pcalls-test
  (binding [*pmap-cpu-count* 2]
    (let [slow (fn slow [x]
                 (time/sleep 0.5)
                 (+ x 10))]
      (is (= [] (vec (pcalls))))
      (is (= [11] (vec (pcalls #(slow 1)))))
      (is (= [11 12 13 14]
             (vec (pcalls #(slow 1)
                          #(slow 2)
                          #(slow 3)
                          #(slow 4))))))))

(deftest pvalues-test
  (binding [*pmap-cpu-count* 2]
    (let [slow (fn slow [x]
                 (time/sleep 0.5)
                 (+ x 10))]
      (is (= [] (vec (pvalues))))
      (is (= [11] (vec (pvalues (slow 1)))))
      (is (= [11 12 13 14]
             (vec (pvalues (slow 1)
                           (slow 2)
                           (slow 3)
                           (slow 4))))))))
=======
(deftest to-array-test
  (is (= #py [] (to-array [])))
  (is (= #py [] (to-array '())))
  (is (= #py [1] (to-array [1])))
  (is (= #py [1 2 3] (to-array [1 2 3])))
  (is (= #py [1] (to-array '(1))))
  (is (= #py [1 2 3] (to-array '(1 2 3)))))

(deftest to-array-2d-test
  (is (= #py [] (to-array-2d [])))
  (is (= #py [] (to-array-2d '())))

  (is (= #py [#py [] #py []] (to-array-2d [[] ()])))
  (is (= #py [#py [] #py []] (to-array-2d '([] ()))))

  (is (= #py [#py [1 2 3] #py [:a :b :c]]
         (to-array-2d [[1 2 3] '(:a :b :c)])))

  (is (= #py [#py [1 2 3] #py [:a :b :c]]
         (to-array-2d '([1 2 3] (:a :b :c)))))

  (is (thrown? python/TypeError)
      (to-array-2d [[1 2 3] :b])))

(deftest into-array-test
  (testing "with no type"
    (is (= #py [] (into-array [])))
    (is (= #py [] (into-array '())))
    (is (= #py [1] (into-array [1])))
    (is (= #py [1 2 3] (into-array [1 2 3])))
    (is (= #py [1] (into-array '(1))))
    (is (= #py [1 2 3] (into-array '(1 2 3)))))

  (testing "with (ignored) type argument"
    (is (= #py [] (into-array nil [])))
    (is (= #py [] (into-array nil '())))
    (is (= #py [1] (into-array python/int [1])))
    (is (= #py [1 2 3] (into-array python/int [1 2 3])))
    (is (= #py [1] (into-array python/float '(1))))
    (is (= #py [1 2 3] (into-array python/float '(1 2 3))))))

(deftest make-array-test
  (testing "with no type"
    (is (= #py [] (make-array 0)))
    (is (= #py [nil] (make-array 1)))
    (is (= #py [nil nil nil] (make-array 3))))

  (testing "with (ignored) type argument"
    (is (= #py [] (make-array python/int 0)))
    (is (= #py [nil] (make-array python/int 1)))
    (is (= #py [nil nil nil] (make-array python/int 3))))

  (testing "multi-dimensional"
    (is (= #py [#py [] #py []]
           (make-array python/int 2 0)))
    (is (= #py [#py [nil nil nil] #py [nil nil nil]]
           (make-array python/int 2 3)))
    (is (= #py [#py [#py [nil nil] #py [nil nil]]
                #py [#py [nil nil] #py [nil nil]]]
           (make-array python/int 2 2 2)))))

(deftest object-array-tests
  (testing "only size"
    (is (= #py [] (object-array 0)))
    (is (= #py [nil] (object-array 1)))
    (is (= #py [nil nil nil] (object-array 3))))

  (testing "only seq"
    (is (= #py [] (object-array [])))
    (is (= #py [] (object-array '())))
    (is (= #py [1] (object-array [1])))
    (is (= #py [1 2 3] (object-array [1 2 3])))
    (is (= #py [1] (object-array '(1))))
    (is (= #py [1 2 3] (object-array '(1 2 3)))))

  (testing "size and init val"
    (is (= #py [] (object-array 0 :a)))
    (is (= #py [:a] (object-array 1 :a)))
    (is (= #py [:a :a :a] (object-array 3 :a))))

  (testing "size and seq"
    (is (= #py [] (object-array 0 (range 1 3))))
    (is (= #py [1 2 3] (object-array 3 (range 1 4))))
    (is (= #py [1 2 3 nil nil] (object-array 5 (range 1 4))))))

(deftest aclone-test
  (is (= #py [] (aclone [])))
  (is (= #py [] (aclone '())))
  (is (= #py [1] (aclone [1])))
  (is (= #py [1 2 3] (aclone [1 2 3])))
  (is (= #py [1] (aclone '(1))))
  (is (= #py [1 2 3] (aclone '(1 2 3)))))

(deftest alength-test
  (is (= 0 (alength #py [])))
  (is (= 1 (alength #py [1])))
  (is (= 3 (alength #py [1 2 3]))))

(deftest aget-test
  (is (thrown? python/IndexError (aget #py [] 1)))
  (is (thrown? python/IndexError (aget #py [1 2 3] 5)))
  (is (thrown? python/IndexError (aget #py [#py[1 0 6] 2 3] 0 5)))
  (is (= 1 (aget #py [1 2 3] 0)))
  (is (= :d (aget #py [#py [:a :b :c] #py [:d :e :f]] 1 0))))

(deftest aset-test
  (let [l #py [1 2 3]]
    (is (= :a (aset l 0 :a)))
    (is (= #py [:a 2 3] l))
    (is (thrown? python/IndexError (aset l 5 :f))))

  (let [l #py [#py [:a :b :c] #py [:d :e :f]]]
    (is (= 5 (aset l 0 2 5)))
    (is (= #py [#py [:a :b 5] #py [:d :e :f]] l))
    (is (thrown? python/IndexError (aset l 0 5 :cc)))))
>>>>>>> 44e140a7
<|MERGE_RESOLUTION|>--- conflicted
+++ resolved
@@ -336,7 +336,6 @@
   (is (= "lo w" (subs "hello world" 3 7)))
   (is (thrown? python/IndexError (subs "hello world" 12 3))))
 
-<<<<<<< HEAD
 (deftest futures-test
   (testing "successful future"
     (let [fut (future 1)]
@@ -390,7 +389,7 @@
                            (slow 2)
                            (slow 3)
                            (slow 4))))))))
-=======
+
 (deftest to-array-test
   (is (= #py [] (to-array [])))
   (is (= #py [] (to-array '())))
@@ -505,5 +504,4 @@
   (let [l #py [#py [:a :b :c] #py [:d :e :f]]]
     (is (= 5 (aset l 0 2 5)))
     (is (= #py [#py [:a :b 5] #py [:d :e :f]] l))
-    (is (thrown? python/IndexError (aset l 0 5 :cc)))))
->>>>>>> 44e140a7
+    (is (thrown? python/IndexError (aset l 0 5 :cc)))))