import asyncio
import decimal
import logging
import re
import types
import uuid
from fractions import Fraction
from typing import Dict, Optional
from unittest.mock import Mock

import dateutil.parser as dateparser
import pytest

import basilisp.lang.compiler as compiler
import basilisp.lang.keyword as kw
import basilisp.lang.list as llist
import basilisp.lang.map as lmap
import basilisp.lang.reader as reader
import basilisp.lang.runtime as runtime
import basilisp.lang.set as lset
import basilisp.lang.symbol as sym
import basilisp.lang.vector as vec
from basilisp.lang.interfaces import IType
from basilisp.lang.runtime import Var
from basilisp.main import init
from basilisp.util import Maybe

COMPILER_FILE_PATH = "compiler_test"


@pytest.fixture(scope="module", autouse=True)
def setup_module():
    """Disable the `print_generated_python` flag so we can safely capture
    stderr and stdout for tests which require those facilities."""
    init()
    orig = runtime.print_generated_python
    runtime.print_generated_python = Mock(return_value=False)
    yield
    runtime.print_generated_python = orig


@pytest.fixture
def test_ns() -> str:
    return "test"


@pytest.fixture
def test_ns_sym(test_ns: str) -> sym.Symbol:
    return sym.symbol(test_ns)


@pytest.fixture
def ns(test_ns: str, test_ns_sym: sym.Symbol) -> runtime.Namespace:
    runtime.init_ns_var(which_ns=runtime.CORE_NS)
    runtime.Namespace.get_or_create(test_ns_sym)
    with runtime.ns_bindings(test_ns) as ns:
        try:
            yield ns
        finally:
            runtime.Namespace.remove(test_ns_sym)


@pytest.fixture
def resolver() -> reader.Resolver:
    return runtime.resolve_alias


def assert_no_logs(caplog):
    __tracebackhide__ = True
    log_records = caplog.record_tuples
    if len(log_records) != 0:
        pytest.fail(f"At least one log message found: {log_records}")


def async_to_sync(asyncf, *args, **kwargs):
    loop = asyncio.new_event_loop()
    asyncio.set_event_loop(loop)
    return loop.run_until_complete(asyncf(*args, **kwargs))


def lcompile(
    s: str,
    resolver: Optional[reader.Resolver] = None,
    opts: Optional[Dict[str, bool]] = None,
    mod: Optional[types.ModuleType] = None,
):
    """Compile and execute the code in the input string.

    Return the resulting expression."""
    ctx = compiler.CompilerContext(COMPILER_FILE_PATH, opts=opts)
    mod = Maybe(mod).or_else(lambda: runtime._new_module(COMPILER_FILE_PATH))

    last = None
    for form in reader.read_str(s, resolver=resolver):
        last = compiler.compile_and_exec_form(form, ctx, mod)

    return last


class TestLiterals:
    def test_nil(self):
        assert None is lcompile("nil")

    def test_string(self):
        assert lcompile('"some string"') == "some string"
        assert lcompile('""') == ""

    def test_int(self):
        assert 1 == lcompile("1")
        assert 100 == lcompile("100")
        assert 99_927_273 == lcompile("99927273")
        assert 0 == lcompile("0")
        assert -1 == lcompile("-1")
        assert -538_282 == lcompile("-538282")

        assert 1 == lcompile("1N")
        assert 100 == lcompile("100N")
        assert 99_927_273 == lcompile("99927273N")
        assert 0 == lcompile("0N")
        assert -1 == lcompile("-1N")
        assert -538_282 == lcompile("-538282N")

    def test_decimal(self):
        assert decimal.Decimal("0.0") == lcompile("0.0M")
        assert decimal.Decimal("0.09387372") == lcompile("0.09387372M")
        assert decimal.Decimal("1.0") == lcompile("1.0M")
        assert decimal.Decimal("1.332") == lcompile("1.332M")
        assert decimal.Decimal("-1.332") == lcompile("-1.332M")
        assert decimal.Decimal("-1.0") == lcompile("-1.0M")
        assert decimal.Decimal("-0.332") == lcompile("-0.332M")
        assert decimal.Decimal("3.14") == lcompile("3.14M")

    def test_float(self):
        assert lcompile("0.0") == 0.0
        assert lcompile("0.09387372") == 0.093_873_72
        assert lcompile("1.0") == 1.0
        assert lcompile("1.332") == 1.332
        assert lcompile("-1.332") == -1.332
        assert lcompile("-1.0") == -1.0
        assert lcompile("-0.332") == -0.332

    def test_kw(self):
        assert lcompile(":kw") == kw.keyword("kw")
        assert lcompile(":ns/kw") == kw.keyword("kw", ns="ns")
        assert lcompile(":qualified.ns/kw") == kw.keyword("kw", ns="qualified.ns")

    def test_literals(self):
        assert lcompile("nil") is None
        assert lcompile("true") is True
        assert lcompile("false") is False

    def test_quoted_symbol(self):
        assert lcompile("'sym") == sym.symbol("sym")
        assert lcompile("'ns/sym") == sym.symbol("sym", ns="ns")
        assert lcompile("'qualified.ns/sym") == sym.symbol("sym", ns="qualified.ns")

    def test_map(self):
        assert lcompile("{}") == lmap.m()
        assert lcompile('{:a "string"}') == lmap.map({kw.keyword("a"): "string"})
        assert lcompile('{:a "string" 45 :my-age}') == lmap.map(
            {kw.keyword("a"): "string", 45: kw.keyword("my-age")}
        )

    def test_set(self):
        assert lcompile("#{}") == lset.s()
        assert lcompile("#{:a}") == lset.s(kw.keyword("a"))
        assert lcompile("#{:a 1}") == lset.s(kw.keyword("a"), 1)

    def test_vec(self):
        assert lcompile("[]") == vec.v()
        assert lcompile("[:a]") == vec.v(kw.keyword("a"))
        assert lcompile("[:a 1]") == vec.v(kw.keyword("a"), 1)

    def test_fraction(self):
        assert Fraction("22/7") == lcompile("22/7")

    def test_inst(self):
        assert dateparser.parse("2018-01-18T03:26:57.296-00:00") == lcompile(
            '#inst "2018-01-18T03:26:57.296-00:00"'
        )

    def test_regex(self):
        assert lcompile(r'#"\s"') == re.compile(r"\s")

    def test_uuid(self):
        assert uuid.UUID("{0366f074-a8c5-4764-b340-6a5576afd2e8}") == lcompile(
            '#uuid "0366f074-a8c5-4764-b340-6a5576afd2e8"'
        )

    def test_py_dict(self):
        assert isinstance(lcompile("#py {}"), dict)
        assert {} == lcompile("#py {}")
        assert {kw.keyword("a"): 1, "b": "str"} == lcompile('#py {:a 1 "b" "str"}')

    def test_py_list(self):
        assert isinstance(lcompile("#py []"), list)
        assert [] == lcompile("#py []")
        assert [1, kw.keyword("a"), "str"] == lcompile('#py [1 :a "str"]')

    def test_py_set(self):
        assert isinstance(lcompile("#py #{}"), set)
        assert set() == lcompile("#py #{}")
        assert {1, kw.keyword("a"), "str"} == lcompile('#py #{1 :a "str"}')

    def test_py_tuple(self):
        assert isinstance(lcompile("#py ()"), tuple)
        assert tuple() == lcompile("#py ()")
        assert (1, kw.keyword("a"), "str") == lcompile('#py (1 :a "str")')


class TestAwait:
    def test_await_must_appear_in_async_def(self, ns: runtime.Namespace):
        with pytest.raises(compiler.CompilerException):
            lcompile("(fn [] (await :a))")

        with pytest.raises(compiler.CompilerException):
            lcompile("(fn test [] (await :a))")

        with pytest.raises(compiler.CompilerException):
            lcompile("(fn ^:async test [] (fn [] (await :a)))")

        lcompile(
            """
        (fn ^:async test []
          (fn []
            (fn ^:async inner [] (await :a))))
        """
        )

    def test_await_number_of_elems(self, ns: runtime.Namespace):
        with pytest.raises(compiler.CompilerException):
            lcompile("(fn ^:async test [] (await))")

        with pytest.raises(compiler.CompilerException):
            lcompile("(fn ^:async test [] (await :a :b))")

    def test_await(self, ns: runtime.Namespace):
        awaiter_var: runtime.Var = lcompile(
            """
        (def unique-tywend
          (fn ^:async unique-tywend
            []
            :await-result))

        (def unique-jkeddd
          (fn ^:async unique-jkeddd
            []
            (await (unique-tywend))))
        """
        )

        awaiter = awaiter_var.value
        assert kw.keyword("await-result") == async_to_sync(awaiter)


class TestDef:
    def test_def(self, ns: runtime.Namespace):
        ns_name = ns.name
        assert lcompile("(def a :some-val)") == Var.find_in_ns(
            sym.symbol(ns_name), sym.symbol("a")
        )
        assert lcompile('(def beep "a sound a robot makes")') == Var.find_in_ns(
            sym.symbol(ns_name), sym.symbol("beep")
        )
        assert lcompile("a") == kw.keyword("some-val")
        assert lcompile("beep") == "a sound a robot makes"

    def test_def_with_docstring(self, ns: runtime.Namespace):
        ns_name = ns.name
        assert lcompile('(def z "this is a docstring" :some-val)') == Var.find_in_ns(
            sym.symbol(ns_name), sym.symbol("z")
        )
        assert lcompile("z") == kw.keyword("some-val")
        var = Var.find_in_ns(sym.symbol(ns.name), sym.symbol("z"))
        assert "this is a docstring" == var.meta.val_at(kw.keyword("doc"))

    def test_def_unbound(self, ns: runtime.Namespace):
        lcompile("(def a)")
        var = Var.find_in_ns(sym.symbol(ns.name), sym.symbol("a"))
        assert var.root is None
        # TODO: fix this
        # assert not var.is_bound

    def test_def_number_of_elems(self, ns: runtime.Namespace):
        with pytest.raises(compiler.CompilerException):
            lcompile("(def)")

        with pytest.raises(compiler.CompilerException):
            lcompile('(def a "docstring" :b :c)')

    def test_def_name_is_symbol(self, ns: runtime.Namespace):
        with pytest.raises(compiler.CompilerException):
            lcompile("(def :a)")

    def test_def_docstring_is_string(self, ns: runtime.Namespace):
        with pytest.raises(compiler.CompilerException):
            lcompile("(def a :not-a-docstring :a)")

    def test_compiler_metadata(self, ns: runtime.Namespace):
        lcompile('(def ^{:doc "Super cool docstring"} unique-oeuene :a)')

        var = ns.find(sym.symbol("unique-oeuene"))
        meta = var.meta

        assert 1 == meta.val_at(kw.keyword("line"))
        assert COMPILER_FILE_PATH == meta.val_at(kw.keyword("file"))
        assert 1 == meta.val_at(kw.keyword("col"))
        assert sym.symbol("unique-oeuene") == meta.val_at(kw.keyword("name"))
        assert ns == meta.val_at(kw.keyword("ns"))
        assert "Super cool docstring" == meta.val_at(kw.keyword("doc"))

    def test_no_warn_on_redef_meta(self, ns: runtime.Namespace, caplog):
        lcompile(
            """
        (def unique-zhddkd :a)
        (def ^:no-warn-on-redef unique-zhddkd :b)
        """
        )
        assert_no_logs(caplog)

    def test_warn_on_redef_if_warn_on_redef_meta_missing(
        self, ns: runtime.Namespace, caplog
    ):
        lcompile(
            """
        (def unique-djhvyz :a)
        (def unique-djhvyz :b)
        """
        )
        assert (
            "basilisp.lang.compiler.generator",
            logging.WARNING,
            f"redefining local Python name 'unique_djhvyz' in module '{ns.name}'",
        ) in caplog.record_tuples

    def test_redef_vars(self, ns: runtime.Namespace, caplog):
        assert kw.keyword("b") == lcompile(
            """
        (def ^:redef orig :a)
        (def redef-check (fn* [] orig))
        (def orig :b)
        (redef-check)
        """
        )
        assert (
            f"redefining local Python name 'orig' in module '{ns.name}'"
        ) not in caplog.messages

    def test_def_dynamic(self, ns: runtime.Namespace):
        v: Var = lcompile("(def ^:dynamic *a-dynamic-var* 1)")
        assert v.dynamic is True
        lcompile("(.push-bindings #'*a-dynamic-var* :hi)")
        assert kw.keyword("hi") == lcompile("*a-dynamic-var*")
        assert kw.keyword("hi") == lcompile("(.pop-bindings #'*a-dynamic-var*)")
        assert 1 == lcompile("*a-dynamic-var*")

        v: Var = lcompile("(def a-regular-var 1)")
        assert v.dynamic is False

        with pytest.raises(runtime.RuntimeException):
            lcompile("(.push-bindings #'a-regular-var :hi)")

        assert 1 == lcompile("a-regular-var")

        with pytest.raises(runtime.RuntimeException):
            assert kw.keyword("hi") == lcompile("(.pop-bindings #'a-regular-var)")

        assert 1 == lcompile("a-regular-var")

    def test_def_fn_with_meta(self, ns: runtime.Namespace):
        v: Var = lcompile(
            "(def with-meta-fn-node ^:meta-kw (fn* [] :fn-with-meta-node))"
        )
        assert hasattr(v.value, "meta")
        assert hasattr(v.value, "with_meta")
        assert lmap.map({kw.keyword("meta-kw"): True}) == v.value.meta
        assert kw.keyword("fn-with-meta-node") == v.value()


class TestDefType:
    @pytest.mark.parametrize("code", ["(deftype*)", "(deftype* Point)"])
    def test_deftype_number_of_elems(self, ns: runtime.Namespace, code: str):
        with pytest.raises(compiler.CompilerException):
            lcompile(code)

    @pytest.mark.parametrize(
        "code", ["(deftype* :Point [x y])", '(deftype* "Point" [x y])']
    )
    def test_deftype_name_is_sym(self, ns: runtime.Namespace, code: str):
        with pytest.raises(compiler.CompilerException):
            lcompile(code)

    def test_deftype_fields_is_vec(self, ns: runtime.Namespace):
        with pytest.raises(compiler.CompilerException):
            lcompile("(deftype* Point (x y))")

    @pytest.mark.parametrize(
        "code",
        [
            "(deftype* Point [:x y])",
            "(deftype* Point [x :y])",
            '(deftype* Point [x y "z"])',
        ],
    )
    def test_deftype_fields_are_syms(self, ns: runtime.Namespace, code: str):
        with pytest.raises(compiler.CompilerException):
            lcompile(code)

    def test_deftype_has_implements_kw(self, ns: runtime.Namespace):
        with pytest.raises(compiler.CompilerException):
            lcompile(
                """
            (deftype* Point [x y]
              [collections.abc/Sized]
              (__len__ [this] 2))
            """
            )

    @pytest.mark.parametrize(
        "code",
        [
            """
            (deftype* Point [x y]
              :implements (collections.abc/Sized)
              (__len__ [this] 2))
            """,
            """
            (deftype* Point [x y]
              :implements collections.abc/Sized
              (__len__ [this] 2))
            """,
        ],
    )
    def test_deftype_implements_is_vector(self, ns: runtime.Namespace, code: str):
        with pytest.raises(compiler.CompilerException):
            lcompile(code)

    @pytest.mark.parametrize(
        "code",
        [
            """
            (import* collections.abc)
            (deftype* Point [x y z]
              :implements [collections.abc/Callable])
            """,
            """
            (import* collections.abc)
            (deftype* Point [x y z]
              :implements [collections.abc/Callable collections.abc/Sized]
              (--call-- [this] [x y z]))
            """,
            """
            (deftype* Point [x y z]
              (--call-- [this] [x y z]))
            """,
        ],
    )
    def test_deftype_matching_impls(self, ns: runtime.Namespace, code: str):
        with pytest.raises(compiler.CompilerException):
            lcompile(code)

    @pytest.mark.parametrize(
        "code",
        [
            """
            (import* collections.abc)
            (deftype* Point [x y z]
              :implements [collections.abc/Callable collections.abc/Callable]
              (--call-- [this] [x y z])
              (--call-- [this] 1))
            """,
            """
            (import* collections.abc)
            (deftype* Point [x y z]
              :implements [collections.abc/Callable collections.abc/Sized collections.abc/Callable]
              (--call-- [this] [x y z])
              (--len-- [this] 1)
              (--call-- [this] 1))
             """,
            """
            (import* collections.abc)
            (deftype* Point [x y z]
              :implements [collections.abc/Callable collections.abc/Callable collections.abc/Sized]
              (--call-- [this] [x y z])
              (--call-- [this] 1)
              (--len-- [this] 1))
            """,
        ],
    )
    def test_deftype_prohibit_duplicate_interface(
        self, ns: runtime.Namespace, code: str
    ):
        with pytest.raises(compiler.CompilerException):
            lcompile(code)

    @pytest.mark.parametrize(
        "code",
        [
            """
            (deftype* Point [x y z]
              :implements [:collections.abc/Callable]
              (--call-- [this] [x y z]))
            """,
            """
            (import* collections.abc)
            (deftype* Point [x y z]
              :implements [collections.abc/Callable]
              [--call-- [this] [x y z]])
            """,
            """
            (import* collections.abc)
            (deftype* Point [x y z]
              :implements [collections.abc/Callable :collections.abc/Sized]
              [--call-- [this] [x y z]])
             """,
        ],
    )
    def test_deftype_impls_must_be_sym_or_list(self, ns: runtime.Namespace, code: str):
        with pytest.raises(compiler.CompilerException):
            lcompile(code)

    def test_deftype_interface_must_be_host_form(self, ns: runtime.Namespace):
        with pytest.raises(compiler.CompilerException):
            lcompile(
                """
            (let [a :kw]
              (deftype* Point [x y z]
                :implements [a]
                (--call-- [this] [x y z])))
            """
            )

    def test_deftype_interface_must_be_abstract(self, ns: runtime.Namespace):
        with pytest.raises(compiler.CompilerException):
            lcompile(
                """
            (import* collections)
            (deftype* Point [x y z]
              :implements [collections/OrderedDict]
              (keys [this] [x y z]))
            """
            )

    def test_deftype_allows_empty_abstract_interface(self, ns: runtime.Namespace):
        Point = lcompile(
            """
        (deftype* Point [x y z]
          :implements [basilisp.lang.interfaces/IType])"""
        )
        pt = Point(1, 2, 3)
        assert isinstance(pt, IType)

    def test_deftype_interface_must_implement_all_abstract_methods(
        self, ns: runtime.Namespace
    ):
        with pytest.raises(compiler.CompilerException):
            lcompile(
                """
            (import* collections.abc)
            (deftype* Point [x y z]
              :implements [collections.abc/Collection]
              (--len-- [this] 3))
            """
            )

    def test_deftype_may_not_add_extra_methods_to_interface(
        self, ns: runtime.Namespace
    ):
        with pytest.raises(compiler.CompilerException):
            lcompile(
                """
            (import* collections.abc)
            (deftype* Point [x y z]
              :implements [collections.abc/Sized]
              (--len-- [this] 3)
              (call [this] :called))
            """
            )

    def test_deftype_interface_may_implement_only_some_object_methods(
        self, ns: runtime.Namespace
    ):
        Point = lcompile(
            """
        (deftype* Point [x y z]
          :implements [python/object]
          (__str__ [this]
            (python/repr #py ("Point" x y z))))
        """
        )
        pt = Point(1, 2, 3)
        assert "('Point', 1, 2, 3)" == str(pt)

    class TestDefTypeFields:
        def test_deftype_fields(self, ns: runtime.Namespace):
            Point = lcompile("(deftype* Point [x y z])")
            pt = Point(1, 2, 3)
            assert (1, 2, 3) == (pt.x, pt.y, pt.z)

        def test_deftype_mutable_field(self, ns: runtime.Namespace):
            Point = lcompile(
                """
            (import* collections.abc)
            (deftype* Point [^:mutable x y z]
              :implements [collections.abc/Callable]
              (--call-- [this new-x]
                (set! x new-x)))
            """
            )
            pt = Point(1, 2, 3)
            assert (1, 2, 3) == (pt.x, pt.y, pt.z)
            pt(4)
            assert (4, 2, 3) == (pt.x, pt.y, pt.z)

        def test_deftype_cannot_set_immutable_field(self, ns: runtime.Namespace):
            with pytest.raises(compiler.CompilerException):
                lcompile(
                    """
                (import* collections.abc)
                (deftype* Point [^:mutable x y z]
                  :implements [collections.abc/Callable]
                  (--call-- [this new-y]
                    (set! y new-y)))
                """
                )

        def test_deftype_allow_default_fields(self, ns: runtime.Namespace):
            Point = lcompile("(deftype* Point [x ^{:default 2} y ^{:default 3} z])")
            pt = Point(1)
            assert (1, 2, 3) == (pt.x, pt.y, pt.z)
            pt1 = Point(1, 4)
            assert (1, 4, 3) == (pt1.x, pt1.y, pt1.z)
            pt2 = Point(1, 4, 5)
            assert (1, 4, 5) == (pt2.x, pt2.y, pt2.z)

        @pytest.mark.parametrize(
            "code",
            [
                "(deftype* Point [^{:default 1} x y z])",
                "(deftype* Point [x ^{:default 2} y z])",
            ],
        )
        def test_deftype_disallow_non_default_fields_after_default(
            self, ns: runtime.Namespace, code: str
        ):
            with pytest.raises(compiler.CompilerException):
                lcompile(code)

    class TestDefTypeMember:
        @pytest.mark.parametrize(
            "code",
            [
                """
                (import* collections.abc)
                (deftype* Point [x y z]
                  :implements [collections.abc/Callable]
                  (:--call-- [this] [x y z]))
                """,
                """
                (import* collections.abc)
                (deftype* Point [x y z]
                  collections.abc/Callable
                  (\"--call--\" [this] [x y z]))
                """,
            ],
        )
        def test_deftype_member_is_named_by_sym(self, ns: runtime.Namespace, code: str):
            with pytest.raises(compiler.CompilerException):
                lcompile(code)

        def test_deftype_member_args_are_vec(self, ns: runtime.Namespace):
            with pytest.raises(compiler.CompilerException):
                lcompile(
                    """
                (import* collections.abc)
                (deftype* Point [x y z]
                  :implements [collections.abc/Callable]
                  (--call-- (this) [x y z]))
                """
                )

        @pytest.mark.parametrize(
            "code",
            [
                """
                (import* collections.abc)
                (deftype* Point [x y z]
                  :implements [collections.abc/Callable]
                  (^:property ^:staticmethod __call__ [this]
                    [x y z]))
                """,
                """
                (import* collections.abc)
                (deftype* Point [x y z]
                  collections.abc/Callable
                  (^:classmethod ^:property __call__ [this]
                  [x y z]))
                """,
                """
                (import* collections.abc)
                (deftype* Point [x y z]
                  collections.abc/Callable
                  (^:classmethod ^:staticmethod __call__ [this]
                  [x y z]))
                """,
            ],
        )
        def test_deftype_member_may_not_be_multiple_tyeps(
            self, ns: runtime.Namespace, code: str
        ):
            with pytest.raises(compiler.CompilerException):
                lcompile(code)

    class TestDefTypeClassMethod:
        @pytest.fixture
        def class_interface(self, ns: runtime.Namespace):
            return lcompile(
                """
            (import* abc)
            (def WithCls
              (python/type "WithCls"
                             #py (abc/ABC)
                             #py {"create"
                                  (python/classmethod
                                   (abc/abstractmethod
                                    (fn [cls])))}))
            """
            )

        def test_deftype_must_implement_interface_classmethod(
            self, class_interface: Var
        ):
            with pytest.raises(compiler.CompilerException):
                lcompile(
                    """
                (deftype* Point [x y z]
                  :implements [WithCls])
                  """
                )

        @pytest.mark.parametrize(
            "code",
            [
                """
            (deftype* Point [x y z]
              :implements [WithCls]
              (^:classmethod create [:cls]
                [x y z]))
              """,
                """
            (deftype* Point [x y z]
              :implements [WithCls]
              (^:classmethod create [cls :arg2]
                [x y z]))
              """,
            ],
        )
        def test_deftype_classmethod_args_are_syms(
            self, class_interface: Var, code: str
        ):
            with pytest.raises(compiler.CompilerException):
                lcompile(code)

        def test_deftype_classmethod_may_not_reference_fields(
            self, class_interface: Var
        ):
            with pytest.raises(compiler.CompilerException):
                lcompile(
                    """
                (deftype* Point [x y z]
                  :implements [WithCls]
                  (^:classmethod create [cls]
                    [x y z]))"""
                )

        def test_deftype_classmethod_args_includes_cls(self, class_interface: Var):
            with pytest.raises(compiler.CompilerException):
                lcompile(
                    """
                (deftype* Point [x y z]
                  :implements [WithCls]
                  (^:classmethod create []))
                    """
                )

        def test_deftype_classmethod_disallows_recur(self, class_interface: Var):
            with pytest.raises(compiler.CompilerException):
                lcompile(
                    """
                (deftype* Point [x]
                  :implements [WithCls]
                  (^:classmethod create [cls]
                    (recur)))
                """
                )

        def test_deftype_can_have_classmethod(self, class_interface: Var):
            Point = lcompile(
                """
            (deftype* Point [x y z]
              :implements [WithCls]
              (^:classmethod create [cls x y z]
                (cls x y z))
              (__eq__ [this other]
                (operator/eq
                 [x y z] 
                 [(.-x other) (.-y other) (.-z other)])))"""
            )
            assert Point(1, 2, 3) == Point.create(1, 2, 3)

        def test_deftype_symboltable_is_restored_after_classmethod(
            self, class_interface: Var
        ):
            Point = lcompile(
                """
            (deftype* Point [x y z]
              :implements [WithCls]
              (^:classmethod create [cls x y z]
                (cls x y z))
              (__str__ [this]
                (python/str [x y z])))"""
            )
            pt = Point.create(1, 2, 3)
            assert "[1 2 3]" == str(pt)

        def test_deftype_empty_classmethod_body(self, class_interface: Var):
            Point = lcompile(
                """
            (deftype* Point [x y z]
              :implements [WithCls]
              (^:classmethod create [cls]))"""
            )
            assert None is Point.create()

    class TestDefTypeMethod:
        def test_deftype_fields_and_methods(self, ns: runtime.Namespace):
            Point = lcompile(
                """
            (import* collections.abc)
            (deftype* Point [x y z]
              :implements [collections.abc/Callable collections.abc/Sized]
              (--len-- [this] 1)
              (--call-- [this] [x y z]))
            """
            )
            pt = Point(1, 2, 3)
            assert 1 == len(pt)
            assert vec.v(1, 2, 3) == pt()
            assert (1, 2, 3) == (pt.x, pt.y, pt.z)

        def test_deftype_method_with_args(self, ns: runtime.Namespace):
            Point = lcompile(
                """
            (import* collections.abc)
            (deftype* Point [x y z]
              :implements [collections.abc/Callable]
              (--call-- [this i j k] [x i y j z k]))
            """
            )
            pt = Point(1, 2, 3)
            assert vec.v(1, 4, 2, 5, 3, 6) == pt(4, 5, 6)
            assert (1, 2, 3) == (pt.x, pt.y, pt.z)

        @pytest.mark.parametrize(
            "code",
            [
                """
            (import* collections.abc)
            (deftype* Point [x y z]
              :implements [collections.abc/Callable]
              (--call-- [this &]))
            """,
                """
            (import* collections.abc)
            (deftype* Point [x y z]
              :implements [collections.abc/Callable]
              (--call-- [this & :args]))
            """,
            ],
        )
        def test_deftype_method_with_varargs_malformed(
            self, ns: runtime.Namespace, code: str
        ):
            with pytest.raises(compiler.CompilerException):
                lcompile(code)

        def test_deftype_method_with_varargs(self, ns: runtime.Namespace):
            Mirror = lcompile(
                """
            (import* collections.abc)
            (deftype* Mirror [x]
              :implements [collections.abc/Callable]
              (--call-- [this & args] [x args]))
            """
            )
            mirror = Mirror("Beauty is in the eye of the beholder")
            assert vec.v(
                "Beauty is in the eye of the beholder", llist.l(1, 2, 3)
            ) == mirror(1, 2, 3)

        def test_deftype_can_refer_to_type_within_methods(self, ns: runtime.Namespace):
            Point = lcompile(
                """
            (import* collections.abc)
            (deftype* Point [x y z]
              :implements [collections.abc/Callable]
              (--call-- [this i j k]
                (Point i j k)))
            """
            )
            pt = Point(1, 2, 3)
            assert (1, 2, 3) == (pt.x, pt.y, pt.z)
            pt2 = pt(4, 5, 6)
            assert (4, 5, 6) == (pt2.x, pt2.y, pt2.z)

        def test_deftype_empty_method_body(self, ns: runtime.Namespace):
            Point = lcompile(
                """
            (import* collections.abc)
            (deftype* Point [x y z]
              :implements [collections.abc/Callable]
              (--call-- [this]))
            """
            )
            pt = Point(1, 2, 3)
            assert None is pt()
            assert (1, 2, 3) == (pt.x, pt.y, pt.z)

        def test_deftype_method_allows_recur(self, ns: runtime.Namespace):
            Point = lcompile(
                """
            (import* collections.abc operator)
            (deftype* Point [x]
              :implements [collections.abc/Callable]
              (--call-- [this sum start]
                (if (operator/gt start 0)
                  (recur (operator/add sum start) (operator/sub start 1))
                  (operator/add sum x))))
            """
            )
            pt = Point(7)
            assert 22 == pt(0, 5)

        def test_deftype_method_args_vec_includes_this(self, ns: runtime.Namespace):
            with pytest.raises(compiler.CompilerException):
                lcompile(
                    """
                (import* collections.abc)
                (deftype* Point [x y z]
                  :implements [collections.abc/Callable]
                  (--call-- [] [x y z]))
                """
                )

        @pytest.mark.parametrize(
            "code",
            [
                """
                (import* collections.abc)
                (deftype* Point [x y z]
                  :implements [collections.abc/Callable]
                  (--call-- [\"this\"] [x y z]))
                """,
                """
                (import* collections.abc)
                (deftype* Point [x y z]
                  :implements [collections.abc/Callable]
                  (--call-- [this :new] [x y z]))
                """,
            ],
        )
        def test_deftype_method_args_are_syms(self, ns: runtime.Namespace, code: str):
            with pytest.raises(compiler.CompilerException):
                lcompile(code)

    class TestDefTypeProperty:
        @pytest.fixture
        def property_interface(self, ns: runtime.Namespace):
            return lcompile(
                """
            (import* abc)
            (def WithProp
              (python/type "WithProp"
                             #py (abc/ABC)
                             #py {"prop"
                                  (python/property
                                   (abc/abstractmethod
                                    (fn [self])))}))
            """
            )

        def test_deftype_must_implement_interface_property(
            self, property_interface: Var
        ):
            with pytest.raises(compiler.CompilerException):
                lcompile(
                    """
                (deftype* Point [x y z]
                  :implements [WithProp])
                  """
                )

        def test_deftype_property_includes_this(self, property_interface: Var):
            with pytest.raises(compiler.CompilerException):
                lcompile(
                    """
                (deftype* Point [x y z]
                  :implements [WithProp]
                  (^:property prop [] [x y z]))
                  """
                )

        def test_deftype_property_args_are_syms(self, property_interface: Var):
            with pytest.raises(compiler.CompilerException):
                lcompile(
                    """
                    (deftype* Point [x y z]
                      :implements [WithProp]
                      (^:property prop [:this] [x y z]))
                      """
                )

        def test_deftype_property_may_not_have_args(self, property_interface: Var):
            with pytest.raises(compiler.CompilerException):
                lcompile(
                    """
                (deftype* Point [x y z]
                  :implements [WithProp]
                  (^:property prop [this and-that] [x y z]))
                  """
                )

        def test_deftype_property_disallows_recur(self, ns: runtime.Namespace):
            with pytest.raises(compiler.CompilerException):
                lcompile(
                    """
                (deftype* Point [x]
                  :implements [WithProp]
                  (^:property prop [this]
                    (recur)))
                """
                )

        def test_deftype_field_can_be_property(self, property_interface: Var):
            Item = lcompile("(deftype* Item [prop] :implements [WithProp])")
            assert "prop" == Item("prop").prop

        def test_deftype_can_have_property(self, property_interface: Var):
            Point = lcompile(
                """
            (deftype* Point [x y z]
              :implements [WithProp]
              (^:property prop [this] [x y z]))"""
            )
            assert vec.v(1, 2, 3) == Point(1, 2, 3).prop

        def test_deftype_empty_property_body(self, property_interface: Var):
            Point = lcompile(
                """
            (deftype* Point [x y z]
              :implements [WithProp]
              (^:property prop [this]))"""
            )
            assert None is Point(1, 2, 3).prop

    class TestDefTypeStaticMethod:
        @pytest.fixture
        def static_interface(self, ns: runtime.Namespace):
            return lcompile(
                """
            (import* abc)
            (def WithStatic
              (python/type "WithStatic"
                             #py (abc/ABC)
                             #py {"dostatic"
                                  (python/staticmethod
                                   (abc/abstractmethod
                                    (fn [])))}))
            """
            )

        def test_deftype_must_implement_interface_staticmethod(
            self, static_interface: Var
        ):
            with pytest.raises(compiler.CompilerException):
                lcompile(
                    """
                (deftype* Point [x y z]
                  :implements [WithStatic])
                  """
                )

        @pytest.mark.parametrize(
            "code",
            [
                """
            (deftype* Point [x y z]
              :implements [WithStatic]
              (^:staticmethod dostatic [:arg]
                [x y z]))
              """,
                """
            (deftype* Point [x y z]
              :implements [WithStatic]
              (^:staticmethod dostatic [arg1 :arg2]
                [x y z]))
              """,
            ],
        )
        def test_deftype_staticmethod_args_are_syms(
            self, static_interface: Var, code: str
        ):
            with pytest.raises(compiler.CompilerException):
                lcompile(code)

        def test_deftype_staticmethod_may_not_reference_fields(
            self, static_interface: Var
        ):
            with pytest.raises(compiler.CompilerException):
                lcompile(
                    """
                (deftype* Point [x y z]
                  :implements [WithStatic]
                  (^:staticmethod dostatic []
                    [x y z]))"""
                )

        def test_deftype_staticmethod_may_have_no_args(self, static_interface: Var):
            Point = lcompile(
                """
            (deftype* Point [x y z]
              :implements [WithStatic]
              (^:staticmethod dostatic []))
              """
            )
            assert None is Point.dostatic()

        def test_deftype_staticmethod_disallows_recur(self, static_interface: Var):
            with pytest.raises(compiler.CompilerException):
                lcompile(
                    """
                (deftype* Point [x]
                  :implements [WithStatic]
                  (^:staticmethod dostatic []
                    (recur)))
                    """
                )

        def test_deftype_can_have_staticmethod(self, static_interface: Var):
            Point = lcompile(
                """
            (deftype* Point [x y z]
              :implements [WithStatic]
              (^:staticmethod dostatic [x y z]
                [x y z]))"""
            )
            assert vec.v(1, 2, 3) == Point.dostatic(1, 2, 3)

        def test_deftype_symboltable_is_restored_after_staticmethod(
            self, static_interface: Var
        ):
            Point = lcompile(
                """
            (deftype* Point [x y z]
              :implements [WithStatic]
              (^:staticmethod dostatic [x y z]
                [x y z])
              (__str__ [this]
                (python/str [x y z])))"""
            )
            assert vec.v(1, 2, 3) == Point.dostatic(1, 2, 3)
            assert "[1 2 3]" == str(Point(1, 2, 3))

        def test_deftype_empty_staticmethod_body(self, static_interface: Var):
            Point = lcompile(
                """
            (deftype* Point [x y z]
              :implements [WithStatic]
              (^:staticmethod dostatic [arg1 arg2]))"""
            )
            assert None is Point.dostatic("x", "y")

    class TestDefTypeReaderForm:
        def test_ns_does_not_exist(self, test_ns: str, ns: runtime.Namespace):
            with pytest.raises(reader.SyntaxError):
                lcompile(f"#{test_ns}_other.NewType[1 2 3]")

        def test_type_does_not_exist(self, test_ns: str, ns: runtime.Namespace):
            with pytest.raises(reader.SyntaxError):
                lcompile(f"#{test_ns}.NewType[1 2 3]")

        def test_type_is_not_itype(self, test_ns: str, ns: runtime.Namespace):
            # Set the Type in the namespace module manually, because
            # our repeatedly recycled test namespace module does not
            # report to contain NewType with standard deftype*
            setattr(ns.module, "NewType", type("NewType", (object,), {}))
            with pytest.raises(reader.SyntaxError):
                lcompile(f"#{test_ns}.NewType[1 2])")

        def test_type_is_not_irecord(self, test_ns: str, ns: runtime.Namespace):
            # Set the Type in the namespace module manually, because
            # our repeatedly recycled test namespace module does not
            # report to contain NewType with standard deftype*
            setattr(ns.module, "NewType", type("NewType", (IType, object), {}))
            with pytest.raises(reader.SyntaxError):
                lcompile(f"#{test_ns}.NewType{{:a 1 :b 2}}")


def test_do(ns: runtime.Namespace):
    code = """
    (do
      (def first-name :Darth)
      (def last-name "Vader"))
    """
    ns_name = ns.name
    assert lcompile(code) == Var.find_in_ns(
        sym.symbol(ns_name), sym.symbol("last-name")
    )
    assert lcompile("first-name") == kw.keyword("Darth")
    assert lcompile("last-name") == "Vader"


class TestFunctionShadowName:
    def test_single_arity_fn_no_log_if_warning_disabled(
        self, ns: runtime.Namespace, caplog
    ):
        lcompile("(fn [v] (fn [v] v))")
        assert "name 'v' shadows name from outer scope" not in caplog.messages

    def test_multi_arity_fn_no_log_if_warning_disabled(
        self, ns: runtime.Namespace, caplog
    ):
        lcompile(
            """
        (fn
          ([] :a)
          ([v] (fn [v] v)))
        """
        )
        assert "name 'v' shadows name from outer scope" not in caplog.messages

    def test_single_arity_fn_log_if_warning_enabled(
        self, ns: runtime.Namespace, caplog
    ):
        lcompile("(fn [v] (fn [v] v))", opts={compiler.WARN_ON_SHADOWED_NAME: True})
        assert (
            "basilisp.lang.compiler.analyzer",
            logging.WARNING,
            "name 'v' shadows name from outer scope",
        ) in caplog.record_tuples

    def test_multi_arity_fn_log_if_warning_enabled(self, ns: runtime.Namespace, caplog):
        code = """
        (fn
          ([] :a)
          ([v] (fn [v] v)))
        """
        lcompile(code, opts={compiler.WARN_ON_SHADOWED_NAME: True})
        assert (
            "basilisp.lang.compiler.analyzer",
            logging.WARNING,
            "name 'v' shadows name from outer scope",
        ) in caplog.record_tuples

    def test_single_arity_fn_log_shadows_var_if_warning_enabled(
        self, ns: runtime.Namespace, caplog
    ):
        code = """
        (def unique-bljzndd :a)
        (fn [unique-bljzndd] unique-bljzndd)
        """
        lcompile(code, opts={compiler.WARN_ON_SHADOWED_NAME: True})
        assert (
            "basilisp.lang.compiler.analyzer",
            logging.WARNING,
            "name 'unique-bljzndd' shadows def'ed Var from outer scope",
        ) in caplog.record_tuples

    def test_multi_arity_fn_log_shadows_var_if_warning_enabled(
        self, ns: runtime.Namespace, caplog
    ):
        code = """
        (def unique-yezddid :a)
        (fn
          ([] :b)
          ([unique-yezddid] unique-yezddid))
        """
        lcompile(code, opts={compiler.WARN_ON_SHADOWED_NAME: True})
        assert (
            "basilisp.lang.compiler.analyzer",
            logging.WARNING,
            "name 'unique-yezddid' shadows def'ed Var from outer scope",
        ) in caplog.record_tuples


class TestFunctionShadowVar:
    def test_single_arity_fn_no_log_if_warning_disabled(
        self, ns: runtime.Namespace, caplog
    ):
        code = """
        (def unique-vfsdhsk :a)
        (fn [unique-vfsdhsk] unique-vfsdhsk)
        """
        lcompile(code, opts={compiler.WARN_ON_SHADOWED_VAR: False})
        assert_no_logs(caplog)

    def test_multi_arity_fn_no_log_if_warning_disabled(
        self, ns: runtime.Namespace, caplog
    ):
        code = """
        (def unique-mmndheee :a)
        (fn
          ([] :b)
          ([unique-mmndheee] unique-mmndheee))
        """
        lcompile(code, opts={compiler.WARN_ON_SHADOWED_VAR: False})
        assert_no_logs(caplog)

    def test_single_arity_fn_log_if_warning_enabled(
        self, ns: runtime.Namespace, caplog
    ):
        code = """
        (def unique-kuieeid :a)
        (fn [unique-kuieeid] unique-kuieeid)
        """
        lcompile(code, opts={compiler.WARN_ON_SHADOWED_VAR: True})
        assert (
            "basilisp.lang.compiler.analyzer",
            logging.WARNING,
            "name 'unique-kuieeid' shadows def'ed Var from outer scope",
        ) in caplog.record_tuples

    def test_multi_arity_fn_log_if_warning_enabled(self, ns: runtime.Namespace, caplog):
        code = """
        (def unique-peuudcdf :a)
        (fn
          ([] :b)
          ([unique-peuudcdf] unique-peuudcdf))
        """
        lcompile(code, opts={compiler.WARN_ON_SHADOWED_VAR: True})
        assert (
            "basilisp.lang.compiler.analyzer",
            logging.WARNING,
            "name 'unique-peuudcdf' shadows def'ed Var from outer scope",
        ) in caplog.record_tuples


class TestFunctionWarnUnusedName:
    def test_single_arity_fn_no_log_if_warning_disabled(
        self, ns: runtime.Namespace, caplog
    ):
        lcompile("(fn [v] (fn [v] v))", opts={compiler.WARN_ON_UNUSED_NAMES: False})
        assert_no_logs(caplog)

    def test_multi_arity_fn_no_log_if_warning_disabled(
        self, ns: runtime.Namespace, caplog
    ):
        lcompile(
            """
        (fn
          ([] :a)
          ([v] (fn [v] v)))
        """,
            opts={compiler.WARN_ON_UNUSED_NAMES: False},
        )
        assert_no_logs(caplog)

    def test_single_arity_fn_log_if_warning_enabled(
        self, ns: runtime.Namespace, caplog
    ):
        lcompile("(fn [v] (fn [v] v))", opts={compiler.WARN_ON_UNUSED_NAMES: True})
        assert (
            "basilisp.lang.compiler.analyzer",
            logging.WARNING,
            f"symbol 'v' defined but not used ({ns}: 1)",
        ) in caplog.record_tuples

    def test_multi_arity_fn_log_if_warning_enabled(self, ns: runtime.Namespace, caplog):
        lcompile(
            """
        (fn
          ([] :a)
          ([v] (fn [v] v)))
        """,
            opts={compiler.WARN_ON_UNUSED_NAMES: True},
        )
        assert (
            "basilisp.lang.compiler.analyzer",
            logging.WARNING,
            f"symbol 'v' defined but not used ({ns}: 3)",
        ) in caplog.record_tuples


class TestFunctionDef:
    def test_fn_with_no_name_or_args(self, ns: runtime.Namespace):
        with pytest.raises(compiler.CompilerException):
            lcompile("(fn*)")

    def test_fn_with_no_args_throws(self, ns: runtime.Namespace):
        with pytest.raises(compiler.CompilerException):
            lcompile("(fn* a)")

    def test_fn_with_invalid_name_throws(self, ns: runtime.Namespace):
        with pytest.raises(compiler.CompilerException):
            lcompile("(fn* :a)")

        with pytest.raises(compiler.CompilerException):
            lcompile("(fn* :a [])")

        with pytest.raises(compiler.CompilerException):
            lcompile("(fn* :a ([] :a) ([a] a))")

    def test_variadic_arity_fn_has_variadic_argument(self, ns: runtime.Namespace):
        with pytest.raises(compiler.CompilerException):
            lcompile("(fn* [m &] m)")

    def test_variadic_arity_fn_method_has_variadic_argument(
        self, ns: runtime.Namespace
    ):
        with pytest.raises(compiler.CompilerException):
            lcompile("(fn* ([] :a) ([m &] m))")

    def test_fn_argument_vector_is_vector(self, ns: runtime.Namespace):
        with pytest.raises(compiler.CompilerException):
            lcompile("(fn* () :a)")

        with pytest.raises(compiler.CompilerException):
            lcompile("(fn* (a) a)")

    def test_fn_method_argument_vector_is_vector(self, ns: runtime.Namespace):
        with pytest.raises(compiler.CompilerException):
            lcompile("(fn* (() :a) ((a) a))")

    def test_fn_arg_is_symbol(self, ns: runtime.Namespace):
        with pytest.raises(compiler.CompilerException):
            lcompile("(fn* [:a] :a)")

        with pytest.raises(compiler.CompilerException):
            lcompile("(fn* [a :b] :a)")

        with pytest.raises(compiler.CompilerException):
            lcompile("(fn* [a b & :c] :a)")

    def test_fn_method_arg_is_symbol(self, ns: runtime.Namespace):
        with pytest.raises(compiler.CompilerException):
            lcompile("(fn* ([a] a) ([a :b] a))")

        with pytest.raises(compiler.CompilerException):
            lcompile("(fn* ([a] a) ([a & :b] a))")

    def test_fn_has_arity_or_arg(self, ns: runtime.Namespace):
        with pytest.raises(compiler.CompilerException):
            lcompile("(fn* a :a)")

    def test_fn_allows_empty_body(self, ns: runtime.Namespace):
        ns_name = ns.name
        fvar = lcompile("(def empty-single (fn* empty-single []))")
        assert Var.find_in_ns(sym.symbol(ns_name), sym.symbol("empty-single")) == fvar
        assert callable(fvar.value)
        assert None is fvar.value()

    def test_fn_method_allows_empty_body(self, ns: runtime.Namespace):
        ns_name = ns.name
        fvar = lcompile("(def empty-single (fn* empty-single ([]) ([a] :a)))")
        assert Var.find_in_ns(sym.symbol(ns_name), sym.symbol("empty-single")) == fvar
        assert callable(fvar.value)
        assert None is fvar.value()

    def test_single_arity_fn(self, ns: runtime.Namespace):
        code = """
        (def string-upper (fn* string-upper [s] (.upper s)))
        """
        ns_name = ns.name
        fvar = lcompile(code)
        assert Var.find_in_ns(sym.symbol(ns_name), sym.symbol("string-upper")) == fvar
        assert callable(fvar.value)
        assert "LOWER" == fvar.value("lower")

        code = """
        (def string-upper (fn* string-upper ([s] (.upper s))))
        """
        ns_name = ns.name
        fvar = lcompile(code)
        assert Var.find_in_ns(sym.symbol(ns_name), sym.symbol("string-upper")) == fvar
        assert callable(fvar.value)
        assert "LOWER" == fvar.value("lower")

        code = """
        (def string-lower #(.lower %))
        """
        ns_name = ns.name
        fvar = lcompile(code)
        assert Var.find_in_ns(sym.symbol(ns_name), sym.symbol("string-lower")) == fvar
        assert callable(fvar.value)
        assert "upper" == fvar.value("UPPER")

    def test_no_fn_method_has_same_fixed_arity(self, ns: runtime.Namespace):
        with pytest.raises(compiler.CompilerException):
            lcompile(
                """
                (def f
                  (fn* f
                    ([] :no-args)
                    ([] :also-no-args)))
                """
            )

        with pytest.raises(compiler.CompilerException):
            lcompile(
                """
                (def f
                  (fn* f
                    ([s] :one-arg)
                    ([s] :also-one-arg)))
                """
            )

        with pytest.raises(compiler.CompilerException):
            lcompile(
                """
                (def f
                  (fn* f
                    ([] :no-args)
                    ([s] :one-arg)
                    ([a b] [a b])
                    ([s3] :also-one-arg)))
                """
            )

    def test_multi_arity_fn_cannot_have_two_variadic_methods(
        self, ns: runtime.Namespace
    ):
        with pytest.raises(compiler.CompilerException):
            lcompile(
                """
                (def f
                  (fn* f
                    ([& args] (concat [:no-starter] args))
                    ([s & args] (concat [s] args))))
                """
            )

        with pytest.raises(compiler.CompilerException):
            lcompile(
                """
                (def f
                  (fn* f
                    ([s & args] (concat [s] args))
                    ([& args] (concat [:no-starter] args))))
                """
            )

    def test_variadic_method_cannot_have_lower_fixed_arity_than_other_methods(
        self, ns: runtime.Namespace
    ):
        with pytest.raises(compiler.CompilerException):
            lcompile(
                """
                (def f
                  (fn* f
                    ([s] (concat [s] :one-arg))
                    ([& args] (concat [:rest-params] args))))
                """
            )

    def test_multi_arity_fn_dispatches_properly(self, ns: runtime.Namespace):
        code = """
        (def empty-multi-fn
          (fn* empty-multi-fn
            ([])
            ([s])))
        """
        ns_name = ns.name
        fvar = lcompile(code)
        assert Var.find_in_ns(sym.symbol(ns_name), sym.symbol("empty-multi-fn")) == fvar
        assert callable(fvar.value)
        assert None is fvar.value()
        assert None is fvar.value("STRING")

        code = """
        (def multi-fn
          (fn* multi-fn
            ([] :no-args)
            ([s] s)
            ([s & args] (concat [s] args))))
        """
        ns_name = ns.name
        fvar = lcompile(code)
        assert fvar == Var.find_in_ns(sym.symbol(ns_name), sym.symbol("multi-fn"))
        assert callable(fvar.value)
        assert fvar.value() == kw.keyword("no-args")
        assert fvar.value("STRING") == "STRING"
        assert fvar.value(kw.keyword("first-arg"), "second-arg", 3) == llist.l(
            kw.keyword("first-arg"), "second-arg", 3
        )

    def test_multi_arity_fn_call_fails_if_no_valid_arity(self, ns: runtime.Namespace):
        with pytest.raises(runtime.RuntimeException):
            fvar = lcompile(
                """
                (def angry-multi-fn
                  (fn* angry-multi-fn
                    ([] :send-me-an-arg!)
                    ([i] i)
                    ([i j] (concat [i] [j]))))
                """
            )
            fvar.value(1, 2, 3)

    def test_async_single_arity(self, ns: runtime.Namespace):
        awaiter_var: runtime.Var = lcompile(
            """
        (def unique-kdghii
          (fn ^:async unique-kdghii
            []
            :await-result))

        (def unique-pqekee
          (fn ^:async unique-pqekee
            []
            (await (unique-kdghii))))
        """
        )

        awaiter = awaiter_var.value
        assert kw.keyword("await-result") == async_to_sync(awaiter)

    def test_async_multi_arity(self, ns: runtime.Namespace):
        awaiter_var: runtime.Var = lcompile(
            """
        (def unique-wywbddd
          (fn ^:async unique-wywbddd
            ([]
             :await-result-0)
            ([^:no-warn-when-unused arg]
             :await-result-1)))

        (def unique-hdhene
          (fn ^:async unique-hdhene
            []
            [(await (unique-wywbddd)) (await (unique-wywbddd :arg1))]))
        """
        )

        awaiter = awaiter_var.value
        assert vec.v(
            kw.keyword("await-result-0"), kw.keyword("await-result-1")
        ) == async_to_sync(awaiter)

    def test_fn_with_meta_must_be_map(self, ns: runtime.Namespace):
        f = lcompile("^:meta-kw (fn* [] :super-unique-kw)")
        with pytest.raises(TypeError):
            f.with_meta(None)

    def test_single_arity_meta(self, ns: runtime.Namespace):
        f = lcompile("^:meta-kw (fn* [] :super-unique-kw)")
        assert hasattr(f, "meta")
        assert hasattr(f, "with_meta")
        assert lmap.map({kw.keyword("meta-kw"): True}) == f.meta
        assert kw.keyword("super-unique-kw") == f()

    def test_single_arity_with_meta(self, ns: runtime.Namespace):
        f = lcompile(
            """
        (with-meta
          ^:meta-kw (fn* [] :super-unique-kw)
          {:meta-kw false :other-meta "True"})
        """
        )
        assert hasattr(f, "meta")
        assert hasattr(f, "with_meta")
        assert (
            lmap.map({kw.keyword("meta-kw"): False, kw.keyword("other-meta"): "True"})
            == f.meta
        )
        assert kw.keyword("super-unique-kw") == f()

    def test_multi_arity_meta(self, ns: runtime.Namespace):
        f = lcompile(
            """
        ^:meta-kw (fn* ([] :arity-0-kw) ([a] [a :arity-1-kw]))
        """
        )
        assert hasattr(f, "meta")
        assert hasattr(f, "with_meta")
        assert lmap.map({kw.keyword("meta-kw"): True}) == f.meta
        assert kw.keyword("arity-0-kw") == f()
        assert vec.v(kw.keyword("jabberwocky"), kw.keyword("arity-1-kw")) == f(
            kw.keyword("jabberwocky")
        )

    def test_multi_arity_with_meta(self, ns: runtime.Namespace):
        f = lcompile(
            """
        (with-meta
          ^:meta-kw (fn* ([] :arity-0-kw) ([a] [a :arity-1-kw]))
          {:meta-kw false :other-meta "True"})
        """
        )
        assert hasattr(f, "meta")
        assert hasattr(f, "with_meta")
        assert (
            lmap.map({kw.keyword("meta-kw"): False, kw.keyword("other-meta"): "True"})
            == f.meta
        )
        assert kw.keyword("arity-0-kw") == f()
        assert vec.v(kw.keyword("jabberwocky"), kw.keyword("arity-1-kw")) == f(
            kw.keyword("jabberwocky")
        )

    def test_async_with_meta(self, ns: runtime.Namespace):
        f = lcompile(
            """
        (with-meta
          ^:async (fn* [] :super-unique-kw)
          {:meta-kw true})
        """
        )
        assert hasattr(f, "meta")
        assert hasattr(f, "with_meta")
        assert (
            lmap.map({kw.keyword("meta-kw"): True, kw.keyword("async"): True}) == f.meta
        )
        assert kw.keyword("super-unique-kw") == async_to_sync(f)


def test_fn_call(ns: runtime.Namespace):
    code = """
    (def string-upper (fn* [s] (.upper s)))

    (string-upper "bloop")
    """
    fvar = lcompile(code)
    assert fvar == "BLOOP"

    code = """
    (def string-lower #(.lower %))

    (string-lower "BLEEP")
    """
    fvar = lcompile(code)
    assert fvar == "bleep"


def test_macro_expansion(ns: runtime.Namespace):
    assert llist.l(1, 2, 3) == lcompile("((fn [] '(1 2 3)))")


class TestMacroexpandFunctions:
    @pytest.fixture
    def example_macro(self):
        lcompile(
            "(defmacro parent [] `(defmacro ~'child [] (fn [])))",
            resolver=runtime.resolve_alias,
        )

    def test_macroexpand_1(self, example_macro):
        assert llist.l(
            sym.symbol("defmacro", ns="basilisp.core"),
            sym.symbol("child"),
            vec.Vector.empty(),
            llist.l(sym.symbol("fn", ns="basilisp.core"), vec.Vector.empty()),
        ) == compiler.macroexpand_1(llist.l(sym.symbol("parent")))

        assert llist.l(
            sym.symbol("add", ns="operator"), 1, 2
        ) == compiler.macroexpand_1(llist.l(sym.symbol("add", ns="operator"), 1, 2))
        assert sym.symbol("map") == compiler.macroexpand_1(sym.symbol("map"))
        assert llist.l(sym.symbol("map")) == compiler.macroexpand_1(
            llist.l(sym.symbol("map"))
        )
        assert vec.Vector.empty() == compiler.macroexpand_1(vec.Vector.empty())

        assert sym.symbol("non-existent-symbol") == compiler.macroexpand_1(
            sym.symbol("non-existent-symbol")
        )

    def test_macroexpand(self, example_macro):
        meta = lmap.map({reader.READER_LINE_KW: 1, reader.READER_COL_KW: 1})

        assert llist.l(
            sym.symbol("def"),
            sym.symbol("child"),
            llist.l(
                sym.symbol("fn", ns="basilisp.core"),
                sym.symbol("child"),
                vec.v(sym.symbol("&env"), sym.symbol("&form")),
                llist.l(sym.symbol("fn", ns="basilisp.core"), vec.Vector.empty()),
            ),
        ) == compiler.macroexpand(llist.l(sym.symbol("parent"), meta=meta))

        assert llist.l(sym.symbol("add", ns="operator"), 1, 2) == compiler.macroexpand(
            llist.l(sym.symbol("add", ns="operator"), 1, 2, meta=meta)
        )
        assert sym.symbol("map") == compiler.macroexpand(sym.symbol("map"))
        assert llist.l(sym.symbol("map")) == compiler.macroexpand(
            llist.l(sym.symbol("map"), meta=meta)
<<<<<<< HEAD
        )
        assert vec.Vector.empty() == compiler.macroexpand(vec.Vector.empty().with_meta(meta))
=======
        )
        assert vec.Vector.empty() == compiler.macroexpand(
            vec.Vector.empty().with_meta(meta)
        )
>>>>>>> f02c3db7

        assert sym.symbol("non-existent-symbol") == compiler.macroexpand(
            sym.symbol("non-existent-symbol")
        )


class TestIf:
    def test_if_number_of_elems(self):
        with pytest.raises(compiler.CompilerException):
            lcompile("(if)")

        with pytest.raises(compiler.CompilerException):
            lcompile("(if true)")

        with pytest.raises(compiler.CompilerException):
            lcompile("(if true :true :false :other)")

    def test_if(self, ns: runtime.Namespace):
        assert lcompile("(if true :a :b)") == kw.keyword("a")
        assert lcompile("(if false :a :b)") == kw.keyword("b")
        assert lcompile("(if nil :a :b)") == kw.keyword("b")
        assert lcompile("(if true (if false :a :c) :b)") == kw.keyword("c")

        code = """
        (def f (fn* [s] s))

        (f (if true \"YELLING\" \"whispering\"))
        """
        assert "YELLING" == lcompile(code)

    def test_truthiness(self):
        # Valid false values
        assert kw.keyword("b") == lcompile("(if false :a :b)")
        assert kw.keyword("b") == lcompile("(if nil :a :b)")

        # Everything else is true
        assert kw.keyword("a") == lcompile("(if true :a :b)")

        assert kw.keyword("a") == lcompile("(if 's :a :b)")
        assert kw.keyword("a") == lcompile("(if 'ns/s :a :b)")

        assert kw.keyword("a") == lcompile("(if :kw :a :b)")
        assert kw.keyword("a") == lcompile("(if :ns/kw :a :b)")

        assert kw.keyword("a") == lcompile('(if "" :a :b)')
        assert kw.keyword("a") == lcompile('(if "not empty" :a :b)')

        assert kw.keyword("a") == lcompile("(if 0 :a :b)")
        assert kw.keyword("a") == lcompile("(if 1 :a :b)")
        assert kw.keyword("a") == lcompile("(if -1 :a :b)")
        assert kw.keyword("a") == lcompile("(if 1.0 :a :b)")
        assert kw.keyword("a") == lcompile("(if 0.0 :a :b)")
        assert kw.keyword("a") == lcompile("(if -1.0 :a :b)")

        assert kw.keyword("a") == lcompile("(if () :a :b)")
        assert kw.keyword("a") == lcompile("(if '(0) :a :b)")
        assert kw.keyword("a") == lcompile("(if '(false) :a :b)")
        assert kw.keyword("a") == lcompile("(if '(true) :a :b)")

        assert kw.keyword("a") == lcompile("(if [] :a :b)")
        assert kw.keyword("a") == lcompile("(if [0] :a :b)")
        assert kw.keyword("a") == lcompile("(if '(false) :a :b)")
        assert kw.keyword("a") == lcompile("(if '(true) :a :b)")

        assert kw.keyword("a") == lcompile("(if {} :a :b)")
        assert kw.keyword("a") == lcompile("(if {0 0} :a :b)")
        assert kw.keyword("a") == lcompile("(if {false false} :a :b)")
        assert kw.keyword("a") == lcompile("(if {true true} :a :b)")

        assert kw.keyword("a") == lcompile("(if #{} :a :b)")
        assert kw.keyword("a") == lcompile("(if #{0} :a :b)")
        assert kw.keyword("a") == lcompile("(if #{false} :a :b)")
        assert kw.keyword("a") == lcompile("(if #{true} :a :b)")


class TestImport:
    def test_import_module_must_be_symbol(self, ns: runtime.Namespace):
        with pytest.raises(compiler.CompilerException):
            lcompile("(import* :time)")

        with pytest.raises(compiler.CompilerException):
            lcompile('(import* "time")')

        with pytest.raises(compiler.CompilerException):
            lcompile("(import* string :time)")

        with pytest.raises(compiler.CompilerException):
            lcompile('(import* string "time")')

    def test_import_aliased_module_format(self, ns: runtime.Namespace):
        with pytest.raises(compiler.CompilerException):
            lcompile("(import* [:time :as py-time])")

        with pytest.raises(compiler.CompilerException):
            lcompile("(import* [time py-time])")

        with pytest.raises(compiler.CompilerException):
            lcompile("(import* [time :as :py-time])")

        with pytest.raises(compiler.CompilerException):
            lcompile("(import* [time :as])")

        with pytest.raises(compiler.CompilerException):
            lcompile("(import* [time :named py-time])")

        with pytest.raises(compiler.CompilerException):
            lcompile("(import* [time :named py time])")

    def test_import_module_must_exist(self, ns: runtime.Namespace):
        with pytest.raises(ImportError):
            lcompile("(import* real.fake.module)")

    def test_import_resolves_within_do_block(self, ns: runtime.Namespace):
        import time

        assert time.perf_counter == lcompile("(do (import* time)) time/perf-counter")
        assert time.perf_counter == lcompile(
            """
            (do (import* [time :as py-time]))
            py-time/perf-counter
            """
        )

    def test_single_import(self, ns: runtime.Namespace):
        import time

        assert time.perf_counter == lcompile("(import* time) time/perf-counter")
        assert time.perf_counter == lcompile(
            "(import* [time :as py-time]) py-time/perf-counter"
        )

    def test_multi_import(self, ns: runtime.Namespace):
        import string
        import time

        assert [time.perf_counter, string.capwords] == list(
            lcompile(
                "(import* [string :as pystr] time) [time/perf-counter pystr/capwords]"
            )
        )
        assert [string.capwords, time.perf_counter] == list(
            lcompile(
                "(import* string [time :as py-time]) [string/capwords py-time/perf-counter]"
            )
        )

    def test_nested_imports_visible_with_parent(self, ns: runtime.Namespace):
        import collections.abc

        assert [collections.OrderedDict, collections.abc.Sized] == lcompile(
            """
        (import* collections collections.abc)
        #py [collections/OrderedDict collections.abc/Sized]
        """
        )


class TestPythonInterop:
    def test_interop_is_valid_type(self, ns: runtime.Namespace):
        with pytest.raises(compiler.CompilerException):
            lcompile('(. :kw "str")')

        with pytest.raises(compiler.CompilerException):
            lcompile("(. :kw [:vec :of :kws])")

        with pytest.raises(compiler.CompilerException):
            lcompile("(. :kw 1)")

    def test_interop_new(self, ns: runtime.Namespace):
        assert "hi" == lcompile('(python.str. "hi")')
        assert "1" == lcompile("(python.str. 1)")
        assert sym.symbol("hi") == lcompile('(basilisp.lang.symbol.Symbol. "hi")')

        with pytest.raises(compiler.CompilerException):
            lcompile('(python.str "hi")')

    def test_interop_new_with_import(self, ns: runtime.Namespace):
        import builtins

        ns.add_import(sym.symbol("builtins"), builtins)
        assert "hi" == lcompile('(builtins.str. "hi")')
        assert "1" == lcompile("(builtins.str. 1)")

        with pytest.raises(compiler.CompilerException):
            lcompile('(builtins.str "hi")')

    def test_interop_call_num_elems(self, ns: runtime.Namespace):
        with pytest.raises(compiler.CompilerException):
            lcompile("(.upper)")

    def test_interop_prop_method_is_symbol(self, ns: runtime.Namespace):
        with pytest.raises(compiler.CompilerException):
            lcompile('(. "ALL-UPPER" (:lower))')

        with pytest.raises(compiler.CompilerException):
            lcompile('(. "ALL-UPPER" ("lower"))')

    def test_interop_call(self, ns: runtime.Namespace):
        assert "all-upper" == lcompile('(. "ALL-UPPER" lower)')

        assert "LOWER-STRING" == lcompile('(.upper "lower-string")')
        assert "LOWER-STRING" == lcompile('(. "lower-string" (upper))')

        assert "example" == lcompile('(.strip "www.example.com" "cmowz.")')
        assert "example" == lcompile('(. "www.example.com" (strip "cmowz."))')
        assert "example" == lcompile('(. "www.example.com" strip "cmowz.")')

    def test_interop_prop_field_is_symbol(self, ns: runtime.Namespace):
        with pytest.raises(compiler.CompilerException):
            lcompile("(.- 'some.ns/sym :ns)")

        with pytest.raises(compiler.CompilerException):
            lcompile('(.- \'some.ns/sym "ns")')

    def test_interop_prop_num_elems(self, ns: runtime.Namespace):
        with pytest.raises(compiler.CompilerException):
            lcompile("(.- 'some.ns/sym)")

        with pytest.raises(compiler.CompilerException):
            lcompile("(.- 'some.ns/sym ns :argument)")

        with pytest.raises(compiler.CompilerException):
            lcompile("(.-ns 'some.ns/sym :argument)")

        with pytest.raises(compiler.CompilerException):
            lcompile("(. 'some.ns/sym -ns :argument)")

    def test_interop_prop(self, ns: runtime.Namespace):
        assert "some.ns" == lcompile("(.-ns 'some.ns/sym)")
        assert "some.ns" == lcompile("(.- 'some.ns/sym ns)")
        assert "some.ns" == lcompile("(. 'some.ns/sym -ns)")
        assert "sym" == lcompile("(.-name 'some.ns/sym)")
        assert "sym" == lcompile("(.- 'some.ns/sym name)")
        assert "sym" == lcompile("(. 'some.ns/sym -name)")

        with pytest.raises(AttributeError):
            lcompile("(.-fake 'some.ns/sym)")

    def test_interop_quoted(self, ns: runtime.Namespace):
        assert lcompile("'(.match pattern)") == llist.l(
            sym.symbol(".match"), sym.symbol("pattern")
        )
        assert lcompile("'(.-pattern regex)") == llist.l(
            sym.symbol(".-pattern"), sym.symbol("regex")
        )


class TestLet:
    def test_let_num_elems(self, ns: runtime.Namespace):
        with pytest.raises(compiler.CompilerException):
            lcompile("(let*)")

    def test_let_may_have_empty_bindings(self, ns: runtime.Namespace):
        assert None is lcompile("(let* [])")
        assert kw.keyword("kw") == lcompile("(let* [] :kw)")

    def test_let_bindings_must_be_vector(self, ns: runtime.Namespace):
        with pytest.raises(compiler.CompilerException):
            lcompile("(let* () :kw)")

        with pytest.raises(compiler.CompilerException):
            lcompile("(let* (a kw) a)")

    def test_let_bindings_must_have_name_and_value(self, ns: runtime.Namespace):
        with pytest.raises(compiler.CompilerException):
            lcompile("(let* [a :kw b] a)")

        with pytest.raises(compiler.CompilerException):
            lcompile("(let* [a :kw b :other-kw c] a)")

    def test_let_binding_name_must_be_symbol(self, ns: runtime.Namespace):
        with pytest.raises(compiler.CompilerException):
            lcompile("(let* [:a :kw] a)")

        with pytest.raises(compiler.CompilerException):
            lcompile("(let* [a :kw :b :other-kw] a)")

    def test_let_name_does_not_resolve(self, ns: runtime.Namespace):
        with pytest.raises(compiler.CompilerException):
            lcompile("(let* [a 'sym] c)")

    def test_let_may_have_empty_body(self, ns: runtime.Namespace):
        assert None is lcompile("(let* [])")
        assert None is lcompile("(let* [a :kw])")

    def test_let(self, ns: runtime.Namespace):
        assert lcompile("(let* [a 1] a)") == 1
        assert lcompile('(let* [a :keyword b "string"] a)') == kw.keyword("keyword")
        assert lcompile("(let* [a :value b a] b)") == kw.keyword("value")
        assert lcompile("(let* [a 1 b :length c {b a} a 4] c)") == lmap.map(
            {kw.keyword("length"): 1}
        )
        assert lcompile("(let* [a 1 b :length c {b a} a 4] a)") == 4
        assert lcompile('(let* [a "lower"] (.upper a))') == "LOWER"

    def test_let_lazy_evaluation(self, ns: runtime.Namespace):
        code = """
        (if false
          (let [n  (.-name :value)
                ns (.-ns "string")]  ;; this line would fail if we eagerly evaluated
            :true)
          :false)
        """
        assert kw.keyword("false") == lcompile(code)


class TestLetShadowName:
    def test_no_warning_if_no_shadowing_and_warning_disabled(
        self, ns: runtime.Namespace, caplog
    ):
        lcompile("(let [m 3] m)")
        assert_no_logs(caplog)

    def test_no_warning_if_warning_disabled(self, ns: runtime.Namespace, caplog):
        lcompile(
            "(let [m 3] (let [m 4] m))", opts={compiler.WARN_ON_UNUSED_NAMES: False}
        )
        assert_no_logs(caplog)

    def test_no_warning_if_no_shadowing_and_warning_enabled(
        self, ns: runtime.Namespace, caplog
    ):
        lcompile("(let [m 3] m)", opts={compiler.WARN_ON_SHADOWED_NAME: True})
        assert_no_logs(caplog)

    def test_warning_if_warning_enabled(self, ns: runtime.Namespace, caplog):
        lcompile(
            "(let [m 3] (let [m 4] m))", opts={compiler.WARN_ON_SHADOWED_NAME: True}
        )
        assert (
            "basilisp.lang.compiler.analyzer",
            logging.WARNING,
            "name 'm' shadows name from outer scope",
        ) in caplog.record_tuples

    def test_warning_if_shadowing_var_and_warning_enabled(
        self, ns: runtime.Namespace, caplog
    ):
        code = """
        (def unique-yyenfvhj :a)
        (let [unique-yyenfvhj 3] unique-yyenfvhj)
        """

        lcompile(code, opts={compiler.WARN_ON_SHADOWED_NAME: True})
        assert (
            "basilisp.lang.compiler.analyzer",
            logging.WARNING,
            "name 'unique-yyenfvhj' shadows def'ed Var from outer scope",
        ) in caplog.record_tuples


class TestLetShadowVar:
    def test_no_warning_if_warning_disabled(self, ns: runtime.Namespace, caplog):
        code = """
        (def unique-gghdjeeh :a)
        (let [unique-gghdjeeh 3] unique-gghdjeeh)
        """

        lcompile(code, opts={compiler.WARN_ON_SHADOWED_VAR: False})
        assert_no_logs(caplog)

    def test_warning_if_warning_enabled(self, ns: runtime.Namespace, caplog):
        code = """
        (def unique-uoieyqq :a)
        (let [unique-uoieyqq 3] unique-uoieyqq)
        """
        lcompile(code, opts={compiler.WARN_ON_SHADOWED_VAR: True})
        assert (
            "basilisp.lang.compiler.analyzer",
            logging.WARNING,
            "name 'unique-uoieyqq' shadows def'ed Var from outer scope",
        ) in caplog.record_tuples


class TestLetUnusedNames:
    def test_warning_if_warning_enabled(self, ns: runtime.Namespace, caplog):
        lcompile("(let [v 4] :a)", opts={compiler.WARN_ON_UNUSED_NAMES: True})
        assert (
            "basilisp.lang.compiler.analyzer",
            logging.WARNING,
            f"symbol 'v' defined but not used ({ns}: 1)",
        ) in caplog.record_tuples

    def test_no_warning_if_warning_disabled(self, ns: runtime.Namespace, caplog):
        lcompile("(let [v 4] :a)", opts={compiler.WARN_ON_UNUSED_NAMES: False})
        assert f"symbol 'v' defined but not used ({ns}: 1)" not in caplog.messages

    def test_warning_for_nested_let_if_warning_enabled(
        self, ns: runtime.Namespace, caplog
    ):
        lcompile(
            """
        (let [v 4]
          (let [v 5]
            v))
        """,
            opts={compiler.WARN_ON_UNUSED_NAMES: True},
        )
        assert (
            "basilisp.lang.compiler.analyzer",
            logging.WARNING,
            f"symbol 'v' defined but not used ({ns}: 1)",
        ) in caplog.record_tuples

    def test_no_warning_for_nested_let_if_warning_disabled(
        self, ns: runtime.Namespace, caplog
    ):
        lcompile(
            """
        (let [v 4]
          (let [v 5]
            v))
        """,
            opts={compiler.WARN_ON_UNUSED_NAMES: False},
        )
        assert f"symbol 'v' defined but not used ({ns}: 1)" not in caplog.messages


class TestLoop:
    def test_loop_num_elems(self, ns: runtime.Namespace):
        with pytest.raises(compiler.CompilerException):
            lcompile("(loop*)")

    def test_loop_may_have_empty_bindings(self, ns: runtime.Namespace):
        assert None is lcompile("(loop* [])")
        assert kw.keyword("kw") == lcompile("(loop* [] :kw)")

    def test_loop_bindings_must_be_vector(self, ns: runtime.Namespace):
        with pytest.raises(compiler.CompilerException):
            lcompile("(loop* () a)")

        with pytest.raises(compiler.CompilerException):
            lcompile("(loop* (a kw) a)")

    def test_loop_bindings_must_have_name_and_value(self, ns: runtime.Namespace):
        with pytest.raises(compiler.CompilerException):
            lcompile("(loop* [a :kw b] a)")

        with pytest.raises(compiler.CompilerException):
            lcompile("(loop* [a :kw b :other-kw c] a)")

    def test_loop_binding_name_must_be_symbol(self, ns: runtime.Namespace):
        with pytest.raises(compiler.CompilerException):
            lcompile("(loop* [:a :kw] a)")

        with pytest.raises(compiler.CompilerException):
            lcompile("(loop* [a :kw :b :other-kw] a)")

    def test_let_name_does_not_resolve(self, ns: runtime.Namespace):
        with pytest.raises(compiler.CompilerException):
            lcompile("(loop* [a 'sym] c)")

    def test_loop_may_have_empty_body(self, ns: runtime.Namespace):
        assert None is lcompile("(loop* [])")
        assert None is lcompile("(loop* [a :kw])")

    def test_loop_without_recur(self, ns: runtime.Namespace):
        assert 1 == lcompile("(loop* [a 1] a)")
        assert kw.keyword("keyword") == lcompile('(loop* [a :keyword b "string"] a)')
        assert kw.keyword("value") == lcompile("(loop* [a :value b a] b)")
        assert lmap.map({kw.keyword("length"): 1}) == lcompile(
            "(loop* [a 1 b :length c {b a} a 4] c)"
        )
        assert 4 == lcompile("(loop* [a 1 b :length c {b a} a 4] a)")
        assert "LOWER" == lcompile('(loop* [a "lower"] (.upper a))')
        assert "string" == lcompile('(loop* [] "string")')

    def test_loop_with_recur(self, ns: runtime.Namespace):
        code = """
        (import* io)
        (let* [reader (io/StringIO "string")
               writer (io/StringIO)]
          (loop* []
            (let* [c (.read reader 1)]
              (if (not= c "")
                (do
                  (.write writer c)
                  (recur))
                (.getvalue writer)))))"""
        assert "string" == lcompile(code)

        code = """
        (import* io)
        (let* [writer (io/StringIO)]
          (loop* [s "string"]
            (if (seq s)
              (do
                (.write writer (first s))
                (recur (rest s)))
              (.getvalue writer))))"""
        assert "string" == lcompile(code)

        code = """
        (loop* [s     "tester"
                accum []]
          (if (seq s)
            (recur (rest s) (conj accum (first s)))
            (apply str accum)))"""
        assert "tester" == lcompile(code)


class TestQuote:
    def test_quoted_list(self):
        assert lcompile("'()") == llist.l()
        assert lcompile("'(str)") == llist.l(sym.symbol("str"))
        assert lcompile("'(str 3)") == llist.l(sym.symbol("str"), 3)
        assert lcompile("'(str 3 :feet-deep)") == llist.l(
            sym.symbol("str"), 3, kw.keyword("feet-deep")
        )

    def test_quoted_map(self):
        assert lcompile("'{}") == lmap.Map.empty()
        assert lcompile("'{:a 2}") == lmap.map({kw.keyword("a"): 2})
        assert lcompile('\'{:a 2 "str" s}') == lmap.map(
            {kw.keyword("a"): 2, "str": sym.symbol("s")}
        )

    def test_quoted_set(self):
        assert lcompile("'#{}") == lset.Set.empty()
        assert lcompile("'#{:a 2}") == lset.s(kw.keyword("a"), 2)
        assert lcompile('\'#{:a 2 "str"}') == lset.s(kw.keyword("a"), 2, "str")

    def test_quoted_inst(self):
        assert dateparser.parse("2018-01-18T03:26:57.296-00:00") == lcompile(
            '(quote #inst "2018-01-18T03:26:57.296-00:00")'
        )

    def test_regex(self):
        assert lcompile(r'(quote #"\s")') == re.compile(r"\s")

    def test_uuid(self):
        assert uuid.UUID("{0366f074-a8c5-4764-b340-6a5576afd2e8}") == lcompile(
            '(quote #uuid "0366f074-a8c5-4764-b340-6a5576afd2e8")'
        )

    def test_py_dict(self):
        assert isinstance(lcompile("'#py {}"), dict)
        assert {} == lcompile("'#py {}")
        assert {kw.keyword("a"): 1, "b": "str"} == lcompile(
            '(quote #py {:a 1 "b" "str"})'
        )

    def test_py_list(self):
        assert isinstance(lcompile("'#py []"), list)
        assert [] == lcompile("'#py []")
        assert [1, kw.keyword("a"), "str"] == lcompile('(quote #py [1 :a "str"])')

    def test_py_set(self):
        assert isinstance(lcompile("'#py #{}"), set)
        assert set() == lcompile("'#py #{}")
        assert {1, kw.keyword("a"), "str"} == lcompile('(quote #py #{1 :a "str"})')

    def test_py_tuple(self):
        assert isinstance(lcompile("'#py ()"), tuple)
        assert tuple() == lcompile("'#py ()")
        assert (1, kw.keyword("a"), "str") == lcompile('(quote #py (1 :a "str"))')


class TestRecur:
    def test_recur(self, ns: runtime.Namespace):
        code = """
        (def last
          (fn [s]
            (if (seq (rest s))
              (recur (rest s))
              (first s))))
        """

        lcompile(code)

        assert None is lcompile("(last '())")
        assert 1 == lcompile("(last '(1))")
        assert 2 == lcompile("(last '(1 2))")
        assert 3 == lcompile("(last '(1 2 3))")

        code = """
        (def last
          (fn [s]
            (let [r (rest s)]
              (if (seq r)
                (recur r)
                (first s)))))
        """

        lcompile(code)

        assert None is lcompile("(last '())")
        assert 1 == lcompile("(last '(1))")
        assert 2 == lcompile("(last '(1 2))")
        assert 3 == lcompile("(last '(1 2 3))")

        code = """
        (def rev-str
          (fn rev-str [s & args]
            (let [coerce (fn [in out]
                           (if (seq (rest in))
                             (recur (rest in) (cons (python/str (first in)) out))
                             (cons (python/str (first in)) out)))]
             (.join \"\" (coerce (cons s args) '())))))
         """

        lcompile(code)

        assert "a" == lcompile('(rev-str "a")')
        assert ":ba" == lcompile('(rev-str "a" :b)')
        assert "3:ba" == lcompile('(rev-str "a" :b 3)')

    def test_recur_arity_must_match_recur_point(self, ns: runtime.Namespace):
        with pytest.raises(compiler.CompilerException):
            lcompile("(fn [s] (recur :a :b))")

        with pytest.raises(compiler.CompilerException):
            lcompile("(fn [a b] (recur a))")

    def test_single_arity_recur(self, ns: runtime.Namespace):
        code = """
        (def ++
          (fn ++ [x & args]
            (if (seq (rest args))
              (recur (operator/add x (first args)) (rest args))
              (operator/add x (first args)))))
        """

        lcompile(code)

        assert 3 == lcompile("(++ 1 2)")
        assert 6 == lcompile("(++ 1 2 3)")
        assert 10 == lcompile("(++ 1 2 3 4)")
        assert 15 == lcompile("(++ 1 2 3 4 5)")

    def test_multi_arity_recur(self, ns: runtime.Namespace):
        code = """
        (def +++
          (fn +++
            ([] 0)
            ([x] x)
            ([x & args]
              (if (seq (rest args))
                (recur (operator/add x (first args)) (rest args))
                (operator/add x (first args))))))
        """

        lcompile(code)

        assert 0 == lcompile("(+++)")
        assert 1 == lcompile("(+++ 1)")
        assert 3 == lcompile("(+++ 1 2)")
        assert 6 == lcompile("(+++ 1 2 3)")
        assert 10 == lcompile("(+++ 1 2 3 4)")
        assert 15 == lcompile("(+++ 1 2 3 4 5)")

    def test_disallow_recur_in_special_forms(self, ns: runtime.Namespace):
        with pytest.raises(compiler.CompilerException):
            lcompile('(fn [a] (def b (recur "a")))')

        with pytest.raises(compiler.CompilerException):
            lcompile('(fn [a] (import* (recur "a")))')

        with pytest.raises(compiler.CompilerException):
            lcompile('(fn [a] (.join "" (recur "a")))')

        with pytest.raises(compiler.CompilerException):
            lcompile('(fn [a] (.-p (recur "a")))')

        with pytest.raises(compiler.CompilerException):
            lcompile('(fn [a] (throw (recur "a"))))')

        with pytest.raises(compiler.CompilerException):
            lcompile('(fn [a] (var (recur "a"))))')

    def test_disallow_recur_outside_tail(self, ns: runtime.Namespace):
        with pytest.raises(compiler.CompilerException):
            lcompile("(recur)")

        with pytest.raises(compiler.CompilerException):
            lcompile("(do (recur))")

        with pytest.raises(compiler.CompilerException):
            lcompile("(if true (recur) :b)")

        with pytest.raises(compiler.CompilerException):
            lcompile('(fn [a] (do (recur "a") :b))')

        with pytest.raises(compiler.CompilerException):
            lcompile('(fn [a] (if (recur "a") :a :b))')

        with pytest.raises(compiler.CompilerException):
            lcompile('(fn [a] (if (recur "a") :a))')

        with pytest.raises(compiler.CompilerException):
            lcompile('(fn [a] (let [a (recur "a")] a))')

        with pytest.raises(compiler.CompilerException):
            lcompile('(fn [a] (let [a (do (recur "a"))] a))')

        with pytest.raises(compiler.CompilerException):
            lcompile('(fn [a] (let [a (do :b (recur "a"))] a))')

        with pytest.raises(compiler.CompilerException):
            lcompile('(fn [a] (let [a (do (recur "a") :c)] a))')

        with pytest.raises(compiler.CompilerException):
            lcompile('(fn [a] (let [a "a"] (recur a) a))')

        with pytest.raises(compiler.CompilerException):
            lcompile('(fn [a] (loop* [a (recur "a")] a))')

        with pytest.raises(compiler.CompilerException):
            lcompile('(fn [a] (loop* [a (do (recur "a"))] a))')

        with pytest.raises(compiler.CompilerException):
            lcompile('(fn [a] (loop* [a (do :b (recur "a"))] a))')

        with pytest.raises(compiler.CompilerException):
            lcompile('(fn [a] (loop* [a (do (recur "a") :c)] a))')

        with pytest.raises(compiler.CompilerException):
            lcompile('(fn [a] (loop* [a "a"] (recur a) a))')

        with pytest.raises(compiler.CompilerException):
            lcompile("(fn [a] (try (do (recur a) :b) (catch AttributeError _ nil)))")

        with pytest.raises(compiler.CompilerException):
            lcompile("(fn [a] (try :b (catch AttributeError _ (do (recur :a) :c))))")

        with pytest.raises(compiler.CompilerException):
            lcompile("(fn [a] (try :b (finally (do (recur :a) :c))))")

    def test_single_arity_named_anonymous_fn_recursion(self, ns: runtime.Namespace):
        code = """
        (let [compute-sum (fn sum [n]
                            (if (operator/eq 0 n)
                              0
                              (operator/add n (sum (operator/sub n 1)))))]
          (compute-sum 5))
        """
        assert 15 == lcompile(code)

    def test_multi_arity_named_anonymous_fn_recursion(self, ns: runtime.Namespace):
        code = """
        (let [compute-sum (fn sum
                            ([] 0)
                            ([n]
                             (if (operator/eq 0 n)
                               0
                               (operator/add n (sum (operator/sub n 1))))))]
          (compute-sum 5))
        """
        assert 15 == lcompile(code)


class TestSetBang:
    def test_num_elems(self):
        with pytest.raises(compiler.CompilerException):
            lcompile("(set!)")

        with pytest.raises(compiler.CompilerException):
            lcompile("(set! target)")

        with pytest.raises(compiler.CompilerException):
            lcompile("(set! target value arg)")

    def test_set_target_must_be_assignable_type(self):
        with pytest.raises(compiler.CompilerException):
            lcompile('(set! "a string" "another string")')

        with pytest.raises(compiler.CompilerException):
            lcompile("(set! 3 4)")

        with pytest.raises(compiler.CompilerException):
            lcompile("(set! :kw :new-kw)")

    def test_set_cannot_assign_let_local(self):
        with pytest.raises(compiler.CompilerException):
            lcompile("(let [a :b] (set! a :c))")

    def test_set_cannot_assign_loop_local(self):
        with pytest.raises(compiler.CompilerException):
            lcompile("(loop [a :b] (set! a :c))")

    def test_set_cannot_assign_fn_arg_local(self):
        with pytest.raises(compiler.CompilerException):
            lcompile("(fn [a b] (set! a :c))")

    def test_set_cannot_assign_non_dynamic_var(self, ns: runtime.Namespace):
        with pytest.raises(compiler.CompilerException):
            lcompile(
                """
            (def static-var :kw)
            (set! static-var \"instead a string\")
            """
            )

    def test_set_can_assign_dynamic_var(self, ns: runtime.Namespace):
        code = """
        (def ^:dynamic *dynamic-var* :kw)
        (set! *dynamic-var* \"instead a string\")
        """
        assert "instead a string" == lcompile(code)
        var = Var.find_in_ns(sym.symbol(ns.name), sym.symbol("*dynamic-var*"))
        assert var is not None
        assert "instead a string" == var.value
        assert kw.keyword("kw") == var.root

    def test_set_can_object_attrs(self, ns: runtime.Namespace):
        code = """
        (import* threading)
        (def tl (threading/local))
        (set! (.-some-field tl) :kw)
        """
        assert kw.keyword("kw") == lcompile(code)
        var = Var.find_in_ns(sym.symbol(ns.name), sym.symbol("tl"))
        assert var is not None
        assert kw.keyword("kw") == var.value.some_field

        assert "now a string" == lcompile('(set! (.-some-field tl) "now a string")')
        assert "now a string" == var.value.some_field


def test_syntax_quoting(test_ns: str, ns: runtime.Namespace, resolver: reader.Resolver):
    code = """
    (def some-val \"some value!\")

    `(some-val)"""
    assert llist.l(sym.symbol("some-val", ns=test_ns)) == lcompile(
        code, resolver=resolver
    )

    code = """
    (def second-val \"some value!\")

    `(other-val)"""
    assert llist.l(sym.symbol("other-val")) == lcompile(code)

    code = """
    (def a-str \"a definite string\")
    (def a-number 1583)

    `(a-str ~a-number)"""
    assert llist.l(sym.symbol("a-str", ns=test_ns), 1583) == lcompile(
        code, resolver=resolver
    )

    code = """
    (def whatever \"yes, whatever\")
    (def ssss \"a snake\")

    `(whatever ~@[ssss 45])"""
    assert llist.l(sym.symbol("whatever", ns=test_ns), "a snake", 45) == lcompile(
        code, resolver=resolver
    )

    assert llist.l(sym.symbol("my-symbol", ns=test_ns)) == lcompile(
        "`(my-symbol)", resolver
    )


def test_throw(ns: runtime.Namespace):
    with pytest.raises(AttributeError):
        lcompile("(throw (python/AttributeError))")

    with pytest.raises(TypeError):
        lcompile("(throw (python/TypeError))")

    with pytest.raises(ValueError):
        lcompile("(throw (python/ValueError))")


class TestTryCatch:
    def test_single_catch_ignoring_binding(self, capsys, ns: runtime.Namespace):
        code = """
          (try
            (.fake-lower "UPPER")
            (catch AttributeError _ "lower"))
        """
        assert "lower" == lcompile(code)

    def test_single_catch_with_binding(self, capsys, ns: runtime.Namespace):
        code = """
          (try
            (.fake-lower "UPPER")
            (catch python/AttributeError e (.-args e)))
        """
        assert ("'str' object has no attribute 'fake_lower'",) == lcompile(code)

    def test_multiple_catch(self, ns: runtime.Namespace):
        code = """
          (try
            (.fake-lower "UPPER")
            (catch TypeError _ "lower")
            (catch AttributeError _ "mIxEd"))
        """
        assert "mIxEd" == lcompile(code)

    def test_multiple_catch_with_finally(self, capsys, ns: runtime.Namespace):
        # If you hit an error here, do yourself a favor
        # and look in the import code first.
        code = """
          (import* builtins)
          (try
            (.fake-lower "UPPER")
            (catch TypeError _ "lower")
            (catch AttributeError _ "mIxEd")
            (finally (python/print "neither")))
        """
        assert "mIxEd" == lcompile(code)
        captured = capsys.readouterr()
        assert "neither\n" == captured.out

    def test_catch_num_elems(self, ns: runtime.Namespace):
        with pytest.raises(compiler.CompilerException):
            lcompile(
                """
              (try
                (.lower "UPPER")
                (catch AttributeError _))
            """
            )

        with pytest.raises(compiler.CompilerException):
            lcompile(
                """
              (try
                (.lower "UPPER")
                (catch AttributeError))
            """
            )

        with pytest.raises(compiler.CompilerException):
            lcompile(
                """
              (try
                (.lower "UPPER")
                (catch))
            """
            )

    def test_catch_must_name_exception(self, ns: runtime.Namespace):
        with pytest.raises(compiler.CompilerException):
            lcompile(
                """
              (try
                (.lower "UPPER")
                (catch :attribute-error _ "mIxEd"))
            """
            )

    def test_catch_name_must_be_symbol(self, ns: runtime.Namespace):
        with pytest.raises(compiler.CompilerException):
            lcompile(
                """
              (try
                (.lower "UPPER")
                (catch AttributeError :e "mIxEd"))
            """
            )

    def test_body_may_not_appear_after_catch(self, ns: runtime.Namespace):
        with pytest.raises(compiler.CompilerException):
            lcompile(
                """
              (try
                (.lower "UPPER")
                (catch AttributeError _ "mIxEd")
                "neither")
            """
            )

    def test_body_may_not_appear_after_finally(self, ns: runtime.Namespace):
        with pytest.raises(compiler.CompilerException):
            lcompile(
                """
              (try
                (.lower "UPPER")
                (finally (python/print "mIxEd"))
                "neither")
            """
            )

    def test_catch_may_not_appear_after_finally(self, ns: runtime.Namespace):
        with pytest.raises(compiler.CompilerException):
            lcompile(
                """
              (try
                (.fake-lower "UPPER")
                (finally (python/print "this is bad!"))
                (catch AttributeError _ "mIxEd"))
            """
            )

    def test_try_may_not_have_multiple_finallys(self, ns: runtime.Namespace):
        with pytest.raises(compiler.CompilerException):
            lcompile(
                """
              (try
                (.fake-lower "UPPER")
                (catch AttributeError _ "mIxEd")
                (finally (python/print "this is bad!"))
                (finally (python/print "but this is worse")))
            """
            )


def test_unquote(ns: runtime.Namespace):
    with pytest.raises(compiler.CompilerException):
        lcompile("~s")

    assert llist.l(sym.symbol("s")) == lcompile("`(s)")

    with pytest.raises(compiler.CompilerException):
        lcompile("`(~s)")


def test_unquote_splicing(ns: runtime.Namespace, resolver: reader.Resolver):
    with pytest.raises(TypeError):
        lcompile("~@[1 2 3]")

    assert llist.l(1, 2, 3) == lcompile("`(~@[1 2 3])")

    assert llist.l(sym.symbol("print", ns="basilisp.core"), 1, 2, 3) == lcompile(
        "`(print ~@[1 2 3])", resolver=resolver
    )

    assert llist.l(llist.l(reader._UNQUOTE_SPLICING, 53233)) == lcompile("'(~@53233)")


class TestSymbolResolution:
    def test_bare_sym_resolves_builtins(self, ns: runtime.Namespace):
        assert object is lcompile("object")

    def test_builtin_resolves_builtins(self, ns: runtime.Namespace):
        assert object is lcompile("python/object")

    def test_builtins_fails_to_resolve_correctly(self, ns: runtime.Namespace):
        with pytest.raises(compiler.CompilerException):
            lcompile("python/fake")

    def test_namespaced_sym_may_not_contain_period(self, ns: runtime.Namespace):
        with pytest.raises(compiler.CompilerException):
            lcompile("other.ns/with.sep")

    def test_namespaced_sym_cannot_resolve(self, ns: runtime.Namespace):
        with pytest.raises(compiler.CompilerException):
            lcompile("other.ns/name")

    def test_nested_namespaced_sym_will_resolve(self, ns: runtime.Namespace):
        assert lmap.MapEntry.of is lcompile("basilisp.lang.map.MapEntry/of")

    def test_nested_bare_sym_will_not_resolve(self, ns: runtime.Namespace):
        with pytest.raises(compiler.CompilerException):
            lcompile("basilisp.lang.map.MapEntry.of")

    def test_aliased_var_does_not_resolve(self, ns: runtime.Namespace):
        current_ns: runtime.Namespace = ns
        other_ns_name = sym.symbol("other.ns")
        try:
            other_ns = runtime.Namespace.get_or_create(other_ns_name)
            current_ns.add_alias(other_ns_name, other_ns)
            current_ns.add_alias(sym.symbol("other"), other_ns)

            with pytest.raises(compiler.CompilerException):
                lcompile("(other/m :arg)")
        finally:
            runtime.Namespace.remove(other_ns_name)

    def test_aliased_macro_symbol_resolution(self, ns: runtime.Namespace):
        current_ns: runtime.Namespace = ns
        other_ns_name = sym.symbol("other.ns")
        try:
            other_ns = runtime.Namespace.get_or_create(other_ns_name)
            current_ns.add_alias(other_ns_name, other_ns)
            current_ns.add_alias(sym.symbol("other"), other_ns)

            with runtime.ns_bindings(other_ns_name.name):
                lcompile("(def ^:macro m (fn* [&env &form v] v))")

            with runtime.ns_bindings(current_ns.name):
                assert kw.keyword("z") == lcompile("(other.ns/m :z)")
                assert kw.keyword("a") == lcompile("(other/m :a)")
        finally:
            runtime.Namespace.remove(other_ns_name)

    def test_cross_ns_macro_symbol_resolution(self, ns: runtime.Namespace):
        """Ensure that a macro symbol, `a`, delegating to another macro, named
        by the symbol `b`, in a namespace directly required by `a`'s namespace
        (and which will not be required by downstream namespaces) is still
        properly resolved when used by the final consumer."""
        current_ns: runtime.Namespace = ns
        other_ns_name = sym.symbol("other.ns")
        third_ns_name = sym.symbol("third.ns")
        try:
            other_ns = runtime.Namespace.get_or_create(other_ns_name)
            current_ns.add_alias(other_ns_name, other_ns)

            third_ns = runtime.Namespace.get_or_create(third_ns_name)
            other_ns.add_alias(third_ns_name, third_ns)

            with runtime.ns_bindings(third_ns_name.name):
                lcompile(
                    "(def ^:macro t (fn* [&env &form v] `(name ~v)))",
                    resolver=runtime.resolve_alias,
                )

            with runtime.ns_bindings(other_ns_name.name):
                lcompile(
                    "(def ^:macro o (fn* [&env &form v] `(third.ns/t ~v)))",
                    resolver=runtime.resolve_alias,
                )

            with runtime.ns_bindings(current_ns.name):
                assert "z" == lcompile(
                    "(other.ns/o :z)", resolver=runtime.resolve_alias
                )
        finally:
            runtime.Namespace.remove(other_ns_name)
            runtime.Namespace.remove(third_ns_name)

    def test_cross_ns_macro_symbol_resolution_with_aliases(self, ns: runtime.Namespace):
        """Ensure that `a` macro symbol, a, delegating to another macro, named
        by the symbol `b`, which is referenced by `a`'s namespace (and which will
        not be referred by downstream namespaces) is still properly resolved
        when used by the final consumer."""
        current_ns: runtime.Namespace = ns
        other_ns_name = sym.symbol("other.ns")
        third_ns_name = sym.symbol("third.ns")
        try:
            other_ns = runtime.Namespace.get_or_create(other_ns_name)
            current_ns.add_alias(other_ns_name, other_ns)

            third_ns = runtime.Namespace.get_or_create(third_ns_name)
            other_ns.add_alias(sym.symbol("third"), third_ns)

            with runtime.ns_bindings(third_ns_name.name):
                lcompile(
                    "(def ^:macro t (fn* [&env &form v] `(name ~v)))",
                    resolver=runtime.resolve_alias,
                )

            with runtime.ns_bindings(other_ns_name.name):
                lcompile(
                    "(def ^:macro o (fn* [&env &form v] `(third/t ~v)))",
                    resolver=runtime.resolve_alias,
                )

            with runtime.ns_bindings(current_ns.name):
                assert "z" == lcompile(
                    "(other.ns/o :z)", resolver=runtime.resolve_alias
                )
        finally:
            runtime.Namespace.remove(other_ns_name)
            runtime.Namespace.remove(third_ns_name)

    def test_cross_ns_macro_symbol_resolution_with_refers(self, ns: runtime.Namespace):
        """Ensure that a macro symbol, `a`, delegating to another macro, named
        by the symbol `b`, which is referred by `a`'s namespace (and which will
        not be referred by downstream namespaces) is still properly resolved
        when used by the final consumer."""
        current_ns: runtime.Namespace = ns
        other_ns_name = sym.symbol("other.ns")
        third_ns_name = sym.symbol("third.ns")
        try:
            other_ns = runtime.Namespace.get_or_create(other_ns_name)
            current_ns.add_alias(other_ns_name, other_ns)

            third_ns = runtime.Namespace.get_or_create(third_ns_name)

            with runtime.ns_bindings(third_ns_name.name):
                lcompile(
                    "(def ^:macro t (fn* [&env &form v] `(name ~v)))",
                    resolver=runtime.resolve_alias,
                )

            other_ns.add_refer(sym.symbol("t"), third_ns.find(sym.symbol("t")))

            with runtime.ns_bindings(other_ns_name.name):
                lcompile(
                    "(def ^:macro o (fn* [&env &form v] `(t ~v)))",
                    resolver=runtime.resolve_alias,
                )

            with runtime.ns_bindings(current_ns.name):
                assert "z" == lcompile(
                    "(other.ns/o :z)", resolver=runtime.resolve_alias
                )
        finally:
            runtime.Namespace.remove(other_ns_name)
            runtime.Namespace.remove(third_ns_name)


class TestWarnOnVarIndirection:
    @pytest.fixture
    def other_ns(self, ns: runtime.Namespace):
        current_ns: runtime.Namespace = ns
        other_ns_name = sym.symbol("other.ns")
        try:
            other_ns = runtime.Namespace.get_or_create(other_ns_name)
            Var.intern(other_ns_name, sym.symbol("m"), lambda x: x)
            current_ns.add_alias(other_ns_name, other_ns)
            current_ns.add_alias(sym.symbol("other"), other_ns)

            with runtime.ns_bindings(current_ns.name):
                yield
        finally:
            runtime.Namespace.remove(other_ns_name)

    def test_warning_for_cross_ns_reference(self, other_ns, caplog):
        lcompile(
            "(fn [] (other.ns/m :z))", opts={compiler.WARN_ON_VAR_INDIRECTION: True}
        )
        assert (
            "basilisp.lang.compiler.generator",
            logging.WARNING,
            "could not resolve a direct link to Var 'm'",
        ) in caplog.record_tuples

    def test_no_warning_for_cross_ns_reference_if_warning_disabled(
        self, other_ns, caplog
    ):
        lcompile(
            "(fn [] (other.ns/m :z))", opts={compiler.WARN_ON_VAR_INDIRECTION: False}
        )
        assert ("could not resolve a direct link to Var 'm'") not in caplog.messages

    def test_warning_for_cross_ns_alias_reference(self, other_ns, caplog):
        lcompile("(fn [] (other/m :z))", opts={compiler.WARN_ON_VAR_INDIRECTION: True})
        assert (
            "basilisp.lang.compiler.generator",
            logging.WARNING,
            "could not resolve a direct link to Var 'm'",
        ) in caplog.record_tuples

    def test_no_warning_for_cross_ns_alias_reference_if_warning_disabled(
        self, other_ns, caplog
    ):
        lcompile("(fn [] (other/m :z))", opts={compiler.WARN_ON_VAR_INDIRECTION: False})
        assert ("could not resolve a direct link to Var 'm'") not in caplog.messages

    def test_warning_on_imported_name(self, ns: runtime.Namespace, caplog):
        """Basilisp should be able to directly resolve a link to cross-namespace
        imports, so no warning should be raised."""
        ns.add_import(sym.symbol("string"), __import__("string"))

        with runtime.ns_bindings(ns.name):
            lcompile(
                '(fn [] (string/capwords "capitalize this"))',
                opts={compiler.WARN_ON_VAR_INDIRECTION: True},
            )
            assert (
                "could not resolve a direct link to Python variable 'string/m'"
            ) not in caplog.messages

    def test_exception_raised_for_nonexistent_imported_name(
        self, ns: runtime.Namespace, caplog
    ):
        """If a name does not exist, then a CompilerException will be raised."""
        ns.add_import(sym.symbol("string"), __import__("string"))

        with runtime.ns_bindings(ns.name), pytest.raises(compiler.CompilerException):
            lcompile(
                "(fn [] (string/m :z))", opts={compiler.WARN_ON_VAR_INDIRECTION: True}
            )

    def test_exception_raised_for_nonexistent_var_name(self, ns: runtime.Namespace):
        with pytest.raises(compiler.CompilerException):
            lcompile("(fn [] m)", opts={compiler.WARN_ON_VAR_INDIRECTION: True})


class TestVar:
    def test_var_num_elems(self, ns: runtime.Namespace):
        with pytest.raises(compiler.CompilerException):
            lcompile("(var)")

        with pytest.raises(compiler.CompilerException):
            lcompile("(var test/some-var test/other-var)")

    def test_var_does_not_resolve(self, ns: runtime.Namespace):
        with pytest.raises(compiler.CompilerException):
            lcompile("(var test/definitely-not-a-var-in-this-namespace)")

    def test_var(self, ns: runtime.Namespace):
        code = """
        (def some-var "a value")

        (var test/some-var)"""

        ns_name = ns.name
        v = lcompile(code)
        assert v == Var.find_in_ns(sym.symbol(ns_name), sym.symbol("some-var"))
        assert v.value == "a value"

    def test_var_reader_literal(self, ns: runtime.Namespace):
        code = """
        (def some-var "a value")

        #'test/some-var"""

        ns_name = ns.name
        v = lcompile(code)
        assert v == Var.find_in_ns(sym.symbol(ns_name), sym.symbol("some-var"))
        assert v.value == "a value"<|MERGE_RESOLUTION|>--- conflicted
+++ resolved
@@ -1795,15 +1795,10 @@
         assert sym.symbol("map") == compiler.macroexpand(sym.symbol("map"))
         assert llist.l(sym.symbol("map")) == compiler.macroexpand(
             llist.l(sym.symbol("map"), meta=meta)
-<<<<<<< HEAD
-        )
-        assert vec.Vector.empty() == compiler.macroexpand(vec.Vector.empty().with_meta(meta))
-=======
         )
         assert vec.Vector.empty() == compiler.macroexpand(
             vec.Vector.empty().with_meta(meta)
         )
->>>>>>> f02c3db7
 
         assert sym.symbol("non-existent-symbol") == compiler.macroexpand(
             sym.symbol("non-existent-symbol")
