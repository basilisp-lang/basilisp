--- conflicted
+++ resolved
@@ -23,10 +23,6 @@
 from basilisp.lang.interfaces import IType
 from basilisp.lang.runtime import Var
 from basilisp.main import init
-<<<<<<< HEAD
-from basilisp.util import Maybe
-=======
->>>>>>> 5fe98dc2
 from tests.basilisp.helpers import get_or_create_ns
 
 COMPILER_FILE_PATH = "compiler_test"
@@ -55,10 +51,6 @@
 
 @pytest.fixture
 def ns(test_ns: str, test_ns_sym: sym.Symbol) -> runtime.Namespace:
-<<<<<<< HEAD
-    runtime.init_ns_var(which_ns=runtime.CORE_NS)
-=======
->>>>>>> 5fe98dc2
     get_or_create_ns(test_ns_sym)
     with runtime.ns_bindings(test_ns) as ns:
         try:
