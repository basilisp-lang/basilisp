--- conflicted
+++ resolved
@@ -1,8 +1,6 @@
 (ns basilisp.core-macros-test
   (:require
    [basilisp.test :refer [deftest is testing]]))
-<<<<<<< HEAD
-=======
 
 (deftest condp-test
   (testing "condp result value"
@@ -27,7 +25,6 @@
 (deftest comment-test
   (is (= nil (comment 1)))
   (is (= nil (comment [1 2 3]))))
->>>>>>> 6588d128
 
 (deftest ->-test
   (is (= :a (-> :a)))
