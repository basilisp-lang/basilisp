from decimal import Decimal
from fractions import Fraction

import pytest

import basilisp.lang.atom as atom
import basilisp.lang.keyword as keyword
import basilisp.lang.list as llist
import basilisp.lang.map as lmap
import basilisp.lang.runtime as runtime
import basilisp.lang.seq as lseq
import basilisp.lang.set as lset
import basilisp.lang.symbol as sym
import basilisp.lang.vector as vec
from basilisp.lang.compiler.constants import SpecialForm
from basilisp.lang.interfaces import ISeq
from tests.basilisp.helpers import get_or_create_ns


def test_first():
    assert None is runtime.first(None)
    assert None is runtime.first(llist.l())
    assert 1 == runtime.first(llist.l(1))
    assert 1 == runtime.first(llist.l(1, 2, 3))
    assert 1 == runtime.first(vec.v(1).seq())
    assert 1 == runtime.first(vec.v(1))
    assert 1 == runtime.first(vec.v(1, 2, 3))


def test_rest():
    assert lseq.EMPTY is runtime.rest(None)
    assert lseq.EMPTY is runtime.rest(llist.l())
    assert lseq.EMPTY is runtime.rest(llist.l(1))
    assert llist.l(2, 3) == runtime.rest(llist.l(1, 2, 3))
    assert lseq.EMPTY is runtime.rest(vec.v(1).seq())
    assert lseq.EMPTY is runtime.rest(vec.v(1))
    assert llist.l(2, 3) == runtime.rest(vec.v(1, 2, 3))


def test_nthrest():
    assert None is runtime.nthrest(None, 1)

    assert llist.List.empty() == runtime.nthrest(llist.List.empty(), 0)
    assert lseq.sequence([2, 3, 4, 5, 6]) == runtime.nthrest(
        llist.l(1, 2, 3, 4, 5, 6), 1
    )
    assert lseq.sequence([3, 4, 5, 6]) == runtime.nthrest(llist.l(1, 2, 3, 4, 5, 6), 2)
    assert lseq.sequence([4, 5, 6]) == runtime.nthrest(llist.l(1, 2, 3, 4, 5, 6), 3)
    assert lseq.sequence([5, 6]) == runtime.nthrest(llist.l(1, 2, 3, 4, 5, 6), 4)
    assert lseq.sequence([6]) == runtime.nthrest(llist.l(1, 2, 3, 4, 5, 6), 5)

    assert vec.Vector.empty() == runtime.nthrest(vec.Vector.empty(), 0)
    assert lseq.sequence([2, 3, 4, 5, 6]) == runtime.nthrest(vec.v(1, 2, 3, 4, 5, 6), 1)
    assert lseq.sequence([3, 4, 5, 6]) == runtime.nthrest(vec.v(1, 2, 3, 4, 5, 6), 2)
    assert lseq.sequence([4, 5, 6]) == runtime.nthrest(vec.v(1, 2, 3, 4, 5, 6), 3)
    assert lseq.sequence([5, 6]) == runtime.nthrest(vec.v(1, 2, 3, 4, 5, 6), 4)
    assert lseq.sequence([6]) == runtime.nthrest(vec.v(1, 2, 3, 4, 5, 6), 5)


def test_next():
    assert None is runtime.next_(None)
    assert None is runtime.next_(llist.l())
    assert None is runtime.next_(llist.l(1))
    assert llist.l(2, 3) == runtime.next_(llist.l(1, 2, 3))
    assert None is runtime.next_(vec.v(1).seq())
    assert None is runtime.next_(vec.v(1))
    assert llist.l(2, 3) == runtime.next_(vec.v(1, 2, 3))


def test_nthnext():
    assert None is runtime.nthnext(None, 1)

    assert None is runtime.nthnext(llist.List.empty(), 0)
    assert lseq.sequence([2, 3, 4, 5, 6]) == runtime.nthnext(
        llist.l(1, 2, 3, 4, 5, 6), 1
    )
    assert lseq.sequence([3, 4, 5, 6]) == runtime.nthnext(llist.l(1, 2, 3, 4, 5, 6), 2)
    assert lseq.sequence([4, 5, 6]) == runtime.nthnext(llist.l(1, 2, 3, 4, 5, 6), 3)
    assert lseq.sequence([5, 6]) == runtime.nthnext(llist.l(1, 2, 3, 4, 5, 6), 4)
    assert lseq.sequence([6]) == runtime.nthnext(llist.l(1, 2, 3, 4, 5, 6), 5)

    assert None is runtime.nthnext(vec.Vector.empty(), 0)
    assert lseq.sequence([2, 3, 4, 5, 6]) == runtime.nthnext(vec.v(1, 2, 3, 4, 5, 6), 1)
    assert lseq.sequence([3, 4, 5, 6]) == runtime.nthnext(vec.v(1, 2, 3, 4, 5, 6), 2)
    assert lseq.sequence([4, 5, 6]) == runtime.nthnext(vec.v(1, 2, 3, 4, 5, 6), 3)
    assert lseq.sequence([5, 6]) == runtime.nthnext(vec.v(1, 2, 3, 4, 5, 6), 4)
    assert lseq.sequence([6]) == runtime.nthnext(vec.v(1, 2, 3, 4, 5, 6), 5)


def test_cons():
    assert llist.l(None) == runtime.cons(None, None)
    assert llist.l(1) == runtime.cons(1, None)
    assert llist.l(1) == runtime.cons(1, llist.l())
    assert llist.l(1, 2, 3) == runtime.cons(1, llist.l(2, 3))
    assert llist.l(1, 2, 3) == runtime.cons(1, vec.v(2, 3))
    assert llist.l(1, 2, 3) == runtime.cons(1, vec.v(2, 3).seq())


def test_to_seq():
    assert None is runtime.to_seq(None)
    assert None is runtime.to_seq(llist.List.empty())
    assert None is runtime.to_seq(vec.Vector.empty())
    assert None is runtime.to_seq(lmap.Map.empty())
    assert None is runtime.to_seq(lset.Set.empty())
    assert None is runtime.to_seq("")

    assert None is not runtime.to_seq(llist.l(None))
    assert None is not runtime.to_seq(llist.l(None, None, None))
    assert None is not runtime.to_seq(llist.l(1))
    assert None is not runtime.to_seq(vec.v(1))
    assert None is not runtime.to_seq(lmap.map({"a": 1}))
    assert None is not runtime.to_seq(lset.s(1))
    assert None is not runtime.to_seq("string")

    one_elem = llist.l(keyword.keyword("kw"))
    assert one_elem == runtime.to_seq(one_elem)

    seqable = vec.v(keyword.keyword("kw"))
    assert seqable == runtime.to_seq(seqable)

    v1 = vec.v(keyword.keyword("kw"), 1, llist.l("something"), 3)
    s1 = runtime.to_seq(v1)
    assert isinstance(s1, ISeq)
    for v, s in zip(v1, s1):
        assert v == s

    py_list = [1, 2, 3]
    assert llist.l(1, 2, 3) == runtime.to_seq(py_list)


def test_concat():
    s1 = runtime.concat()
    assert lseq.EMPTY is s1

    s1 = runtime.concat(llist.List.empty(), llist.List.empty())
    assert lseq.EMPTY == s1

    s1 = runtime.concat(llist.List.empty(), llist.l(1, 2, 3))
    assert s1 == llist.l(1, 2, 3)

    s1 = runtime.concat(llist.l(1, 2, 3), vec.v(4, 5, 6))
    assert s1 == llist.l(1, 2, 3, 4, 5, 6)


def test_apply():
    assert vec.v() == runtime.apply(vec.v, [[]])
    assert vec.v(1, 2, 3) == runtime.apply(vec.v, [[1, 2, 3]])
    assert vec.v(None, None, None) == runtime.apply(vec.v, [[None, None, None]])
    assert vec.v(vec.v(1, 2, 3), 4, 5, 6) == runtime.apply(
        vec.v, [vec.v(1, 2, 3), [4, 5, 6]]
    )
    assert vec.v(vec.v(1, 2, 3), None, None, None) == runtime.apply(
        vec.v, [vec.v(1, 2, 3), [None, None, None]]
    )


def test_nth():
    assert None is runtime.nth(None, 1)
    assert "not found" == runtime.nth(None, 4, "not found")
    assert "l" == runtime.nth("hello world", 2)
    assert "l" == runtime.nth(["h", "e", "l", "l", "o"], 2)
    assert "l" == runtime.nth(llist.l("h", "e", "l", "l", "o"), 2)
    assert "l" == runtime.nth(vec.v("h", "e", "l", "l", "o"), 2)
    assert "l" == runtime.nth(lseq.sequence(["h", "e", "l", "l", "o"]), 2)

    assert "Z" == runtime.nth(llist.l("h", "e", "l", "l", "o"), 7, "Z")
    assert "Z" == runtime.nth(lseq.sequence(["h", "e", "l", "l", "o"]), 7, "Z")
    assert "Z" == runtime.nth(vec.v("h", "e", "l", "l", "o"), 7, "Z")

    with pytest.raises(IndexError):
        runtime.nth(llist.l("h", "e", "l", "l", "o"), 7)

    with pytest.raises(IndexError):
        runtime.nth(lseq.sequence(["h", "e", "l", "l", "o"]), 7)

    with pytest.raises(IndexError):
        runtime.nth(vec.v("h", "e", "l", "l", "o"), 7)

    with pytest.raises(TypeError):
        runtime.nth(lmap.Map.empty(), 2)

    with pytest.raises(TypeError):
        runtime.nth(lmap.map({"a": 1, "b": 2, "c": 3}), 2)

    with pytest.raises(TypeError):
        runtime.nth(lset.Set.empty(), 2)

    with pytest.raises(TypeError):
        runtime.nth(lset.s(1, 2, 3), 2)

    with pytest.raises(TypeError):
        runtime.nth(3, 1)

    with pytest.raises(TypeError):
        runtime.nth(3, 1, "Z")


def test_get():
    assert None is runtime.get(None, "a")
    assert keyword.keyword("nada") is runtime.get(None, "a", keyword.keyword("nada"))
    assert None is runtime.get(3, "a")
    assert keyword.keyword("nada") is runtime.get(3, "a", keyword.keyword("nada"))
    assert 1 == runtime.get(lmap.map({"a": 1}), "a")
    assert None is runtime.get(lmap.map({"a": 1}), "b")
    assert 2 == runtime.get(lmap.map({"a": 1}), "b", 2)
<<<<<<< HEAD
    assert 1 == runtime.get(lmap.map({"a": 1}).to_transient(), "a")
    assert None is runtime.get(lmap.map({"a": 1}).to_transient(), "b")
    assert 2 == runtime.get(lmap.map({"a": 1}).to_transient(), "b", 2)
    assert 1 == runtime.get(vec.v(1, 2, 3), 0)
    assert None is runtime.get(vec.v(1, 2, 3), 3)
    assert "nada" == runtime.get(vec.v(1, 2, 3), 3, "nada")
    assert 1 == runtime.get(vec.v(1, 2, 3).to_transient(), 0)
    assert None is runtime.get(vec.v(1, 2, 3).to_transient(), 3)
    assert "nada" == runtime.get(vec.v(1, 2, 3).to_transient(), 3, "nada")
=======
    assert 1 == runtime.get(vec.v(1, 2, 3), 0)
    assert None is runtime.get(vec.v(1, 2, 3), 3)
    assert "nada" == runtime.get(vec.v(1, 2, 3), 3, "nada")
>>>>>>> 5c6972e2
    assert "l" == runtime.get("hello world", 2)
    assert None is runtime.get("hello world", 50)
    assert "nada" == runtime.get("hello world", 50, "nada")
    assert "l" == runtime.get(["h", "e", "l", "l", "o"], 2)
    assert None is runtime.get(["h", "e", "l", "l", "o"], 50)
    assert "nada" == runtime.get(["h", "e", "l", "l", "o"], 50, "nada")
    assert 1 == runtime.get({"a": 1}, "a")
    assert None is runtime.get({"a": 1}, "b")
    assert 2 == runtime.get({"a": 1}, "b", 2)
    assert "a" == runtime.get({"a", "b", "c"}, "a")
    assert None is runtime.get({"a", "b", "c"}, "d")
    assert 2 == runtime.get({"a", "b", "c"}, "d", 2)
    assert "a" == runtime.get(frozenset({"a", "b", "c"}), "a")
    assert None is runtime.get(frozenset({"a", "b", "c"}), "d")
    assert 2 == runtime.get(frozenset({"a", "b", "c"}), "d", 2)
    assert "a" == runtime.get(lset.set({"a", "b", "c"}), "a")
    assert None is runtime.get(lset.set({"a", "b", "c"}), "d")
    assert 2 == runtime.get(lset.set({"a", "b", "c"}), "d", 2)
<<<<<<< HEAD
    assert "a" == runtime.get(lset.set({"a", "b", "c"}).to_transient(), "a")
    assert None is runtime.get(lset.set({"a", "b", "c"}).to_transient(), "d")
    assert 2 == runtime.get(lset.set({"a", "b", "c"}).to_transient(), "d", 2)
=======

    # lists are "supported" by virtue of the fact that `get`-ing them does not fail
    assert None is runtime.get(llist.l(1, 2, 3), 0)
    assert None is runtime.get(llist.l(1, 2, 3), 3)
    assert "nada" == runtime.get(llist.l(1, 2, 3), 0, "nada")
>>>>>>> 5c6972e2


def test_assoc():
    assert lmap.Map.empty() == runtime.assoc(None)
    assert lmap.map({"a": 1}) == runtime.assoc(None, "a", 1)
    assert lmap.map({"a": 8}) == runtime.assoc(lmap.map({"a": 1}), "a", 8)
    assert lmap.map({"a": 1, "b": "string"}) == runtime.assoc(
        lmap.map({"a": 1}), "b", "string"
    )

    assert vec.v("a") == runtime.assoc(vec.Vector.empty(), 0, "a")
    assert vec.v("c", "b") == runtime.assoc(vec.v("a", "b"), 0, "c")
    assert vec.v("a", "c") == runtime.assoc(vec.v("a", "b"), 1, "c")

    with pytest.raises(IndexError):
        runtime.assoc(vec.Vector.empty(), 1, "a")

    with pytest.raises(TypeError):
        runtime.assoc(llist.List.empty(), 1, "a")


def test_update():
    assert lmap.map({"a": 1}) == runtime.update(None, "a", lambda _: 1)
    assert lmap.map({"a": 50}) == runtime.update(None, "a", lambda _, x: x, 50)

    assert lmap.map({"a": 2}) == runtime.update(
        lmap.map({"a": 1}), "a", lambda x: x + 1
    )
    assert lmap.map({"a": 4}) == runtime.update(
        lmap.map({"a": 1}), "a", lambda x, y: x * y + 1, 3
    )

    assert lmap.map({"a": 1, "b": "string"}) == runtime.update(
        lmap.map({"a": 1}), "b", lambda _: "string"
    )
    assert lmap.map({"a": 1, "b": "string"}) == runtime.update(
        lmap.map({"a": 1, "b": 583}), "b", lambda _: "string"
    )

    assert vec.v("a") == runtime.update(vec.Vector.empty(), 0, lambda _: "a")
    assert vec.v("yay", "b") == runtime.update(vec.v("a", "b"), 0, lambda x: f"y{x}y")
    assert vec.v("a", "boy") == runtime.update(
        vec.v("a", "b"), 1, lambda x, y: f"{x}{y}", "oy"
    )

    with pytest.raises(TypeError):
        runtime.update(llist.List.empty(), 1, lambda _: "y")


def test_conj():
    assert llist.l(1) == runtime.conj(None, 1)
    assert llist.l(3, 2, 1) == runtime.conj(None, 1, 2, 3)
    assert llist.l(llist.l(1, 2, 3)) == runtime.conj(None, llist.l(1, 2, 3))

    assert llist.l(1) == runtime.conj(llist.List.empty(), 1)
    assert llist.l(3, 2, 1) == runtime.conj(llist.List.empty(), 1, 2, 3)
    assert llist.l(3, 2, 1, 1) == runtime.conj(llist.l(1), 1, 2, 3)
    assert llist.l(llist.l(1, 2, 3), 1) == runtime.conj(llist.l(1), llist.l(1, 2, 3))

    assert lset.s(1) == runtime.conj(lset.Set.empty(), 1)
    assert lset.s(1, 2, 3) == runtime.conj(lset.Set.empty(), 1, 2, 3)
    assert lset.s(1, 2, 3) == runtime.conj(lset.s(1), 1, 2, 3)
    assert lset.s(1, lset.s(1, 2, 3)) == runtime.conj(lset.s(1), lset.s(1, 2, 3))

    assert vec.v(1) == runtime.conj(vec.Vector.empty(), 1)
    assert vec.v(1, 2, 3) == runtime.conj(vec.Vector.empty(), 1, 2, 3)
    assert vec.v(1, 1, 2, 3) == runtime.conj(vec.v(1), 1, 2, 3)
    assert vec.v(1, vec.v(1, 2, 3)) == runtime.conj(vec.v(1), vec.v(1, 2, 3))

    assert lmap.map({"a": 1}) == runtime.conj(lmap.Map.empty(), ["a", 1])
    assert lmap.map({"a": 1, "b": 93}) == runtime.conj(
        lmap.Map.empty(), ["a", 1], ["b", 93]
    )
    assert lmap.map({"a": 1, "b": 93}) == runtime.conj(
        lmap.map({"a": 8}), ["a", 1], ["b", 93]
    )

    with pytest.raises(ValueError):
        runtime.conj(lmap.map({"a": 8}), "a", 1, "b", 93)

    with pytest.raises(TypeError):
        runtime.conj(3, 1, "a")

    with pytest.raises(TypeError):
        runtime.conj("b", 1, "a")


def test_deref():
    assert 1 == runtime.deref(atom.Atom(1))
    assert vec.Vector.empty() == runtime.deref(atom.Atom(vec.Vector.empty()))

    with pytest.raises(TypeError):
        runtime.deref(1)

    with pytest.raises(TypeError):
        runtime.deref(vec.Vector.empty())


@pytest.mark.parametrize(
    "v1,v2",
    [
        (0, 0),
        (1, 1),
        (-1, -1),
        (0.0, 0.0),
        (1.0, 1.0),
        (-1.0, -1.0),
        (0.0, 0),
        (1.0, 1),
        (-1.0, -1),
        (True, True),
        (False, False),
        (None, None),
        ("", ""),
        ("not empty", "not empty"),
        (Fraction("1/2"), Fraction("1/2")),
        (Decimal("3.14159"), Decimal("3.14159")),
        (llist.List.empty(), llist.List.empty()),
        (llist.l(1, 2, 3), llist.l(1, 2, 3)),
        (lmap.Map.empty(), lmap.Map.empty()),
        (lmap.map({"a": 1, "b": 2}), lmap.map({"a": 1, "b": 2})),
        (lset.Set.empty(), lset.Set.empty()),
        (lset.s(1, 2, 3), lset.s(1, 2, 3)),
        (vec.Vector.empty(), vec.Vector.empty()),
        (vec.v(1, 2, 3), vec.v(1, 2, 3)),
        (lseq.EMPTY, lseq.EMPTY),
        (lseq.EMPTY.cons(3).cons(2).cons(1), lseq.EMPTY.cons(3).cons(2).cons(1)),
        (vec.v(1, 2, 3), lseq.EMPTY.cons(3).cons(2).cons(1)),
        (llist.List.empty(), vec.Vector.empty()),
        (llist.l(1, 2, 3), vec.v(1, 2, 3)),
        (lseq.EMPTY, vec.Vector.empty()),
        (lseq.EMPTY.cons(3).cons(2).cons(1), vec.v(1, 2, 3)),
        (llist.List.empty(), lseq.EMPTY),
        (lseq.EMPTY.cons(3).cons(2).cons(1), llist.l(1, 2, 3)),
    ],
)
def test_equals(v1, v2):
    assert runtime.equals(v1, v2)
    assert runtime.equals(v2, v1)


@pytest.mark.parametrize(
    "v1,v2",
    [
        (1, True),
        (0, False),
        ("", "not empty"),
        (1, -1),
        (0, 0.00000032),
        (llist.l(1, 2, 3), llist.l(2, 3, 4)),
        (llist.l(1, 2, 3), vec.v(2, 3, 4)),
        (lmap.Map.empty(), llist.List.empty()),
        (lmap.Map.empty(), vec.Vector.empty()),
        (lmap.Map.empty(), lseq.EMPTY),
        (lmap.map({1: "1", 2: "2", 3: "3"}), llist.l(1, 2, 3)),
        (lmap.map({1: "1", 2: "2", 3: "3"}), vec.v(1, 2, 3)),
        (lmap.map({1: "1", 2: "2", 3: "3"}), lseq.EMPTY.cons(3).cons(2).cons(1)),
        (lset.Set.empty(), llist.List.empty()),
        (lset.Set.empty(), lmap.Map.empty()),
        (lset.Set.empty(), vec.Vector.empty()),
        (lset.Set.empty(), lseq.EMPTY),
        (lset.s(1, 2, 3), llist.l(1, 2, 3)),
        (lset.s(1, 2, 3), lmap.Map.empty()),
        (lset.s(1, 2, 3), vec.v(1, 2, 3)),
        (lset.s(1, 2, 3), lseq.EMPTY.cons(3).cons(2).cons(1)),
    ],
)
def test_not_equals(v1, v2):
    assert not runtime.equals(v1, v2)
    assert not runtime.equals(v2, v1)


def test_pop_thread_bindings():
    with pytest.raises(runtime.RuntimeException):
        runtime.pop_thread_bindings()


class TestToPython:
    def test_literal_to_py(self):
        assert None is runtime.to_py(None)
        assert 1 == runtime.to_py(1)
        assert 1.6 == runtime.to_py(1.6)
        assert "string" == runtime.to_py("string")
        assert sym.symbol("sym") == runtime.to_py(sym.symbol("sym"))
        assert sym.symbol("sym", ns="ns") == runtime.to_py(sym.symbol("sym", ns="ns"))
        assert "kw" == runtime.to_py(keyword.keyword("kw"))
        assert "kw" == runtime.to_py(keyword.keyword("kw", ns="kw"))

    def test_to_dict(self):
        assert {} == runtime.to_py(lmap.Map.empty())
        assert {"a": 2} == runtime.to_py(lmap.map({"a": 2}))
        assert {"a": 2, "b": "string"} == runtime.to_py(
            lmap.map({"a": 2, keyword.keyword("b"): "string"})
        )

    def test_to_list(self):
        assert [] == runtime.to_py(llist.List.empty())
        assert ["a", 2] == runtime.to_py(llist.l("a", 2))
        assert ["a", 2, None] == runtime.to_py(llist.l("a", 2, None))

        assert [] == runtime.to_py(vec.Vector.empty())
        assert ["a", 2] == runtime.to_py(vec.v("a", 2))
        assert ["a", 2, None] == runtime.to_py(vec.v("a", 2, None))

        assert None is runtime.to_py(runtime.to_seq(vec.Vector.empty()))
        assert ["a", 2] == runtime.to_py(runtime.to_seq(vec.v("a", 2)))
        assert ["a", 2, None] == runtime.to_py(runtime.to_seq(vec.v("a", 2, None)))

    def test_to_set(self):
        assert set() == runtime.to_py(lset.Set.empty())
        assert {"a", 2} == runtime.to_py(lset.set({"a", 2}))
        assert {"a", 2, "b"} == runtime.to_py(lset.set({"a", 2, keyword.keyword("b")}))


class TestToLisp:
    def test_literal_to_lisp(self):
        assert None is runtime.to_lisp(None)
        assert 1 == runtime.to_lisp(1)
        assert 1.6 == runtime.to_lisp(1.6)
        assert "string" == runtime.to_lisp("string")
        assert sym.symbol("sym") == runtime.to_lisp(sym.symbol("sym"))
        assert sym.symbol("sym", ns="ns") == runtime.to_lisp(sym.symbol("sym", ns="ns"))
        assert keyword.keyword("kw") == runtime.to_lisp(keyword.keyword("kw"))
        assert keyword.keyword("kw", ns="ns") == runtime.to_lisp(
            keyword.keyword("kw", ns="ns")
        )

    def test_to_map(self):
        assert lmap.Map.empty() == runtime.to_lisp({})
        assert lmap.map({keyword.keyword("a"): 2}) == runtime.to_lisp({"a": 2})
        assert lmap.map(
            {keyword.keyword("a"): 2, keyword.keyword("b"): "string"}
        ) == runtime.to_lisp({"a": 2, "b": "string"})

    def test_to_map_no_keywordize(self):
        assert lmap.Map.empty() == runtime.to_lisp({})
        assert lmap.map({"a": 2}) == runtime.to_lisp({"a": 2}, keywordize_keys=False)
        assert lmap.map({"a": 2, "b": "string"}) == runtime.to_lisp(
            {"a": 2, "b": "string"}, keywordize_keys=False
        )

    def test_to_set(self):
        assert lset.Set.empty() == runtime.to_lisp(set())
        assert lset.set({"a", 2}) == runtime.to_lisp({"a", 2})
        assert lset.set({"a", 2, keyword.keyword("b")}) == runtime.to_lisp(
            {"a", 2, keyword.keyword("b")}
        )

    def test_to_vec(self):
        assert vec.Vector.empty() == runtime.to_lisp([])
        assert vec.v("a", 2) == runtime.to_lisp(["a", 2])
        assert vec.v("a", 2, None) == runtime.to_lisp(["a", 2, None])

        assert vec.Vector.empty() == runtime.to_lisp(vec.Vector.empty())
        assert vec.v("a", 2) == runtime.to_lisp(("a", 2))
        assert vec.v("a", 2, None) == runtime.to_lisp(("a", 2, None))


def test_trampoline_args():
    args = runtime._TrampolineArgs(True)
    assert () == args.args

    args = runtime._TrampolineArgs(False, llist.l(2, 3, 4))
    assert (llist.l(2, 3, 4),) == args.args

    args = runtime._TrampolineArgs(True, llist.l(2, 3, 4))
    assert (2, 3, 4) == args.args

    args = runtime._TrampolineArgs(False, 1, 2, 3, llist.l(4, 5, 6))
    assert (1, 2, 3, llist.l(4, 5, 6)) == args.args

    args = runtime._TrampolineArgs(True, 1, 2, 3, llist.l(4, 5, 6))
    assert (1, 2, 3, 4, 5, 6) == args.args

    args = runtime._TrampolineArgs(True, 1, llist.l(2, 3, 4), 5, 6)
    assert (1, llist.l(2, 3, 4), 5, 6) == args.args


@pytest.fixture
def core_ns():
    ns_var = runtime.init_ns_var()
    yield ns_var.value


@pytest.mark.parametrize("form", runtime._SPECIAL_FORMS)
def test_is_special_form(form: sym.Symbol):
    assert runtime.is_special_form(form)


class TestResolveAlias:
    @pytest.fixture
    def compiler_special_forms(self) -> lset.Set:
        return lset.set(
            [v for k, v in SpecialForm.__dict__.items() if isinstance(v, sym.Symbol)]
        )

    def test_runtime_and_compiler_special_forms_in_sync(
        self, compiler_special_forms: lset.Set
    ):
        assert compiler_special_forms == runtime._SPECIAL_FORMS

    def test_resolve_alias_does_not_resolve_special_forms(self):
        for form in runtime._SPECIAL_FORMS:
            assert form == runtime.resolve_alias(form)

    def test_resolve_alias(self, core_ns):
        ns_name = "resolve-test"
        ns_sym = sym.symbol(ns_name)

        with runtime.ns_bindings(ns_name) as ns:
            runtime.Var.intern(ns_sym, sym.symbol("existing-var"), None)
            assert sym.symbol("existing-var", ns=ns_name) == runtime.resolve_alias(
                sym.symbol("existing-var"), ns=ns
            )

            assert sym.symbol("non-existent-var", ns=ns_name) == runtime.resolve_alias(
                sym.symbol("non-existent-var"), ns=ns
            )

            foo_ns_sym = sym.symbol("zux.bar.foo")
            foo_ns = get_or_create_ns(foo_ns_sym)
            ns.add_alias(foo_ns, sym.symbol("foo"))
            assert sym.symbol(
                "aliased-var", ns=foo_ns_sym.name
            ) == runtime.resolve_alias(sym.symbol("aliased-var", ns="foo"), ns=ns)

            assert sym.symbol(
                "non-existent-alias-var", ns="wee.woo"
            ) == runtime.resolve_alias(
                sym.symbol("non-existent-alias-var", ns="wee.woo"), ns=ns
            )<|MERGE_RESOLUTION|>--- conflicted
+++ resolved
@@ -203,7 +203,6 @@
     assert 1 == runtime.get(lmap.map({"a": 1}), "a")
     assert None is runtime.get(lmap.map({"a": 1}), "b")
     assert 2 == runtime.get(lmap.map({"a": 1}), "b", 2)
-<<<<<<< HEAD
     assert 1 == runtime.get(lmap.map({"a": 1}).to_transient(), "a")
     assert None is runtime.get(lmap.map({"a": 1}).to_transient(), "b")
     assert 2 == runtime.get(lmap.map({"a": 1}).to_transient(), "b", 2)
@@ -213,11 +212,6 @@
     assert 1 == runtime.get(vec.v(1, 2, 3).to_transient(), 0)
     assert None is runtime.get(vec.v(1, 2, 3).to_transient(), 3)
     assert "nada" == runtime.get(vec.v(1, 2, 3).to_transient(), 3, "nada")
-=======
-    assert 1 == runtime.get(vec.v(1, 2, 3), 0)
-    assert None is runtime.get(vec.v(1, 2, 3), 3)
-    assert "nada" == runtime.get(vec.v(1, 2, 3), 3, "nada")
->>>>>>> 5c6972e2
     assert "l" == runtime.get("hello world", 2)
     assert None is runtime.get("hello world", 50)
     assert "nada" == runtime.get("hello world", 50, "nada")
@@ -236,17 +230,14 @@
     assert "a" == runtime.get(lset.set({"a", "b", "c"}), "a")
     assert None is runtime.get(lset.set({"a", "b", "c"}), "d")
     assert 2 == runtime.get(lset.set({"a", "b", "c"}), "d", 2)
-<<<<<<< HEAD
     assert "a" == runtime.get(lset.set({"a", "b", "c"}).to_transient(), "a")
     assert None is runtime.get(lset.set({"a", "b", "c"}).to_transient(), "d")
     assert 2 == runtime.get(lset.set({"a", "b", "c"}).to_transient(), "d", 2)
-=======
 
     # lists are "supported" by virtue of the fact that `get`-ing them does not fail
     assert None is runtime.get(llist.l(1, 2, 3), 0)
     assert None is runtime.get(llist.l(1, 2, 3), 3)
     assert "nada" == runtime.get(llist.l(1, 2, 3), 0, "nada")
->>>>>>> 5c6972e2
 
 
 def test_assoc():
