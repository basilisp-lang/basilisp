.PHONY: format
format:
	@pipenv install --dev
	@pipenv run yapf --recursive --in-place ./basilisp/* --exclude *.lpy

.PHONY: lint
lint:
	@pipenv install --dev
	@pipenv run python -m pyflakes .


.PHONY: repl
repl:
	@pipenv install
	@pipenv run python -m basilisp.main


<<<<<<< HEAD
.PHONE: coverage
=======
.PHONY: coverage
>>>>>>> edb7b8fe
coverage:
	@pipenv install --dev
	@pipenv run python -m pytest --cov=basilisp --cov-report html


.PHONY: test
test:
	@pipenv install --dev
	@pipenv run python -m pytest


.PHONY: typecheck
typecheck:
	@pipenv run mypy --ignore-missing-imports --follow-imports=skip basilisp<|MERGE_RESOLUTION|>--- conflicted
+++ resolved
@@ -15,11 +15,7 @@
 	@pipenv run python -m basilisp.main
 
 
-<<<<<<< HEAD
-.PHONE: coverage
-=======
 .PHONY: coverage
->>>>>>> edb7b8fe
 coverage:
 	@pipenv install --dev
 	@pipenv run python -m pytest --cov=basilisp --cov-report html
