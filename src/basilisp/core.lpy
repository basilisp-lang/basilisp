--- conflicted
+++ resolved
@@ -3556,14 +3556,8 @@
                            (:import opts)))]
     `(do
        (in-ns (quote ~name))
-<<<<<<< HEAD
-       (basilisp.core/refer-basilisp
-        ~@(or (:refer-basilisp opts)
-              (:refer-clojure opts)))
-=======
        (refer-basilisp ~@(or (:refer-basilisp opts)
                              (:refer-clojure opts)))
->>>>>>> 5fe98dc2
        ~requires
        ~@imports)))
 
