--- conflicted
+++ resolved
@@ -4437,7 +4437,6 @@
   *default-data-reader-fn*
   nil)
 
-<<<<<<< HEAD
 (defn read-seq
   "Create an lazy sequence that will contain each form from the
   ``stream``\\. If no stream is specified, uses the value currently
@@ -4462,20 +4461,8 @@
                       (:eof opts)
                       (= (:eof opts) :eofthrow)
                       (:features opts)
-                      (not= :preserve (:read-cond opts)))))))
-=======
-(defn- read-iterator
-  [opts x]
-  (let [read (:read opts basilisp.lang.reader/read)]
-    (read x
-          *resolver*
-          *data-readers*
-          (:eof opts)
-          (= (:eof opts) :eofthrow)
-          (:features opts)
-          (not= :preserve (:read-cond opts))
-          *default-data-reader-fn*)))
->>>>>>> 4f5e6c68
+                      (not= :preserve (:read-cond opts))
+                      *default-data-reader-fn*)))))
 
 (defn read-string
   "Read a string of Basilisp code.
