(in-ns 'basilisp.core)

(def ^{:doc      "Create a list from the arguments."
       :arglists '([& args])}
  list
  (fn* list [& args] args))

(def
  ^{:doc      "If o is a Seq, return the first element from o. If o is nil, return
               nil. Otherwise, coerces o to a Seq and returns the first."
    :arglists '([seq])}
  first
  (fn* first [seq] (basilisp.lang.runtime/first seq)))

(def
  ^{:doc      "If o is a Seq, return the elements after the first in o. If o is nil,
               returns an empty seq. Otherwise, coerces o to a seq and returns the rest."
    :arglists '([seq])}
  rest
  (fn* rest [seq] (basilisp.lang.runtime/rest seq)))

(def
  ^{:doc      "Calls rest on o. If o returns an empty sequence or nil, returns nil.
               Otherwise, returns the elements after the first in o."
    :arglists '([seq])}
  next
  (fn* next [seq] (basilisp.lang.runtime/next seq)))

(def
  ^{:doc      "Returns the second element in a Seq."
    :arglists '([seq])}
  second
  (fn* second [seq] (first (rest seq))))

(def
  ^{:doc      "Returns the first element in the first element of a Seq."
    :arglists '([seq])}
  ffirst
  (fn* ffirst [seq] (first (first seq))))

(def
  ^{:doc      "Creates a new sequence where o is the first element and seq is the rest.
               If seq is nil, return a list containing o. If seq is not a Seq, attempt
               to coerce it to a Seq and then cons o onto the resulting sequence."
    :arglists '([v seq])}
  cons
  (fn* cons [v seq] (basilisp.lang.runtime/cons v seq)))

(def ^{:doc      "Return the metadata from o, or nil if there is no metadata."
       :arglists '([o])}
  meta
  (fn* meta [o]
       (if (python/hasattr o "meta")
         (.-meta o)
         nil)))

(def ^{:doc      "Return an object of the same type and representing the same value as
                  o with meta as its metadata. Of Basilisp's builtin types, only those
                  implementing the interface IWithMeta support `with-meta`."
       :arglists '([o meta])}
  with-meta
  (fn* with-meta [o meta]
       (if meta
         (.with-meta o meta)
         o)))

(def ^:macro ^:redef let
  (fn* let [&env &form & decl]
       (cons 'let* decl)))

(def ^:macro ^:redef loop
  (fn* loop [&env &form & decl]
       (cons 'loop* decl)))

(def ^:macro ^:redef fn
  (fn* fn [&env &form & decl]
       (with-meta
         (cons 'fn* decl)
         (meta &form))))

(def ^{:doc      "Returns its argument unmodified."
       :arglists '([v])}
  identity
  (fn identity [v] v))

(def
  ^{:doc      "Return true if obj is an instance of class."
    :arglists '([class obj])}
  instance?
  (fn instance? [class obj]
    (python/isinstance obj class)))

(def
  ^{:doc      "Return true if obj is a boolean."
    :arglists '([o])}
  boolean?
  (fn boolean? [o]
    (instance? python/bool o)))

(def
  ^{:doc      "Return true if obj is a float."
    :arglists '([o])}
  float?
  (fn float? [o]
    (instance? python/float o)))

(def
  ^{:doc      "Return true if obj is an integer."
    :arglists '([o])}
  integer?
  (fn integer? [o]
    (instance? python/int o)))

(def
  ^{:doc      "Return true if obj is a string."
    :arglists '([o])}
  string?
  (fn string? [o]
    (instance? python/str o)))

(def
  ^{:doc      "Return true if obj is a symbol."
    :arglists '([o])}
  symbol?
  (fn symbol? [o]
    (instance? basilisp.lang.symbol/Symbol o)))

(def
  ^{:doc      "Return true if obj is a keyword."
    :arglists '([o])}
  keyword?
  (fn keyword? [o]
    (instance? basilisp.lang.keyword/Keyword o)))

(def
  ^{:doc      "Return true if o is a list."
    :arglists '([o])}
  list?
  (fn list? [o]
    (instance? basilisp.lang.interfaces/IPersistentList o)))

(def
  ^{:doc      "Return true if o is a map."
    :arglists '([o])}
  map?
  (fn map? [o]
    (instance? basilisp.lang.interfaces/IPersistentMap o)))

(def
  ^{:doc      "Return true if o is a set."
    :arglists '([o])}
  set?
  (fn set? [o]
    (instance? basilisp.lang.interfaces/IPersistentSet o)))

(def
  ^{:doc      "Return true if o is a vector."
    :arglists '([o])}
  vector?
  (fn vector? [o]
    (instance? basilisp.lang.interfaces/IPersistentVector o)))

(def
  ^{:doc      "Return true if o implements Seq."
    :arglists '([o])}
  seq?
  (fn seq? [o]
    (instance? basilisp.lang.interfaces/ISeq o)))

(def ^{:doc      "Coerce the argument o to a Seq. If o is nil, return nil."
       :arglists '([o])}
  seq
  (fn seq [o]
    (basilisp.lang.runtime/to-seq o)))

(def ^{:doc      "Apply function f to the arguments provided.

                  The last argument must always be coercible to a Seq. Intermediate
                  arguments are not modified."
       :arglists '([f & args])}
  apply
  (fn apply [f & args]
    (basilisp.lang.runtime/apply f args)))

(def ^{:doc      "Return an object of the same type and representing the same value as o
                  (as by `with-meta`) with the new object's metadata set to the value of
                  `(apply f (meta o) & args)`."
       :arglists '([o f & args])}
  vary-meta
  (fn* vary-meta [o f & args]
       (with-meta o (apply f (meta o) args))))

(def ^{:doc      "Concatenate the sequences given by seqs into a single Seq."
       :arglists '([& seqs])}
  concat
  (fn concat [& seqs]
    (apply basilisp.lang.runtime/concat seqs)))

(def
  ^{:doc      "Create a hash map from pairs of input arguments."
    :arglists '([& kvs])}
  hash-map
  (fn hash-map [& kvs]
    (apply basilisp.lang.map/hash-map kvs)))

(def
  ^{:doc      "Create a set from the input arguments."
    :arglists '([& members])}
  hash-set
  (fn hash-set [& members]
    (apply basilisp.lang.set/s members)))

(def
  ^{:doc      "Return a set with the contents of coll."
    :arglists '([coll])}
  set
  (fn set
    [coll]
    (^:allow-builtins basilisp.lang.set/set coll)))

(def
  ^{:doc      "Create a vector from the input arguments."
    :arglists '([& elems])}
  vector
  (fn vector [& elems]
    (apply basilisp.lang.vector/v elems)))

(def
  ^{:doc      "Return a vector with the contents of coll."
    :arglists '([coll])}
  vec
  (fn vec
    [coll]
    (basilisp.lang.vector/vector coll)))

;;;;;;;;;;;; full support for syntax quote begins here ;;;;;;;;;;;;

(def
  ^{:doc      "Return the length of coll as by Python's len builtin. If the collection
               does not respond to __len__, then count it manually."
    :arglists '([coll])}
  count
  (fn count [coll]
    (try
      (python/len coll)
      (catch TypeError _
        (count (apply vector coll))))))

(def
  ^{:doc      "Returns a basilisp.lang.exception/ExceptionInfo instance with
               the given message and data."
    :arglists '([msg data])}
  ex-info
  (fn ex-info [msg data]
    (basilisp.lang.exception/ExceptionInfo msg data)))

(def
  ^{:doc      "Associate keys to values in associative data structure m. If m is nil,
               returns a new map with key-values kvs."
    :arglists '([m & kvs])}
  assoc
  (fn assoc [m & kvs]
    (apply basilisp.lang.runtime/assoc m kvs)))

(def
  ^{:doc      "Conjoin xs to collection. New elements may be added in different positions
               depending on the type of coll. conj returns the same type as coll. If coll
               is nil, return a list with xs conjoined."
    :arglists '([coll & xs])}
  conj
  (fn conj [coll & xs]
    (apply basilisp.lang.runtime/conj coll xs)))

(def
  ^{:macro    true
    :doc      "Define a new function with an optional docstring."
    :arglists '([name & body] [name doc? & body] [name doc? attr-map? & body])}
  defn
  (fn defn [&env &form name & body]
    (if (symbol? name)
      nil  ;; Do nothing!
      (throw (ex-info "First argument to defn must be a symbol"
                      {:found name :type (python/type name)})))
    (let [body   (concat body)
          doc    (if (string? (first body))
                   (first body)
                   nil)
          body   (if doc
                   (rest body)
                   body)
          fmeta (if (map? (first body))
                  (first body)
                  nil)
          fname  (if fmeta
                   (vary-meta name conj fmeta)
                   name)
          fname  (if doc
                   (vary-meta fname assoc :doc doc)
                   (vary-meta fname conj fmeta))
          body   (if fmeta
                   (rest body)
                   body)
          multi? (list? (first body))
          fsigs  (if multi?
                   (loop [arities body
                          sigs    []]
                     (if (seq arities)
                       (recur (rest arities)
                              (conj sigs (ffirst arities)))
                       (apply list sigs)))
                   (list (first body)))
          fname  (vary-meta fname assoc :arglists (list 'quote fsigs))
          body   (if multi?
                   body
                   (cons
                    (if (vector? (first body))
                      (first body)
                      (throw
                       (ex-info "Expected an argument vector"
                                {:found (first body)})))
                    (rest body)))]
      `(def ~fname
         (fn ~fname
              ~@body)))))

(defn nth
  "Returns the ith element of coll (0-indexed), if it exists.
  nil otherwise. If i is out of bounds, throws an IndexError unless
  notfound is specified."
  ([coll i]
   (basilisp.lang.runtime/nth coll i))
  ([coll i notfound]
   (basilisp.lang.runtime/nth coll i notfound)))

(defn nthnext
  "Returns the nth next sequence of coll.

  (nthnext nil 1)           ;=> nil
  (nthnext [] 1)            ;=> nil
  (nthnext [1 2 3 4 5 6] 4) ;=> (5 6)"
  [coll i]
  (basilisp.lang.runtime/nthnext coll i))

(defn nthrest
  "Returns the nth rest sequence of coll, or coll if i is 0.

  (nthrest nil 1)           ;=> nil
  (nthrest [] 1)            ;=> []
  (nthrest [1 2 3 4 5 6] 4) ;=> (5 6)"
  [coll i]
  (basilisp.lang.runtime/nthrest coll i))

(defn nfirst
  "Return the result of calling (next (first v))."
  [v]
  (next (first v)))

(defn nnext
  "Return the result of calling (next (next v))."
  [v]
  (next (next v)))

(defn last
  "Return the last item in a seq, or nil if the seq is empty."
  [s]
  (if (seq (rest s))
    (recur (rest s))
    (first s)))

(defn str
  "Create a string representation of o."
  ([] "")
  ([o] (basilisp.lang.runtime/lstr o))
  ([o & args]
   (let [coerce (fn [in out]
                  (if (seq (rest in))
                    (recur (rest in)
                           (conj out (basilisp.lang.runtime/lstr (first in))))
                    (conj out (basilisp.lang.runtime/lstr (first in)))))
         strs   (coerce (conj args o) [])]
     (.join "" strs))))

(defn symbol
  "Create a new symbol with name and optional namespace ns."
  ([name]
   (basilisp.lang.symbol/symbol name))
  ([ns name]
   (basilisp.lang.symbol/symbol name ns)))

(defn keyword
  "Create a new keyword with name and optional namespace ns. Keywords
  will have the colon prefix added automatically, so it should not be
  provided."
  ([name]
   (basilisp.lang.keyword/keyword name))
  ([ns name]
   (basilisp.lang.keyword/keyword name ns)))

(defn name
  "Return the name of a string, symbol, or keyword."
  [v]
  (if (string? v)
    v
    (.-name v)))

(defn namespace
  "Return the namespace of a symbol or keyword, or nil if no namespace."
  [v]
  (.-ns v))

(def
  ^{:macro    true
    :doc      "Define a new macro like defn. Macro functions are available to the
               compiler during macroexpansion."
    :arglists '([name & body] [name doc? & body] [name doc? attr-map? & body])}
  defmacro
  (fn defmacro [&env &form name & body]
    (let [body   (concat body)
          doc    (if (string? (first body))
                   (first body)
                   nil)
          body   (if doc
                   (rest body)
                   body)
          fmeta  (if (map? (first body))
                   (first body)
                   nil)
          body   (if fmeta
                   (rest body)
                   body)
          fname  (if doc
                   (vary-meta name assoc :doc doc :macro true)
                   (vary-meta name assoc :macro true))
          multi? (list? (first body))
          fsigs  (if multi?
                   (loop [arities body
                          sigs    []]
                     (if (seq arities)
                       (recur (rest arities)
                              (conj sigs (ffirst arities)))
                       `(quote ~(apply list sigs))))
                   `(quote ~(list (first body))))
          fname  (vary-meta fname assoc :arglists fsigs)

          add-implicit-args (fn [body]
                              (cons
                               (if (vector? (first body))
                                 (apply vector
                                        (cons '&env
                                              (cons '&form
                                                    (first body))))
                                 (throw
                                  (ex-info "Expected an argument vector"
                                           {:found (first body)})))
                               (rest body)))

          add-args-for-each (fn [in out]
                              (if (seq (rest in))
                                (recur (rest in)
                                       (conj out (add-implicit-args (first in))))
                                (conj out (add-implicit-args (first in)))))

          body (if multi?
                 (add-args-for-each body [])
                 (add-implicit-args body))]
      `(defn ~fname
         ~@body))))

(defmacro defasync
  "Define a new asynchronous function as by `defn`.

  Asynchronous functions are compiled as Python `async def`s."
  [name & body]
  `(defn ~(vary-meta name assoc :async true)
     ~@body))

(defmacro defn-
  "Define a new private function as by `defn`."
  [name & body]
  `(defn ~(vary-meta name assoc :private true)
     ~@body))

(defn macroexpand-1
  "Macroexpand form one time. Returns the macroexpanded form. The return
  value may still represent a macro. Does not macroexpand child forms."
  [form]
  (basilisp.lang.compiler/macroexpand-1 form))

(defn macroexpand
  "Repeatedly macroexpand form as by macroexpand-1 until form no longer
  represents a macro. Returns the expanded form. Does not macroexpand child
  forms."
  [form]
  (basilisp.lang.compiler/macroexpand form))

;;;;;;;;;;;;;;;;;;;;;;;;;;;;;;;;;;
;; Logical Comparisons & Macros ;;
;;;;;;;;;;;;;;;;;;;;;;;;;;;;;;;;;;

(defmacro if-not
  "Evaluate cond and if it is true, return false-cond. Otherwise return
  true-cond."
  [cond true-cond false-cond]
  `(if ~cond
     ~false-cond
     ~true-cond))

(defmacro if-let
  "Evaluate the binding as with let, binding the given name for use in the
  true expression iff the binding expression is true. Otherwise, return the
  false expression without binding the name."
  [binding true-cond false-cond]
  (if (operator/ne 2 (count binding))
    (throw
     (ex-info "bindings take the form [name expr]"
              {:bindings binding}))
    nil)

  `(let* [expr# ~(second binding)]
     (if expr#
       (let [~(first binding) expr#]
         ~true-cond)
       ~false-cond)))

(defmacro if-some
  "Evaluate the binding as with let, binding the given name for use in the
  true expression iff the binding expression is not nil. Otherwise, return the
  false expression without binding the name."
  [binding true-cond false-cond]
  (if (operator/ne 2 (count binding))
    (throw
     (ex-info "bindings take the form [name expr]"
              {:bindings binding}))
    nil)

  `(let* [expr# ~(second binding)]
     (if (operator/is- expr# nil)
       ~false-cond
       (let [~(first binding) expr#]
         ~true-cond))))

(defmacro when
  "Evaluate cond and if it is true, execute body in an implicit do block."
  [cond & body]
  `(if ~cond
     (do ~@body)
     nil))

(defmacro when-let
  "Evaluate the binding as with let, binding the given name for use in the
  true expression iff the binding expression is true. Return nil otherwise."
  [binding & body]
  `(if-let ~binding
     (do ~@body)
     nil))

(defmacro when-first
  "Evaluate the binding as with let, binding the given name for use in the
  true expression iff the binding expression is not nil. Return nil otherwise."
  [binding & body]
  (if (operator/ne 2 (count binding))
    (throw
     (ex-info "bindings take the form [name expr]"
              {:bindings binding}))
    nil)
  `(let* [expr# (first ~(second binding))]
     (if expr#
       (let [~(first binding) expr#]
         ~@body)
       nil)))

(defmacro when-some
  "Evaluate the binding as with let, binding the given name for use in the
  true expression iff the binding expression is not nil. Return nil otherwise."
  [binding & body]
  `(if-some ~binding
     (do ~@body)
     nil))

(defmacro when-not
  "Evaluate cond and if it is false, execute body in an implicit do block."
  [cond & body]
  `(if ~cond
     nil
     (do ~@body)))

(defmacro and
  "Evaluate the expressions from left to right. If all expressions are true,
  return the result of the final expression. Otherwise, returns the first
  false expression. Calling and with no arguments returns true."
  ([] true)
  ([& args]
   (if (seq (rest args))
     `(let* [expr# ~(first args)]
        (if expr#
          (and ~@(rest args))
          expr#))
     (first args))))

(defmacro or
  "Evaluate the expressions from left to right. Returns the first true
  expression. Otherwise, returns the final falsy expression. Calling or
  with no arguments returns nil."
  ([] nil)
  ([& args]
   (if (seq (rest args))
     `(let* [expr# ~(first args)]
        (if expr#
          expr#
          (or ~@(rest args))))
     (first args))))

(defmacro cond
  "Given groups of test/expression pairs, evaluate each test and, if
  true, return the expression. Otherwise, continue through until reaching
  the final expression."
  [& clauses]
  (when (seq clauses)
    (list 'if (first clauses)
          (if (next clauses)
            (second clauses)
            (throw
             (ex-info "cond requires an even number of forms"
                      {:first (first clauses)})))
          (cons 'basilisp.core/cond (nthrest clauses 2)))))

(defmacro dotimes
  "Repeatedly execute body (likely for side effects) while the binding name is
  repeatedly rebound from 0 to the binding value, n, minus 1. Returns nil."
  [binding & body]
  (if (operator/ne 2 (count binding))
    (throw
     (ex-info "bindings take the form [name expr]"
              {:bindings binding}))
    nil)
  (let [nm (first binding)]
    `(loop [~nm 0]
       (when (< ~nm ~(second binding))
         ~@body
         (recur (inc ~nm))))))

(defmacro while
  "Execute body repeatedly (likely for side effects) until cond returns false.
  Return nil."
  [cond & body]
  `(loop []
     (when ~cond
       ~@body
       (recur))))

(defn not
  "Return the logical negation of expr."
  [expr]
  (if expr false true))

(defn apply-kw
  "Apply function f to the arguments provided, passing the keys from
  the final argument (which must be a map) as Python keyword arguments
  to f. Keywords and symbol keys will be converted to strings and munged
  to be legal Python identifiers, to avoid errors.

  The last argument must always be coercible to a Mapping. Intermediate
  arguments are not modified."
  [f & args]
  (basilisp.lang.runtime/apply-kw f args))

(defn hash
  "Return the hash code for its argument."
  [x]
  (python/hash x))

(defn identical?
  "Return true if x and y are the same object, otherwise false."
  [x y]
  (operator/is_ x y))

(defn =
  "Return true if x and y are equal, otherwise false."
  ([_] true)
  ([x & args]
   (if (seq (rest args))
     (if (basilisp.lang.runtime/equals x (first args))
       (recur (first args) (rest args))
       false)
     (basilisp.lang.runtime/equals x (first args)))))

(defn not=
  "Return true if x and y are not equal, otherwise false."
  [& args]
  (not (apply = args)))

(defn >
  "Return true if arguments are monotonically decreasing, otherwise false."
  ([_] true)
  ([x & args]
   (if (seq (rest args))
     (if (operator/gt x (first args))
       (recur (first args) (rest args))
       false)
     (operator/gt x (first args)))))

(defn >=
  "Return true if arguments are decreasing, otherwise false."
  ([_] true)
  ([x & args]
   (if (seq (rest args))
     (if (operator/ge x (first args))
       (recur (first args) (rest args))
       false)
     (operator/ge x (first args)))))

(defn <
  "Return true if arguments are monotonically increasing, otherwise false."
  ([_] true)
  ([x & args]
   (if (seq (rest args))
     (if (operator/lt x (first args))
       (recur (first args) (rest args))
       false)
     (operator/lt x (first args)))))

(defn <=
  "Return true if arguments are increasing, otherwise false."
  ([_] true)
  ([x & args]
   (if (seq (rest args))
     (if (operator/le x (first args))
       (recur (first args) (rest args))
       false)
     (operator/le x (first args)))))

(defn distinct?
  "Return true if no two arguments are equal."
  [& args]
  (= (count (vec args))
     (count (set args))))

;;;;;;;;;;;;;;;;;;;;;;;;;;;;;;;;
;; State Management Functions ;;
;;;;;;;;;;;;;;;;;;;;;;;;;;;;;;;;

(defn deref
  "Dereference a delay or atom and returns its contents.

  If o is an object implementing IBlockingDeref and timeout-s and
  timeout-val are supplied, deref will wait at most timeout-s seconds,
  returning timeout-val if timeout-s seconds elapse and o has not
  returned."
  ([o]
   (basilisp.lang.runtime/deref o))
  ([o timeout-s timeout-val]
   (basilisp.lang.runtime/deref o timeout-s timeout-val)))

(defn compare-and-set!
  "Atomically set the value of atom to new-val if and only if old-val
  is the current value of the atom."
  [atom old-val new-val]
  (.compare-and-set atom old-val new-val))

(defn reset!
  "Reset the value of an atom to v without regard to the previous value.
  Return the new value."
  [atom v]
  (let [current (deref atom)]
    (if (compare-and-set! atom current v)
      v
      (recur atom v))))

(defn reset-vals!
  "Reset the value of an atom to v without regard to the previous value.
  Return a vector containing the new value and the old value in that order."
  [atom v]
  (let [current (deref atom)]
    (if (compare-and-set! atom current v)
      [v current]
      (recur atom v))))

(defn swap!
  "Atomically swap the value of an atom to the return value of (apply f
  current-value args). The function f may be called multiple times while
  swapping, so should be free of side effects. Return the new value."
  [atom f & args]
  (let [current (deref atom)
        new-val (apply f current args)]
    (if (compare-and-set! atom current new-val)
      new-val
      (recur atom f args))) )

(defn swap-vals!
  "Atomically swap the value of an atom to the return value of (apply f
  current-value args). The function f may be called multiple times while
  swapping, so should be free of side effects. Return a vector containing
  the new value and the old value in that order."
  [atom f & args]
  (let [current (deref atom)
        new-val (apply f current args)]
    (if (compare-and-set! atom current new-val)
      [new-val current]
      (recur atom f args))))

(defn atom
  "Return an Atom containing v. The value of an Atom at any point in time
  may be returned by deref'ing it. The value of an atom may be reset using
  reset! and may be swapped using swap!. All operations on an atom occur
  atomically."
  [v]
  (basilisp.lang.atom/Atom v))

(defn realized?
  "Return true if the delay or lazy sequence has been realized."
  [o]
  (.-is-realized o))

(defmacro delay
  "Takes a body of expressions producing any value. Will not produce a
  value until deref'ed. The result is cached and returned in future
  derefs."
  [& body]
  (list 'basilisp.lang.delay/Delay
        (concat '(fn* []) body)))

(defn delay?
  "Return true if x names a delay."
  [x]
  (instance? basilisp.lang.delay/Delay x))

(defn force
  "If x is a Delay, returned the possibly cached value of x. Otherwise, return
  x."
  [x]
  (if (delay? x)
    @x
    x))

(defn promise
  "Return a promise object which can be set exactly once using `deliver`.
  Readers may block waiting for the value of the promise using `@` or `deref`.
  If the value has already been realized, then reading the value of the
  promise will not block. Readers may check if the promise has been delivered
  using `realized?`."
  []
  (basilisp.lang.promise/Promise))

(defn deliver
  "Deliver the value v to the promise p. If p already has a value, then a
  subsequent call to `deliver` for p will have no effect."
  [p v]
  (.deliver p v))

;;;;;;;;;;;;;;;;;;;;;;;;;;
;; Arithmetic Functions ;;
;;;;;;;;;;;;;;;;;;;;;;;;;;

(defn +
  "Sum the arguments together. If no arguments given, returns 0."
  ([] 0)
  ([x] x)
  ([x y] (operator/add x y))
  ([x y & args]
   (if (seq args)
     (recur (operator/add x y) (first args) (rest args))
     (operator/add x y))))

(defn -
  "Subtract the arguments. If one argument given, returns the negation
  of that argument."
  ([x] (operator/neg x))
  ([x y] (operator/sub x y))
  ([x y & args]
   (if (seq args)
     (recur (operator/sub x y) (first args) (rest args))
     (operator/sub x y))))

(defn *
  "Multiply the arguments. If no arguments given, returns 1."
  ([] 1)
  ([x] x)
  ([x y] (operator/mul x y))
  ([x y & args]
   (if (seq args)
     (recur (operator/mul x y) (first args) (rest args))
     (operator/mul x y))))

(defn /
  "Divide the arguments. If no arguments given, returns the inverse of
  the argument."
  ([x] (basilisp.lang.runtime/divide 1 x))
  ([x y] (basilisp.lang.runtime/divide x y))
  ([x y & args]
   (if (seq args)
     (recur (basilisp.lang.runtime/divide x y) (first args) (rest args))
     (basilisp.lang.runtime/divide x y))))

(defn mod
  "Returns the modulo of num and div."
  [num div]
  (operator/mod num div))

(defn quot
  "Returns the quotient of num and div."
  [num div]
  (basilisp.lang.runtime/quotient num div))

(defn rem
  "Returns the remainder of num and div."
  [num div]
  (- num (* div (quot num div))))

(defn inc
  "Increment the argument by 1."
  [x]
  (+ x 1))

(defn dec
  "Decrement the argument by 1."
  [x]
  (- x 1))

(defn min
  "Return the minimum of the arguments."
  [& args]
  (python/min args))

(defn max
  "Return the maximum of the arguments."
  [& args]
  (python/max args))

(defn numerator
  "Return the numerator of a Fraction."
  [frac]
  (.-numerator frac))

(defn denominator
  "Return the denominator of a Fraction."
  [frac]
  (.-denominator frac))

(defn sort
  "Return a sorted sequence of the elements from coll."
  ([coll]
   (basilisp.lang.runtime/sort coll))
  ([cmp coll]
   (basilisp.lang.runtime/sort coll cmp)))

;;;;;;;;;;;;;;;;;;;;;;;
;; Simple Predicates ;;
;;;;;;;;;;;;;;;;;;;;;;;

(import* decimal fractions uuid)

(defn any?
  "Return true for any x."
  [_]
  true)

(defn associative?
  "Return true if x implements IAssociative."
  [x]
  (instance? basilisp.lang.interfaces/IAssociative x))

(defn bytes?
  "Return true if x is a byte array (the Python `bytearray` type).

  Note that Python supplies byte string and byte array objects in its standard
  library. This function complies with Clojure's standard library in returning
  true iff x is a Python bytearray. To check if an object is a Python `bytes`,
  use `byte-string?`."
  [x]
  (instance? python/bytearray x))

(defn byte-string?
  "Return true if x is a byte string (the Python `bytes` type).

  Note that Python supplies byte string and byte array objects in its standard
  library. To check if an object is a Python `bytearray`, use `bytes?`."
  [x]
  (instance? python/bytes x))

(defn char?
  "Return true if x is a string of length 1."
  [x]
  (and (instance? python/str x)
       (= (python/len x) 1)))

(defn class?
  "Return true if x names a type."
  [x]
  (instance? python/type x))

(defn coll?
  "Return true if x implements IAssociative."
  [x]
  (instance? basilisp.lang.interfaces/IPersistentCollection x))

(defn complex?
  "Return true if x is a complex number."
  [x]
  (instance? python/complex x))

(defn counted?
  "Return true if x can be counted in constant time."
  [x]
  (instance? basilisp.lang.interfaces/ICounted x))

(defn decimal?
  "Return true if x is a Decimal."
  [x]
  (instance? decimal/Decimal x))

(defn empty?
  "Return true if coll is empty (as by '(not (seq coll))).

  Typically, you should prefer the idiom (seq coll) to (not (empty? coll))."
  [coll]
  (not (seq coll)))

(defn even?
  "Return true if x is even."
  [x]
  (if (= 0 (mod x 2)) true false))

(defn false?
  "Return true if x is false, otherwise false."
  [x]
  (operator/is- x false))

(def double? float?)

(defn fn?
  "Return true if x is a function created by `fn` or `fn*`."
  [x]
  (and (python/callable x)
       (python/hasattr x "_basilisp_fn")
       (python/getattr x "_basilisp_fn")))

(defn ident?
  "Return true if x is either a keyword or symbol."
  [x]
  (or (keyword? x) (symbol? x)))

(defn ifn?
  "Return true if x is callable as a function.

  Many Basilisp data structures are callable as functions though
  they are not proper function types."
  [x]
  (python/callable x))

(def ^{:doc "Return true if x is an integer.

             Note that unlike Clojure, Basilisp uses Python integers and
             there is no distinction between standard and fixed-precision
             integers."}
  int?
  integer?)

(defn map-entry?
  "Return true if x implements IMapEntry."
  [x]
  (instance? basilisp.lang.interfaces/IMapEntry x))

(defn neg?
  "Return true if x is negative."
  [x]
  (if (operator/lt x 0) true false))

(defn non-neg?
  "Return true if x is not negative."
  [x]
  (if (operator/ge x 0) true false))

(defn nat-int?
  "Return true if x is a non-negative integer"
  [x]
  (and (integer? x) (non-neg? x)))

(defn neg-int?
  "Return true if x is a negative integer."
  [x]
  (and (integer? x) (neg? x)))

(defn nil?
  "Return true if x is nil, otherwise false."
  [x]
  (operator/is- x nil))

(defn some?
  "Return true if x is not nil, otherwise false."
  [x]
  (not (nil? x)))

(defn number?
  "Return true if x is a number."
  [x]
  (or (integer? x) (float? x) (complex? x)))

(defn odd?
  "Return true if x is odd."
  [x]
  (if (= 1 (mod x 2)) true false))

(defn pos?
  "Return true if x is positive."
  [x]
  (if (operator/gt x 0) true false))

(defn pos-int?
  "Return true if x is a positive integer."
  [x]
  (and (integer? x) (pos? x)))

(defn py-dict?
  "Return true if x is a Python `dict`."
  [x]
  (instance? python/dict x))

(defn py-frozenset?
  "Return true if x is a Python `frozenset`."
  [x]
  (instance? python/frozenset x))

(defn py-list?
  "Return true if x is a Python `list`."
  [x]
  (instance? python/list x))

(defn py-set?
  "Return true if x is a Python `set`."
  [x]
  (instance? python/set x))

(defn py-tuple?
  "Return true if x is a Python `tuple`."
  [x]
  (instance? python/tuple x))

(defn qualified-ident?
  "Return true if x is either a keyword or symbol with a namespace."
  [x]
  (and (ident? x) (some? (namespace x))))

(defn qualified-keyword?
  "Return true if x is a keyword with a namespace."
  [x]
  (and (keyword? x) (some? (namespace x))))

(defn qualified-symbol?
  "Return true if x is a symbol with a namespace."
  [x]
  (and (symbol? x) (some? (namespace x))))

(defn ratio?
  "Return true if x is a Fraction."
  [x]
  (instance? fractions/Fraction x))

(defn rational?
  "Return true if x is a rational number."
  [x]
  (or (int? x) (ratio? x) (decimal? x)))

(defn real-number?
  "Return true if x is a real number."
  [x]
  (or (integer? x) (float? x)))

(defn reversible?
  "Return true if x implements IReversible."
  [x]
  (instance? basilisp.lang.interfaces/IReversible x))

(defn seqable?
  "Return true if an ISeq can be produced from x."
  [x]
  (instance? basilisp.lang.interfaces/ISeqable x))

(defn sequential?
  "Return true if x implements ISequential."
  [x]
  (instance? basilisp.lang.interfaces/ISequential x))

(defn simple-keyword?
  "Return true if x is a keyword with no namespace."
  [x]
  (and (keyword? x) (nil? (namespace x))))

(defn special-symbol?
  "Return true if x is a special form symbol."
  [x]
  (basilisp.lang.runtime/is-special-form x))

(defn simple-symbol?
  "Return true if x is a symbol with no namespace."
  [x]
  (and (symbol? x) (nil? (namespace x))))

(defn true?
  "Return true if x is true, otherwise false."
  [x]
  (operator/is- x true))

(defn uuid?
  "Return true if x is a UUID."
  [x]
  (instance? uuid/UUID x))

(defn uuid-like?
  "Return true if x is coercible to a UUID.

  Python's UUID constructor supports byte sequences in big- and little-
  endian byte orders. This function checks only for big-endian bytes."
  [x]
  (try
    (cond
      (uuid? x)         true
      (string? x)       (do (uuid/UUID x) true)
      (int? x)          (do (apply-kw uuid/UUID {:int x}) true)
      (byte-string? x)  (do (apply-kw uuid/UUID {:bytes x}) true)
      (or (py-tuple? x)
          (vector? x))  (do (apply-kw uuid/UUID {:fields x}) true)
      :else             false)
    (catch python/AttributeError _ false)
    (catch python/TypeError _ false)
    (catch python/ValueError _ false)))

(defn var?
  "Return true if x is a Var."
  [x]
  (instance? basilisp.lang.runtime/Var x))

(defn zero?
  "Return true if x is 0."
  [x]
  (= 0 x))

;;;;;;;;;;;;;;;;;;;
;; Type Coercion ;;
;;;;;;;;;;;;;;;;;;;

(defn bigdec
  "Coerce x to a Decimal."
  [x]
  (decimal/Decimal x))

(defn bigint
  "Coerce x to an integer.

  Python's builtin `int` type is arbitrary precision, so there is no difference
  between `bigint`, `biginteger`, and Python's builtin `int`."
  [x]
  (python/int x))

(defn biginteger
  "Coerce x to an integer.

  Python's builtin `int` type is arbitrary precision, so there is no difference
  between `bigint`, `biginteger`, and Python's builtin `int`."
  [x]
  (python/int x))

(defn boolean
  "Coerce x to a boolean."
  [x]
  (python/bool x))

(defn byte
  "Coerce x to a byte."
  [x]
  (let [b (python/bytes [x])]
    (if (= 1 (python/len b))
      b
      (throw
       (python/ValueError (str "cannot coerce " (python/repr x) " to byte"))))))

(defn char
  "Coerce x to a string of length 1.

  Natural integers are treated as ordinals and passed to Python's `chr`.
  Strings of length 1 are returned as such. Other types will result in
  a `ValueError`."
  [x]
  (cond
    (instance? python/int x) (python/chr x)
    (char? x)                x
    :else                    (throw
                              (python/ValueError
                               (str "cannot cast " (python/repr x) " to char")))))

(defn double
  "Coerce x to a float.

  Python does not differentiate between `float` and `double`. Python `float`s are
  double precision."
  [x]
  (python/float x))

(defn float
  "Coerce x to a float."
  [x]
  (python/float x))

(defn int
  "Coerce x to an integer."
  [x]
  (python/int x))

(defn long
  "Coerce x to an integer.

  Python does not support `long` types, so the value is coerced to an integer."
  [x]
  (python/int x))

(defn short
  "Coerce x to an integer.

  Python does not support `short` types, so the value is coerced to an integer."
  [x]
  (python/int x))

;;;;;;;;;;;;;;;;;;;;;;;;;;
;; Unchecked Arithmetic ;;
;;;;;;;;;;;;;;;;;;;;;;;;;;

(defmacro ^:private defcopy
  "Copy the Var `var` into a new Var as `name`.

  Append the given docstring `doc` to the end of the new Var's `doc`."
  ([name var]
   `(defcopy ~name nil ~var))
  ([name doc var]
   (let [orig-var      (basilisp.lang.runtime/resolve-var var *ns*)
         orig-var-meta (meta orig-var)
         var-doc       (:doc orig-var-meta)
         new-doc       (if doc
                         (str var-doc "\n\n" doc)
                         var-doc)
         vname         (vary-meta name
                                  assoc
                                  :doc new-doc
                                  :arglists (list 'quote (:arglists orig-var-meta)))]
     `(def ~vname ~var))))

(defcopy unchecked-add
  "Same as '+. Python integers are unlimited precision, so unchecked arithmetic
  is only provided for compatibility with platforms without unlimited precision
  integers."
  +)
(defcopy unchecked-add-int
  "Same as '+. Python integers are unlimited precision, so unchecked arithmetic
  is only provided for compatibility with platforms without unlimited precision
  integers."
  +)
(defcopy unchecked-subtract
  "Same as '-. Python integers are unlimited precision, so unchecked arithmetic
  is only provided for compatibility with platforms without unlimited precision
  integers."
  -)
(defcopy unchecked-subtract-int
  "Same as '-. Python integers are unlimited precision, so unchecked arithmetic
  is only provided for compatibility with platforms without unlimited precision
  integers."
  -)
(defcopy unchecked-multiply
  "Same as '*. Python integers are unlimited precision, so unchecked arithmetic
  is only provided for compatibility with platforms without unlimited precision
  integers."
  *)
(defcopy unchecked-multiply-int
  "Same as '*. Python integers are unlimited precision, so unchecked arithmetic
  is only provided for compatibility with platforms without unlimited precision
  integers."
  *)
(defcopy unchecked-divide-int
  "Same as '/. Python integers are unlimited precision, so unchecked arithmetic
  is only provided for compatibility with platforms without unlimited precision
  integers."
  /)

(defcopy unchecked-inc
  "Same as 'inc. Python integers are unlimited precision, so unchecked arithmetic
  is only provided for compatibility with platforms without unlimited precision
  integers."
  inc)
(defcopy unchecked-inc-int
  "Same as 'inc. Python integers are unlimited precision, so unchecked arithmetic
  is only provided for compatibility with platforms without unlimited precision
  integers."
  inc)
(defcopy unchecked-dec
  "Same as 'dec. Python integers are unlimited precision, so unchecked arithmetic
  is only provided for compatibility with platforms without unlimited precision
  integers."
  dec)
(defcopy unchecked-dec-int
  "Same as 'dec. Python integers are unlimited precision, so unchecked arithmetic
  is only provided for compatibility with platforms without unlimited precision
  integers."
  dec)

(defn unchecked-negate
  "Return the negation of x.

  Same as (- x). Python integers are unlimited precision so unchecked arithmetic
  is only provided for compatibility with platforms without unlimited precision
  integers."
  [x]
  (- x))
(defcopy unchecked-negate-int unchecked-negate)

(defn unchecked-byte
  "Coerce x to a byte. Value may be truncated or rounded."
  [x]
  (byte (mod x 256)))

(defn unchecked-char
  "Coerce x to a char. Value may be truncated or rounded."
  [x]
  (cond
    (instance? python/int x) (char (mod x sys/maxunicode))
    :else                    (char x)))

(defcopy unchecked-double
  "Same as 'double. Python integers are unlimited precision, so unchecked arithmetic
  is only provided for compatibility with platforms without unlimited precision
  integers."
  double)
(defcopy unchecked-float
  "Same as 'float. Python integers are unlimited precision, so unchecked arithmetic
  is only provided for compatibility with platforms without unlimited precision
  integers."
  float)

(defcopy unchecked-int
  "Same as 'int. Python integers are unlimited precision, so unchecked arithmetic
  is only provided for compatibility with platforms without unlimited precision
  integers."
  int)
(defcopy unchecked-long
  "Same as 'long. Python integers are unlimited precision, so unchecked arithmetic
  is only provided for compatibility with platforms without unlimited precision
  integers."
  long)
(defcopy unchecked-short
  "Same as 'short. Python integers are unlimited precision, so unchecked arithmetic
  is only provided for compatibility with platforms without unlimited precision
  integers."
  short)

;;;;;;;;;;;;;;;;
;; Exceptions ;;
;;;;;;;;;;;;;;;;

(def ^{:doc     "During a REPL session, bound to the most recent value evaluated."
       :dynamic true}
  *1
  nil)
(def ^{:doc     "During a REPL session, bound to the second most recent value evaluated."
       :dynamic true}
  *2
  nil)
(def ^{:doc     "During a REPL session, bound to the third most recent value evaluated."
       :dynamic true}
  *3
  nil)
(def ^{:doc     "During a REPL session, bound to the most recently thrown exception."
       :dynamic true}
  *e
  nil)

(defn ex-cause
  "Return the cause (another Exception) of ex if it derives from Exception,
  otherwise it returns nil."
  [ex]
  (when (instance? python/Exception ex)
    (or (.- ex __cause__) (.- ex __context__))))

(defn ex-data
  "Return the data map of ex if is an instance of IExceptionInfo, otherwise
  it returns nil."
  [ex]
  (when (instance? basilisp.lang.interfaces/IExceptionInfo ex)
    (.-data ex)))

(defn ex-message
  "Return the message of ex if is an Exception, otherwise
  it returns nil."
  [ex]
  (when (instance? python/Exception ex)
    (python/getattr ex "message" (python/str ex))))

;;;;;;;;;;;;;;;;;;;;;;;;;;;;;;;;
;; Bit Manipulation Functions ;;
;;;;;;;;;;;;;;;;;;;;;;;;;;;;;;;;

(defn bit-and
  "Return the bitwise and of x and args."
  [x & args]
  (if-let [rest-arg (seq (rest args))]
    (recur (operator/and- x (first args)) rest-arg)
    (operator/and- x (first args))))

(defn bit-or
  "Return the bitwise or of x and args."
  [x & args]
  (if-let [rest-arg (seq (rest args))]
    (recur (operator/or- x (first args)) rest-arg)
    (operator/or- x (first args))))

(defn bit-not
  "Invert the bits of x."
  [x]
  (operator/invert x))

(defn bit-shift-left
  "Return x shifted left n bits."
  [x n]
  (operator/lshift x n))

(defn bit-shift-right
  "Return x shifted right n bits."
  [x n]
  (operator/rshift x n))

(defn bit-xor
  "Return the bitwise xor of x and args."
  [x & args]
  (if-let [rest-arg (seq (rest args))]
    (recur (operator/xor x (first args)) rest-arg)
    (operator/xor x (first args))))

(defn bit-and-not
  "Return the bitwise and complement of x and args."
  [x & args]
  (if-let [rest-arg (seq (rest args))]
    (recur (operator/and- x (operator/not- (first args))) rest-arg)
    (operator/and- x (operator/not- (first args)))))

(defn bit-clear
  "Clear the bit of x at index n."
  [x n]
  (bit-and x (bit-not (bit-shift-left 1 n))))

(defn bit-flip
  "Flip the bit of x at index n."
  [x n]
  (bit-xor x (bit-shift-left 1 n)))

(defn bit-set
  "Set the bit of x at index n."
  [x n]
  (bit-or x (bit-shift-left 1 n)))

(defn bit-test
  "Test the bit of x at index n."
  [x n]
  (bit-and (bit-shift-right x n) 1))

;;;;;;;;;;;;;;;;;;;;;;;;;;
;; Collection Functions ;;
;;;;;;;;;;;;;;;;;;;;;;;;;;

(defn bounded-count
  [n coll]
  (if (counted? coll)
    (count coll)
    (let [counter (fn counter
                    [coll cur]
                    (cond
                      (>= cur n)       n
                      (not (seq coll)) cur
                      :else            (recur (rest coll) (inc cur))))]
      (counter coll 0))))

(defn empty
  "Return an empty collection of the same interface type as coll, or nil."
  [coll]
  (when (coll? coll)
    (.empty coll)))

(defn not-empty
  "Return coll when coll is not empty, otherwise return nil."
  [coll]
  (when (seq coll)
    coll))

(defn peek
  "For a list or a queue, return the first element.

  For a vector, return the last element (more efficiently than by last).

  For empty collections, returns nil."
  [coll]
  (.peek coll))

(defn pop
  "For a list or a queue, return a new list without the first element.

  For a vector, return a new vector without the last element.

  If coll is empty, throw an exception."
  [coll]
  (.pop coll))

(defn reverse
  "Return a seq containing the elements in coll in reverse order. The
  returned sequence is not lazy."
  [coll]
  (let [do-reverse (fn do-reverse
                     [in out]
                     (if (seq in)
                       (recur (rest in) (cons (first in) out))
                       out))]
    (do-reverse coll '())))

(defn rseq
  "Return a sequence of the elements of coll in reverse order in constant
  time. Only Vectors support this operation."
  [coll]
  (.rseq coll))

(defn sequence
  "Coerces coll to a possibly empty sequence."
  [coll]
  (if (seq? coll)
    coll
    (or (seq coll) '())))

(defn subvec
  "Return a vector of elements consisting of the elements of v from the index 'start'
  (inclusive) to index 'end' exclusive, or the end of the vector if no 'end' is
  supplied."
  ([v start]
   (subvec v start nil))
  ([v start end]
   (when (> start (count v))
     (throw (python/IndexError "Start index out of range")))
   (when-not (nil? end)
     (when (> end (count v))
       (throw (python/IndexError "End index out of range")))
     (when (> start end)
       (throw (python/IndexError "Start index must be less than or equal to end index"))))
   (operator/getitem v (python/slice start end))))

;;;;;;;;;;;;;;;;;;;;;;;;;;;
;; Associative Functions ;;
;;;;;;;;;;;;;;;;;;;;;;;;;;;

(defn contains?
  "Return true if coll contains k. For vectors, k is an index. For maps, k is
  a key. For sets, k is a value in the set."
  [coll k]
  (basilisp.lang.runtime/contains coll k))

(defn disj
  "Return a new version of the set s without the given elements. If the elements
  don't exist in s, they are ignored."
  ([s] s)
  ([s & elems]
   (apply (.-disj s) elems)))

(defn dissoc
  "Return a new version of m without the given keys. If the keys
  don't exist in m, they are ignored."
  [m & ks]
  (apply (.-dissoc m) ks))

(defn get
  "Return the entry of m corresponding to k if it exists or nil/default otherwise."
  ([m k]
   (basilisp.lang.runtime/get m k))
  ([m k default]
   (basilisp.lang.runtime/get m k default)))

(defn assoc-in
  "Associate value in a nested associative structure, with ks as a sequence of
  keys and v as the new value. If no map exists for any key in ks, a new empty
  map will be created."
  [m ks v]
  (let [fk  (first ks)
        rks (rest ks)]
    (if (seq rks)
      (basilisp.lang.runtime/assoc m fk (assoc-in (get m fk) rks v))
      (basilisp.lang.runtime/assoc m fk v))))

(defn get-in
  "Return the entry of an associative data structure addressed by the sequence of
  keys ks or default (default: nil) if the value is not found."
  ([m ks]
   (get-in m ks nil))
  ([m ks default]
   (let [fk  (first ks)
         rks (rest ks)]
     (if (seq rks)
       (if-let [child-map (basilisp.lang.runtime/get m fk)]
         (get-in child-map rks default)
         default)
       (basilisp.lang.runtime/get m fk default)))))

(defn update
  "Updates the value for key k in associative data structure m with the return value
  from calling (f old-v & args). If m is nil, use an empty map. If k is not in m,
  old-v will be nil."
  [m k f & args]
  (apply basilisp.lang.runtime/update m k f args))

(defn update-in
  "Updates the value for key k in associative data structure m with the return value
  from calling (f old-v & args). If m is nil, use an empty map. If k is not in m,
  old-v will be nil."
  [m ks f & args]
  (let [fk  (first ks)
        rks (rest ks)]
    (if (seq rks)
      (basilisp.lang.runtime/assoc m
                                   fk
                                   (apply update-in
                                          (or (basilisp.lang.runtime/get m fk) {})
                                          rks
                                          f
                                          args))
      (apply basilisp.lang.runtime/update m fk f args))))

(defn map-entry
  "With one argument, coerce the input to a map entry. With two arguments, return a
  map entry containing key and value."
  ([coll]
   (if (= 2 (count coll))
     (basilisp.lang.map.MapEntry/from-vec coll)
     (throw
      (ex-info "Cannot coerce object to basilisp.lang.map.MapEntry"
               {:coll coll
                :type (type coll)}))))
  ([k v]
   (basilisp.lang.map.MapEntry/of k v)))

(defn find
  "Find the map entry of k in m, if it exists. Return nil otherwise."
  [m k]
  (when-let [v (get m k)]
    (map-entry k v)))

(defn key
  "Return the key from a map entry."
  [entry]
  (.-key entry))

(defn val
  "Return the val from a map entry."
  [entry]
  (.-value entry))

(defn keys
  "Return a seq of the keys from a map."
  [m]
  (seq (.keys m)))

(defn vals
  "Return a seq of the values from a map."
  [m]
  (seq (.values m)))

;;;;;;;;;;;;;;;;;;;;;;;;;;;;;;;;;;;;;;;;;;;
;; Higher Order and Collection Functions ;;
;;;;;;;;;;;;;;;;;;;;;;;;;;;;;;;;;;;;;;;;;;;

(defmacro lazy-seq
  "Takes a body of expressions which will produce a seq or nil. When
  seq is first called on the resulting lazy-seq, the sequence will be
  realized."
  [& body]
  (list 'basilisp.lang.seq/LazySeq
        (concat '(fn* []) body)))

(defn dorun
  "Force a lazy sequence be fully realized. Returns nil.

  This is often useful when you have a lazy sequence whose function also
  performs side effects.

  Realizing an entire lazy sequence will force that sequence to exist
  fully in memory."
  ([coll]
   (loop [ptr coll]
     (when (seq ptr)
       (recur (rest ptr)))))
  ([n coll]
   (loop [ptr coll
          i   n]
     (when (and (seq ptr) (> i 0))
       (recur (rest ptr) (dec i))))))

(defn doall
  "Force a lazy sequence be fully realized. Returns the head of the sequence.

  This is often useful when you have a lazy sequence whose function also
  performs side effects.

  Realizing an entire lazy sequence will force that sequence to exist
  fully in memory."
  ([coll]
   (dorun coll)
   coll)
  ([n coll]
   (dorun n coll)
   coll))

(defn iterate
  "Returns a lazy sequence of (f x), (f (f x)) and so on."
  [f x]
  (lazy-seq
   (let [v (f x)]
     (when v
       (cons v (iterate f v))))))

(defn range
  "Return a range of integers from start. If end is specified, the
  sequence will terminate at end."
  ([]
   (iterate inc -1))
  ([end]
   (lazy-seq (cons 0 (range 1 end))))
  ([start end]
   (lazy-seq (cons start (when (< start (dec end))
                           (range (inc start) end)))))
  ([start end step]
   (lazy-seq (let [next-int (+ start step)]
               (cons start (when (< next-int (dec end))
                             (range next-int end step)))))))

(defn complement
  "Return a function which returns the logical complement of the return
  value of (apply f args)."
  [f]
  (fn [& args]
    (not (apply f args))))

(defn constantly
  "Returns a function that accepts any number of arguments and returns x."
  [x]
  (fn [& ^:no-warn-when-unused args] x))

(defn reduce
  "Reduce coll by f.

  If val is not supplied and coll has no elements, f will be called
  with no arguments and the result will be returned.

  If val is not supplied and coll has one element, the result of
  (f (first val)) is returned.

  If val is not supplied and coll has elements, repeatedly reduce coll
  by calling f on successive elements in coll.

  If val is supplied and coll has no elements, the result of (f val)
  is returned.

  If val is supplied and coll has elements, repeatedly reduce coll
  by calling f on successive elements in coll, starting with val."
  ([f coll]
   (if (seq coll)
     (if (seq (rest coll))
       (reduce f (first coll) (rest coll))
       (first coll))
     (f)))
  ([f val coll]
   (let [reduce-coll (fn [out in]
                       (if (seq in)
                         (recur (f out (first in)) (rest in))
                         out))]
     (if (seq coll)
       (reduce-coll val coll)
       (f val)))))

(defn reduce-kv
  "Reduce an associative coll by f. f must be a function of 3
  arguments: the initially supplied value (in later invocations, the
  the return from previous invocations), the key of an entry of
  coll, and the value of an entry of coll.

  If coll has no elements, init is returned and f is not called.

  reduce-kv may reduce vectors in addition to maps. Vectors have
  non-negative integer keys."
  [f init coll]
  (if (seq coll)
    (loop [in-coll    coll
           assoc-coll init]
      (let [entry (first in-coll)
            k     (key entry)
            v     (val entry)
            rem   (rest in-coll)]
        (if (seq rem)
          (recur rem (f assoc-coll k v))
          (f assoc-coll k v))))
    init))

(defn into
  "Return a new collection created by adding all of the elements of from
  to the existing to collection, as by conj."
  ([] [])
  ([to] to)
  ([to from]
   (reduce conj to from)))

(defn comp
  "Return a function which is the composition of all the functions
  given as arguments. Note that, as in mathematical function composition,
  the argument functions are called from right to left."
  ([] identity)
  ([f] f)
  ([f & args]
   (let [composed (reduce (fn [f g]
                            (fn [& args]
                              (f (apply g args))))
                          f
                          args)]
     (fn [& inner-args]
       (apply composed inner-args)))))

(defn juxt
  "Return a function which takes any number of arguments and applies each of
  the argument functions to this function in order, returning a vector of the
  return values from each function."
  [& args]
  (fn [& inner-args]
    (reduce (fn [v f]
              (conj v (apply f inner-args)))
            []
            args)))

(defn partial
  "Return a function which is the partial application of f with args."
  [f & args]
  (apply basilisp.lang.runtime/partial f args))

(defn every?
  "Return true if every element in coll satisfies pred."
  [pred coll]
  (cond
    (nil? (seq coll))   true
    (pred (first coll)) (recur pred (rest coll))
    :else               false))

(defn every-pred
  "Return a predicate composed of all of the input predicates, which returns
  true if all input predicates return true for a value, otherwise returns false.
  The returned predicate returns false on the first failing predicate and will
  not execute any remaining predicates."
  ([pred]
   (fn [& args]
     (every? pred args)))
  ([pred & preds]
   (let [comp-pred (reduce (fn [f g]
                             (fn [v]
                               (if (and (f v) (g v))
                                 true
                                 false)))
                           pred
                           preds)]
     (fn [& args]
       (every? comp-pred args)))))

(def
  ^{:doc "Return true if not every element in coll satisfies pred."}
  not-every?
  (comp not every?))

(defn some
  "Return true if at least one element in coll satisfies pred."
  [pred coll]
  (when (seq coll)
    (or (pred (first coll))
        (recur pred (rest coll)))))

(defn some-fn
  "Return a predicate composed of all of the input functions, which returns
  the first truthy return value from one of the inputs, otherwise returns nil.
  The returned predicate returns the first truthy value it encounters and will
  not execute any remaining functions."
  ([f]
   (fn [& args]
     (some f args)))
  ([f & fs]
   (let [comp-f (reduce (fn [f g]
                          (fn [v]
                            (or (f v) (g v))))
                        f
                        fs)]
     (fn [& args]
       (some comp-f args)))))

(def
  ^{:doc "Return true if no element in coll satisfies pred."}
  not-any?
  (comp not some))

(defn map
  "Return a lazy sequence of (f elem) for elements in coll. More than one
  collection may be supplied. If more than one collection is supplied, the
  function f will be passed sequential elements from each collection on each
  invocation and must be able to accept as many arguments as there are
  collections. The sequence will terminate when at least one input collection
  is exhausted."
  ([f coll]
   (lazy-seq
    (when (seq coll)
      (cons (f (first coll)) (map f (rest coll))))))
  ([f coll & colls]
   (lazy-seq
    (when (and (seq coll) (every? seq colls))
      (cons (apply f (first coll) (map first colls))
            (apply map f (rest coll) (map rest colls)))))))

(def ^{:doc "Return a vector of (f elem) for elements in coll. More than one
             collection may be supplied. If more than one collection is supplied, the
             function f will be passed sequential elements from each collection on each
             invocation and must be able to accept as many arguments as there are
             collections. The sequence will terminate when at least one input collection
             is exhausted."}
  mapv (comp vec map))

(defn map-indexed
  "Return a lazy sequence of (f idx elem) for elements in coll. The
  index starts at 0."
  [f coll]
  (map f (range) coll))

(defn mapcat
  "Return a lazy sequence of the concatenated results of mapping f over
  colls."
  [f & colls]
  (apply concat (apply map f colls)))

(defn filter
  "Return a lazy sequence of elements from coll where (pred elem) returns true."
  [pred coll]
  (lazy-seq
   (when (seq coll)
     (if (pred (first coll))
       (cons (first coll) (filter pred (rest coll)))
       (filter pred (rest coll))))))

(def ^{:doc "Return a lazy sequence of elements from coll where (pred elem)
             returns true."}
  filterv (comp vec filter))

(defn remove
  "Return elements from coll where (pred elem) returns false."
  [pred coll]
  (lazy-seq
   (when (seq coll)
     (if (not (pred (first coll)))
       (cons (first coll) (remove pred (rest coll)))
       (remove pred (rest coll))))))

(defn keep
  "Return a lazy sequence of non-nil results of (f elem) for elements in coll."
  [f coll]
  (lazy-seq
   (when (seq coll)
     (let [elem (first coll)]
       (if-not (nil? (f elem))
         (cons elem (keep f (rest coll)))
         (keep f (rest coll)))))))

(defn keep-indexed
  "Return a lazy-sequence of non-nil results of (f index elem) for elements
  in coll."
  [f coll]
  (let [keep-idx (fn keep-idx
                   [rng coll]
                   (lazy-seq
                    (when (seq coll)
                      (let [idx  (first rng)
                            elem (first coll)]
                        (if-not (nil? (f idx elem))
                          (cons elem (keep-idx (rest rng) (rest coll)))
                          (keep-idx (rest rng) (rest coll)))))))]
    (keep-idx (range) coll)))

(defn take
  "Return the first n elements of coll."
  [n coll]
  (lazy-seq
   (when (seq coll)
     (when (> n 0)
       (cons (first coll) (take (dec n) (rest coll)))))))

(defn take-while
  "Return elements of coll while (pred elem) is true."
  [pred coll]
  (lazy-seq
   (when (seq coll)
     (when (pred (first coll))
       (cons (first coll) (take-while pred (rest coll)))))))

(defn drop
  "Drop the first n elements of coll."
  [n coll]
  (lazy-seq
   (when (seq coll)
     (if (> n 0)
       (drop (dec n) (rest coll))
       (seq coll)))))

(defn drop-while
  "Drop elements of coll while (pred elem) is true."
  [pred coll]
  (lazy-seq
   (when (seq coll)
     (if (pred (first coll))
       (drop-while pred (rest coll))
       (seq coll)))))

(defn drop-last
  "Drop all but the last n items of coll."
  ([coll]
   (drop-last 1 coll))
  ([n coll]
   (map (comp first vector) coll (drop n coll))))

(defn butlast
  "Return all but the last element in a sequence in linear time."
  [coll]
  (drop-last coll))

(defn split-at
  "Split a collection at the nth item. Returns a vector of
  [(take n coll) (drop n coll)]."
  [n coll]
  [(take n coll) (drop n coll)])

(defn split-with
  "Split a collection at the inflection point of pred. Returns a
  vector of [(take-while pred coll) (drop-while pred coll)]."
  [pred coll]
  [(take-while pred coll) (drop-while pred coll)])

(defn frequencies
  "Return a map whose keys are the elements of coll and whose values are
  the counts for the number of times the key appears in coll."
  [coll]
  (if-not (seq coll)
    {}
    (reduce (fn [m v]
              (if (contains? m v)
                (update m v inc)
                (assoc m v 1)))
            {}
            coll)))

(defn group-by
  "Return a map whose keys are the result of calling f on each element
  in coll and whose values are vectors of the values which produced the
  corresponding key, in the order they were added."
  [f coll]
  (if-not (seq coll)
    {}
    (reduce (fn [m v]
              (let [group (f v)]
                (if (contains? m group)
                  (update m group conj v)
                  (assoc m group [v]))))
            {}
            coll)))

(defn interpose
  "Return a lazy sequence of elements of coll separated by sep. If
  coll is empty, return an empty sequence."
  [sep coll]
  (lazy-seq
   (when (seq coll)
     (if (seq (rest coll))
       (cons (first coll)
             (cons sep (interpose sep (rest coll))))
       (cons (first coll) nil)))))

(defn interleave
  "Return a lazy sequence consisting of the first element of coll, then the
  first element of the following coll, etc. until the shortest input collection
  is exhausted."
  ([] '())
  ([coll] (seq coll))
  ([coll & colls]
   (let [coll-firsts (fn coll-firsts
                       [& colls]
                       (lazy-seq
                        (when (seq colls)
                          (cons (ffirst colls) (apply coll-firsts (rest colls))))))]
     (lazy-seq
      (when (and (seq coll) (every? seq colls))
        (concat (apply coll-firsts coll colls)
                (apply interleave (rest coll) (map rest colls))))))))

(defn cycle
  "Cycle the items in coll infinitely."
  [coll]
  (let [coll-cycle (fn coll-cycle
                     [curr]
                     (lazy-seq
                      (if (seq curr)
                        (cons (first curr) (coll-cycle (rest curr)))
                        (coll-cycle coll))))]
    (coll-cycle coll)))

(defn repeat
  "Repeat x infinitely or n many times if n is specified. Returns a lazy
  sequence of the x."
  ([x]
   (lazy-seq (cons x (repeat x))))
  ([n x]
   (lazy-seq
    (when (> n 0)
      (cons x (repeat (dec n) x))))))

(defn repeatedly
  "Call f infinitely or n many times if n is specified. Returns a lazy
  sequence of the return values."
  ([f]
   (lazy-seq (cons (f) (repeatedly f))))
  ([n f]
   (lazy-seq
    (when (> n 0)
      (cons (f) (repeatedly (dec n) f))))))

(defn take-nth
  "Return a lazy sequence of every nth element of coll."
  [n coll]
  (lazy-seq
   (when (seq coll)
     (if (<= n 0)
       (repeat (first coll))
       (cons (first coll)
             (take-nth n (drop (dec n) (rest coll))))))))

(defn partition
  "Return a lazy sequence of partitions of coll of size n at offsets
  of step elements. If step is not given, steps of size n will be used
  and there will be no overlap between partitions. If pad is given,
  partition will pull elements from pad until the final sequence is
  equal to size n. If there are fewer than n leftover elements in coll,
  they will not be returned as a partial partition."
  ([n coll]
   (partition n n coll))
  ([n step coll]
   (lazy-seq
    (when (seq coll)
      (let [s (take n coll)]
        (when (= n (count s))
          (cons s (partition n step (drop step coll))))))))
  ([n step pad coll]
   (lazy-seq
    (when (seq coll)
      (let [s  (take n coll)
            ns (count s)
            s  (if (< ns n)
                 (concat s (take (- n ns) pad))
                 s)]
        (cons s (partition n step pad (drop step coll))))))))

(defn partition-all
  "Return a lazy sequence of partitions of coll of size n at offsets
  of step elements. If step is not given, steps of size n will be used
  and there will be no overlap between partitions. If there are leftover
  elements from coll which do not fill a full partition, then a partial
  partition will be returned, unlike partition."
  ([n coll]
   (partition-all n n coll))
  ([n step coll]
   (lazy-seq
    (when (seq coll)
      (cons (take n coll) (partition-all n step (drop step coll)))))))

(defn partition-by
  "Return a lazy sequence of partitions, splitting coll each time f
  returns a different value."
  [f coll]
  (lazy-seq
   (when (seq coll)
     (let [elem  (first coll)
           felem (f elem)
           run   (cons elem (take-while #(= felem (f %)) (next coll)))]
       (cons run (partition-by f (seq (drop (count run) coll))))))))

(defn distinct
  "Return a lazy sequence of the elements of coll, removing duplicates."
  [coll]
  (let [coll-distinct (fn coll-distinct
                        [coll found]
                        (lazy-seq
                         (when (seq coll)
                           (let [e (first coll)]
                             (if-not (contains? found e)
                               (cons e (coll-distinct (rest coll) (conj found e)))
                               (coll-distinct (rest coll) found))))))]
    (coll-distinct coll #{})))

(defn dedupe
  "Return a lazy sequence of the elements of coll, removing consecutive duplicates."
  [coll]
  (let [coll-dedupe (fn coll-dedupe
                      [coll prev]
                      (lazy-seq
                       (when (seq coll)
                         (let [e (first coll)]
                           (if-not (= e prev)
                             (cons e (coll-dedupe (rest coll) e))
                             (coll-dedupe (rest coll) prev))))))]
    (lazy-seq
     (when-let [e (first coll)]
       (cons e (coll-dedupe (rest coll) e))))))

(defn flatten
  "Flatten any combination of nested sequences (such as lists or vectors)
  into a single lazy sequence. Calling flattening on non-sequential values
  returns an empty sequence."
  [v]
  (lazy-seq
   (when (and (or (seq? v) (seqable? v)) (seq v))
     (let [e (first v)
           r (rest v)]
       (if (or (seq? e) (seqable? e))
         (concat (flatten e) (flatten r))
         (cons e (flatten r)))))))

(defn min-key
  "Return the arg for which (k arg) is the smallest number.
  If multiple values return the same number, return the last."
  [k & args]
  (reduce (fn [cur nxt]
            (if (<= (k nxt) (k cur))
              nxt
              cur))
          (first args)
          (rest args)))

(defn max-key
  "Return the arg for which (k arg) is the largest number.
  If multiple values return the same number, return the last."
  [k & args]
  (reduce (fn [cur nxt]
            (if (>= (k nxt) (k cur))
              nxt
              cur))
          (first args)
          (rest args)))

(defn sort-by
  "Return a sorted sequence of the elements from coll."
  ([keyfn coll]
   (basilisp.lang.runtime/sort-by keyfn coll))
  ([keyfn cmp coll]
   (basilisp.lang.runtime/sort-by keyfn coll cmp)))

(defn zipmap
  "Return a map with the keys mapped to their corresponding indexed value
  in vals."
  [keys vals]
  (apply hash-map (interleave keys vals)))

(defn merge
  "Merge maps together from left to right as by conj. If a duplicate key
  appears in a map, the rightmost map's value for that key will be taken."
  [& maps]
  (when (some identity maps)
    (reduce #(conj %1 %2)
            {}
            maps)))

(defn trampoline
  "Trampoline f with starting arguments. If f returns an fn, call its return
  value with no arguments, repeating that process until the return value is not
  a fn."
  [f & args]
  (loop [ret (apply f args)]
    (if (fn? ret)
      (recur (ret))
      ret)))

;;;;;;;;;;;;;;;;;;;;;;
;; Random Functions ;;
;;;;;;;;;;;;;;;;;;;;;;

(import* random)

(defn rand
  "Return a random real number between lower (default: 0) and upper (default: 1) inclusive."
  ([] (random/uniform 0 1))
  ([upper] (random/uniform 0 upper))
  ([lower upper] (random/uniform lower upper)))

(defn rand-int
  "Return a random integer between lower (default: 0) and upper inclusive."
  ([upper]
   (random/randrange 0 upper))
  ([lower upper]
   (random/randrange lower upper)))

(defn rand-nth
  "Return a random element from coll."
  [coll]
  (nth coll (rand-int (count coll))))

(defn random-sample
  "Return elements from coll with the random probability of prob."
  [prob coll]
  (filter (fn [_] (< (rand) prob)) coll))

(defn shuffle
  "Return a random permutation of coll."
  [coll]
  (vec (random/sample (python/list coll) (count coll))))

;;;;;;;;;;;;;;;;;;;;
;; Utility Macros ;;
;;;;;;;;;;;;;;;;;;;;

(defn gensym
  "Generate a unique symbol name of the form prefix_#. If no prefix is
  given, then v_ will be used."
  ([]
   (gensym "v_"))
  ([prefix]
   (symbol (basilisp.lang.util/genname prefix))))

(def ^:dynamic *assert* true)

(defmacro assert
  "Evaluate expr and if it returns logical false, throw an AssertionError.

  This macro does not emit an assertion if the dynamic Var *assert* is set
  to a logical false value."
  ([expr]
   `(assert ~expr (str "Assert failed: " ~(str expr))))
  ([expr message]
   (when *assert*
     `(when-not ~expr
        (throw (python/AssertionError ~message))))))

(defmacro apply-method
  "Apply arguments to a method call. Equivalent to (apply (.-method o) args)."
  [o method & args]
  `(apply (. ~o ~(symbol (str "-" method))) ~@args))

(defmacro comment
  "Ignore all the forms passed, returning nil."
  [& ^:no-warn-when-unused forms]
  nil)

(defmacro case
  "Switch on expr to return a matching clause from the set of input clauses.

  The input expression may be any valid Basilisp expression.

  The clauses are pairs of a matching value and a return value. The matching
  values are not evaluated and must be compile-time constants. Symbols will not
  be resolved. Lists may be passed to match multiple compile time values to a
  single return value."
  [expr & clauses]
  (when (< (count clauses) 2)
    (throw (ex-info "case expression must have at least one clause"
                    {:clauses clauses})))
  (let [default (if (odd? (count clauses))
                  (last clauses)
                  :basilisp.core.case/no-default)
        pairs   (mapcat identity
                        (mapcat (fn [pair]
                                  (let [binding (first pair)
                                        expr    (second pair)]
                                    (if (list? binding)
                                      (map #(vector (list 'quote %) expr) binding)
                                      [[(list 'quote binding) expr]])))
                                (partition 2
                                           (if (= default :basilisp.core.case/no-default)
                                             clauses
                                             (drop-last clauses)))))
        expr-gs (gensym "expr")]
    `(let [~expr-gs ~expr
           m#       ~(apply hash-map pairs)]
       (if-not (contains? m# ~expr-gs)
         ~(if (= default :basilisp.core.case/no-default)
            `(throw (python/ValueError (str "No case clause matches " ~expr-gs)))
            `~default)
         (get m# ~expr-gs)))))

(defmacro condp
  "Take a predicate and an expression and a series of clauses, call
  (pred test expr) on the first expression for each clause. The result
  expression from first the set of clauses for which this expression
  returns a truthy value will be returned from the condp expression.

  Clauses can take two forms:

  - test-expr result-expr
  - test-expr :>> result-fn, where :>> is a keyword literal

  For the ternary expression clause, the unary result-fn will be called
  with the result of the predicate."
  [pred expr & clauses]
  (when (seq clauses)
    (let [test-expr (first clauses)
          remaining (rest clauses)]
      (if (seq remaining)
        (let [result    (first remaining)
              remaining (rest remaining)]
          (cond
            (= result :>>) `(let [res# ~(list pred test-expr expr)]
                              (if res#
                                (~(first remaining) res#)
                                (condp ~pred ~expr ~@(rest remaining))))
            result         `(if ~(list pred test-expr expr)
                              ~result
                              (condp ~pred ~expr ~@remaining))
            :else          (throw
                            (ex-info "expected result expression"
                                     {:test test-expr}))))
        test-expr))))

(defmacro declare
  "Declare the given names as Vars with no bindings, as a forward declaration."
  [& names]
  `(do
     ~@(map (fn [nm]
              `(def ~(vary-meta nm assoc :redef true)))
            names)))

<<<<<<< HEAD
=======
(defmacro defonce
  "Define the Var named by `name` with root binding set to `expr` if and only if
  a `name` is not already defined as a Var in this namespace. `expr` will not be
  evaluated if the Var already exists."
  [name expr]
  `(let [v (def ~name)]
     (when-not (.-is-bound v)
       (def ~name ~expr))))

>>>>>>> 69365c21
(defmacro for
  "Produce a list comprehension from 1 or more input sequences, subject to
  optional modifiers.

  For comprehensions consist of a vector of bindings, with optional modifiers,
  and a user specified body in an implicit do.

  Symbol bindings look like standard let bindings without destructuring.
  Values bound to symbols should be sequences or otherwise seqable. The body
  of the for comprehension will be executed with the given symbol bound to
  successive values of the sequence. If multiple sequences are bound to symbols,
  iteration will proceed in a nested fashion with latest sequences iterated
  first and earlier sequences iterated later (as nested for loops in procedural
  languages).

  For example, a simple non-nested for comprehension will yield:

    (for [x [1 2 3 4]] x) ;;=> [1 2 3 4]

  However, a nested comprehension will yield a longer sequence:

    (for [x (range 3)
          y [:a :b :c]]
      [x y])
    ;;=> ([0 :a] [0 :b] [0 :c]
          [1 :a] [1 :b] [1 :c]
          [2 :a] [2 :b] [2 :c])

  Each set of symbol bindings may be modified by applying trailing bindings
  denoted with keywords. The keyword modifiers are:

    :let [sym val] - :let bindings work like any standard let bindings;
                     destructuring is permitted; may refer to any previous
                     bindings in other :let modifiers or normal symbol
                     bindings. Multiple pairs of bindings may appear in
                     :let bindings.
    :when expr - :when bindings are applied to the sequence roughly like in
                 the core filter function; the expression is evaluated and
                 if it is not falsey, yield the next value. As with :let
                 bindings, the expression may refer to any previously
                 bound names.
    :while expr - :while bindings terminate the current sequence at the
                  first point when expr returns a falsey value. :while
                  bindings may refer to any previous bound names.

  Multiple keyword modifiers may be applied to the previous binding. Their
  effects will be applied at the point they appear in the bindings vector."
  [bindings & body]
  (cond
    (< (count bindings) 2)
    (throw (ex-info "for expression must have at least one pair of bindings"
                    {:bindings bindings}))

    (not (even? (count bindings)))
    (throw (ex-info "for expression must have an even number of bindings"
                    {:bindings bindings}))

    (not (symbol? (first bindings)))
    (throw (ex-info "for expression bindings must start with symbol binding"
                    {:bindings bindings})))

  (let [;; Generate the body of a for binding iterator, applying any relevant
        ;; modifier clauses.
        ;;
        ;;   pairs      - pairs of modifiers/modifier binding values
        ;;   for-iter   - the gensym'ed name for the current lazy-seq function
        ;;   seq-arg    - the gensym'ed name of the seq arg input to the
        ;;                lazy-seq function
        ;;   inner-body - either: the body of the for comprehension specified
        ;;                by the user, or another nested lazy-seq function
        ;;   inner-body-is-seq? - if true, inner-body is nested lazy-seq function
        gen-iter-body (fn gen-iter-body
                        [pairs for-iter seq-arg inner-body inner-body-is-seq?]
                        (if (seq pairs)
                          (let [pair     (first pairs)
                                binding  (first pair)
                                val      (second pair)
                                mod-body (gen-iter-body (rest pairs) for-iter seq-arg inner-body inner-body-is-seq?)]
                            (cond
                              (= :when binding)
                              `(if ~val
                                 ~mod-body
                                 (recur (rest ~seq-arg)))

                              (= :while binding)
                              `(when ~val
                                 ~mod-body)

                              (= :let binding)
                              `(let [~@val]
                                 ~mod-body)

                              :else
                              (throw
                               (ex-info "invalid for modifier; use one of :let, :when, or :while"
                                        {:modifier binding}))))
                          ;; If the inner body is another sequence (presumably
                          ;; generated by gen-iter), concatenate it rather than
                          ;; cons, to ensure the output is flattened in the
                          ;; final output sequence.
                          (if inner-body-is-seq?
                            `(concat ~inner-body (~for-iter (rest ~seq-arg)))
                            `(cons ~inner-body (~for-iter (rest ~seq-arg))))))

        ;; Generate the outer function body of a for loop symbol binding lazy seq.
        ;;
        ;; Each symbol binding generates an anonymous lazy sequence function which
        ;; contains blocks for any modifier bindings which follow the initial
        ;; symbol binding.
        ;;
        ;; Additional symbol bindings are generated as inner bodies (which contain)
        ;; the ultimate inner body given by the user. Modifiers are handled by
        ;; gen-iter-body and applied to the body of the current lazy seq.
        ;;
        ;;  pairs - pairs of bindings; either symbol/seq pairs or modifier pairs
        gen-iter (fn gen-iter [pairs]
                   (if (seq pairs)
                     (let [for-iter (gensym "for")
                           seq-arg  (gensym "seq")
                           pair     (first pairs)
                           binding  (first pair)
                           val      (second pair)

                           ;; Split the remaining binding pairs into modifiers
                           ;; (which will be applied to this iterator) and additional
                           ;; bindings (which will be generated as new, inner iterators).
                           groups        (split-with (fn [pair]
                                                       (not (symbol? (first pair))))
                                                     (rest pairs))
                           mods          (first groups)
                           rest-bindings (second groups)

                           seq-body (gen-iter-body mods for-iter seq-arg (gen-iter rest-bindings) (seq rest-bindings))]
                       `(let [iter# (fn ~for-iter [seq#]
                                      (lazy-seq
                                       (loop [~seq-arg seq#]
                                         (when (seq ~seq-arg)
                                           (let [~binding (first ~seq-arg)]
                                             ~seq-body)))))]
                          (iter# ~val)))
                     `(do ~@body)))]
    (gen-iter (partition 2 bindings))))

(defmacro doseq
  "Repeatedly run the body (likely for side effects) with bindings as described
  in the for macro. Returns nil."
  [bindings & body]
  `(dorun (for ~bindings ~@body)))

(defmacro ..
  "Expand into nested method calls on the returned objects from previous
  method calls.

  Successive method invocations are represented as successive lists:

    (.. \"abc\" (lower))              ;=> (. \"abc\" lower)
    (.. \"abc\" lower (split \",\"))  ;=> (. (. \"abc\" lower) split \",\")

  Methods invoked without arguments may be supplied as bare symbols."
  [x & method-calls]
  (if (seq method-calls)
    (let [joining (first method-calls)]
      `(..
        ~(if (seq? joining)
           (apply list '. x joining)
           (list '. x joining))
        ~@(rest method-calls)))
    x))

(defmacro new
  "Create a new instance of class with args.

  New objects may be created as any of:
    (new python/str *args)
    (new python.str *args)
    (new python.str. *args)

  This is compatibility syntax for Clojure, since Python (and therefore
  Basilisp) do not require the new keyword for object instantiation."
  [class & args]
  (cond
    (not (symbol? class))
    (throw
     (ex-info "Expected a class name as a symbol"
              {:class-name class}))

    (namespace class)
    (let [n  (name class)
          ns (namespace class)
          s  (symbol (str ns "."
                          (if (.endswith n ".")
                            n
                            (str n "."))))]
      `(~s ~@args))

    :else
    (let [n (name class)
          s (symbol (if (.endswith n ".")
                      n
                      (str n ".")))]
      `(~s ~@args))))

(defmacro with
  "Evaluate body within a try/except expression, binding the named expressions
  as per Python's context manager protocol spec (Python's with blocks)."
  [bindings & body]
  (let [binding (first bindings)
        expr    (second bindings)]
    `(let [obj#     ~expr
           ~binding (. obj# ~'__enter__)]
       (try
         (do
           ~@(if (nthnext bindings 2)
               [(concat
                 (list 'with (vec (nthrest bindings 2)))
                 body)]
               body)
           (. ~binding (~'__exit__ nil nil nil))
           nil)
         (catch python/Exception e#
           (if (. ~binding (~'__exit__ (python/type e#) e# (. e# ~'__traceback__)))
             nil
             (throw e#)))))))

(def ^{:doc   "Evaluate body within a try/except expression, binding the named expressions
               as per Python's context manager protocol spec (Python's with blocks)."
       :macro true}
  with-open with)

(defn push-thread-bindings
  "Takes a map of Var/value pairs and applies the given value to the Var in the
  current thread.

  This call should be accompanied with a pop-thread-bindings call in a
  try/finally block.

  This function is a very low level function and its use is discouraged in favor
  of a higher level construct like the binding macros."
  [bindings]
  (basilisp.lang.runtime/push-thread-bindings bindings))

(defn pop-thread-bindings
  "Pop thread bindings set by a corresponding call to push-thread-bindings. This
  should not be called without a prior call to push-thread-bindings."
  []
  (basilisp.lang.runtime/pop-thread-bindings))

(defmacro binding
  "Establish thread-local bindings for the vars given. The bindings are guaranteed
  to clear once execution passes outside the scope of this block."
  [bindings & body]
  (when-not (and (vector? bindings)
                 (even? (count bindings))
                 (pos? (count bindings)))
    (throw
     (ex-info "Expected an even number of bindings"
              {:bindings bindings})))
  (let [var-bindings (reduce (fn [v pair]
                               (let [vvar (first pair)
                                     vval (second pair)]
                                 (conj v `(var ~vvar) vval)))
                             []
                             (partition 2 bindings))]
    `(try
       (do
         (push-thread-bindings (hash-map ~@var-bindings))
         ~@body)
       (finally
         (pop-thread-bindings)))))

(import* [time :as py-time])

(defn ^:private perf-counter
  []
  (py-time/perf-counter))

(defmacro time
  "Time the execution of expr. Return the result of expr and print the
  time execution took in milliseconds."
  [expr]
  `(let [start (perf-counter)]
     (try
       ~expr
       (finally
         (println (* 1000 (- (perf-counter) start)) "msecs")))))

;;;;;;;;;;;;;;;;;;;;;;
;; Threading Macros ;;
;;;;;;;;;;;;;;;;;;;;;;

(defmacro ->
  "Thread x through the forms. Places x in the second position of
  the first form, and then the resulting expression into the second
  position of the second form, etc. Forms which are not lists will
  be made into lists."
  [x & forms]
  (if (seq forms)
    (let [joining (first forms)]
      `(->
        ~(if (seq? joining)
           (apply list (first joining) x (rest joining))
           (list joining x))
        ~@(rest forms)))
    x))

(defmacro ->>
  "Thread x through the forms. Places x in the last position of
  the first form, and then the resulting expression into the last
  position of the second form, etc. Forms which are not lists will
  be made into lists."
  [x & forms]
  (if (seq forms)
    (let [joining (first forms)]
      `(->>
        ~(if (seq? joining)
           (concat joining (list x))
           (list joining x))
        ~@(rest forms)))
    x))

(defmacro some->
  "Thread x through the forms (as by ->) until the resulting expression
  is nil or there are no more forms."
  [x & forms]
  (if (seq forms)
    `(let [result# (-> ~x ~(first forms))]
       (when-not (nil? result#)
         (some-> result# ~@(next forms))))
    x))

(defmacro some->>
  "Thread x through the forms (as by ->>) until the resulting expression
  is nil or there are no more forms."
  [x & forms]
  (if (seq forms)
    `(let [result# (->> ~x ~(first forms))]
       (when-not (nil? result#)
         (some->> result# ~@(next forms))))
    x))

(defmacro cond->
  "Takes a test and form pair, threading x (as by ->) through each form for
  which the corresponding test evaluates as true. cond-> does not short
  circuit evaluation in any case."
  [x & clauses]
  (if (seq clauses)
    `(let [e# (if ~(first clauses)
                (-> ~x ~(second clauses))
                ~x)]
       (cond-> e#
           ~@(nthnext clauses 2)))
    x))

(defmacro cond->>
  "Takes a test and form pair, threading x (as by ->>) through each form for
  which the corresponding test evaluates as true. cond->> does not short
  circuit evaluation in any case."
  [x & clauses]
  (if (seq clauses)
    `(let [e# (if ~(first clauses)
                (->> ~x ~(second clauses))
                ~x)]
       (cond->> e#
         ~@(nthnext clauses 2)))
    x))

(defmacro as->
  "Bind x to name and thread it through the forms, replacing instances of name
  in forms with the threaded expression."
  [x name & forms]
  (if (seq forms)
    `(as->
         (let [~name ~x]
           ~(first forms))
         ~name
       ~@(next forms))
    x))

(defmacro doto
  "Bind x to name and thread it through the forms, replacing instances of name
  in forms with the threaded expression."
  [x & forms]
  (let [obj-gs (gensym "obj")]
    `(let [~obj-gs ~x]
       ~@(map (fn [form]
                (apply list (first form) obj-gs (rest form)))
              forms)
       ~obj-gs)))

;;;;;;;;;;;;;;;;;;;;;;
;; String Functions ;;
;;;;;;;;;;;;;;;;;;;;;;

(import* os)

(defn format
  "Format a string as by Python's `%` operator."
  [fmt & args]
  (if (= 1 (count args))
    (let [arg (first args)]
      (if (or (map? arg) (py-dict? arg))
        (operator/mod fmt (python/dict arg))
        (operator/mod fmt arg)))
    (operator/mod fmt (python/tuple args))))

(defn subs
  "Return a substring of s from the index 'start' (inclusive) to index 'end'
  exclusive, or the end of the string if no 'end' is supplied."
  ([s start]
   (subs s start nil))
  ([s start end]
   (when (> start (count s))
     (throw (python/IndexError "Start index out of range")))
   (when-not (nil? end)
     (when (> end (count s))
       (throw (python/IndexError "End index out of range")))
     (when (> start end)
       (throw (python/IndexError "Start index must be less than or equal to end index"))))
   (operator/getitem s (python/slice start end))))

;;;;;;;;;;;;;;;;;;;;;;
;; Output Utilities ;;
;;;;;;;;;;;;;;;;;;;;;;

(def ^:dynamic *in* sys/stdin)
(def ^:dynamic *out* sys/stdout)
(def ^:dynamic *err* sys/stderr)

(def ^:dynamic *print-sep* " ")

(defn repr
  "Return the reader representation of an object."
  [x]
  (basilisp.lang.runtime/lrepr x))

(defn flush
  "Flush the buffer currently bound to *out*."
  []
  (.flush *out*))

(defn newline
  "Write a platform specific newline to *out*."
  []
  (.write *out* os/linesep)
  nil)

(defmacro with-in-str
  "Evaluate body with *in* bound to a io.StringIO instance containing the
  string s."
  [s & body]
  `(binding [*in* (io/StringIO ~s)]
     ~@body))

(defmacro with-out-str
  "Capture the contents of text sent to *out* and return the contents as a
  string."
  [& body]
  `(binding [*out* (io/StringIO)]
     ~@body
     (. *out* ~'getvalue)))

(defn pr
  "Print the arguments to the stream bound to *out* in a format which
  is readable by the reader. Multiple arguments will be separated by
  the string value bound to *print-sep* (default is an ASCII space).

  Note that some dynamically created Basilisp forms (such keywords and
  symbols) and Python objects may not be readable again."
  ([] nil)
  ([x]
   (.write *out* (repr x))
   nil)
  ([x & args]
   (let [stdout    *out*
         sep       *print-sep*
         repr-args (interpose sep (map repr args))]
     (.write stdout (repr x))
     (.write stdout sep)
     (.write stdout (apply str repr-args))
     nil)))

(defn prn
  "Same as pr, but appending a newline afterwards."
  ([]
   (.write *out* \newline)
   nil)
  ([x]
   (let [stdout *out*]
     (.write stdout (repr x))
     (.write stdout \newline)
     nil))
  ([x & args]
   (let [stdout    *out*
         sep       *print-sep*
         repr-args (interpose sep (map repr args))]
     (.write stdout (repr x))
     (.write stdout sep)
     (.write stdout (apply str repr-args))
     (.write stdout \newline)
     nil)))

(defn pr-str
  "Return the contents of calling pr on the args as a string."
  [& args]
  (with-out-str
    (apply pr args)))

(defn prn-str
  "Return the contents of calling prn on the args as a string."
  [& args]
  (with-out-str
    (apply prn args)))

(defn print
  "Print the arguments to the stream bound to *out* in a format which
  is readable by humans. Multiple arguments will be separated by
  the string value bound to *print-sep* (default is an ASCII space)."
  ([] (print ""))
  ([x]
   (.write *out* (str x))
   nil)
  ([x & args]
   (let [stdout    *out*
         sep       *print-sep*
         repr-args (interpose sep (map str args))]
     (.write stdout (str x))
     (.write stdout sep)
     (.write stdout (apply str repr-args))
     nil)))

(defn println
  "Print the arguments to the stream bound to *out* in a format which
  is readable by humans. Multiple arguments will be separated by
  the string value bound to *print-sep* (default is an ASCII space)."
  ([] (println ""))
  ([x]
   (let [stdout *out*]
     (.write stdout (str x))
     (.write stdout \newline)
     nil))
  ([x & args]
   (let [stdout    *out*
         sep       *print-sep*
         repr-args (interpose sep (map str args))]
     (.write stdout (str x))
     (.write stdout sep)
     (.write stdout (apply str repr-args))
     (.write stdout \newline)
     nil)))

(defn print-str
  "Return the contents of calling print on the args as a string."
  [& args]
  (with-out-str
    (apply print args)))

(defn println-str
  "Return the contents of calling println on the args as a string."
  [& args]
  (with-out-str
    (apply println args)))

(defn printf
  "Prints formatted output as per format.

  Does not append a newline."
  [fmt & args]
  (print (apply format fmt args)))

;;;;;;;;;;;;;;;;;;;;
;; REPL Utilities ;;
;;;;;;;;;;;;;;;;;;;;

(def
  ^{:doc "The default data readers used in reader macros. Overriding or
          attempting to change the root binding of this var will not
          change the default data readers."}
  default-data-readers
  basilisp.lang.reader.ReaderContext/_DATA_READERS)

(def
  ^{:doc     "Data readers map which will be merged in to the default data
              reader map used by the reader. Mappings should be qualified
              symbols to functions taking one argument. The function will
              receive an unevaluated data structure and must return some
              value to the reader."
    :dynamic true}
  *data-readers*
  {})

(def
  ^{:doc     "Resolver used for resolving namespace aliases when reading
              forms using read, read-string, etc."
    :dynamic true}
  *resolver*
  basilisp.lang.runtime/resolve-alias)

(defn read-string
  "Read a string of Basilisp code.

  Callers may bind a map of readers to *data-readers* to customize the
  data readers used reading this string.

  Note that read-string should not be used to read string input from
  untrusted sources."
  ([s]
   (read-string {:eof :eofthrow} s))
  ([opts s]
   (first (basilisp.lang.reader/read-str s
                                         *resolver*
                                         *data-readers*
                                         (:eof opts)
                                         (if (= (:eof opts) :eofthrow)
                                           true
                                           false)
                                         (:features opts)
                                         (if (= :preserve (:read-cond opts))
                                           false
                                           true)))))

(defn read
  "Read the next form from the stream. If no stream is specified, uses
  the value currently bound to *in*.

  Callers may bind a map of readers to *data-readers* to customize the
  data readers used reading this string.

  The stream must satisfy the interface of io.TextIOBase, but does not require
  any pushback capabilities. The default basilisp.lang.reader.StreamReader can
  wrap any object implementing TextIOBase and provide pushback capabilities."
  ([]
   (read *in*))
  ([stream]
   (read stream true nil))
  ([opts stream]
   (first (basilisp.lang.reader/read stream
                                     *resolver*
                                     *data-readers*
                                     (:eof opts)
                                     (if (= (:eof opts) :eofthrow)
                                       true
                                       false)
                                     (:features opts)
                                     (if (= :preserve (:read-cond opts))
                                       false
                                       true))))
  ([stream eof-error? eof-value]
   (first (basilisp.lang.reader/read stream
                                     *resolver*
                                     *data-readers*
                                     eof-value
                                     eof-error?))))

(defn eval
  "Evaluate a form (not a string) and return its result."
  [form]
  (let [ctx    (basilisp.lang.compiler.CompilerContext. "<Eval Input>")
        module (.-module *ns*)]
    (basilisp.lang.compiler/compile-and-exec-form form
                                                  ctx
                                                  module)))

;;;;;;;;;;;;;;;;;;;
;; Ref Utilities ;;
;;;;;;;;;;;;;;;;;;;

(defn alter-meta!
  "Atomically swap the metadata on reference o to the result of (apply f m args) where
  m is the current metadata of o. f should be free of side effects. References include
  atoms, namespaces, and vars."
  [o f & args]
  (apply-method o alter-meta f args))

(defn reset-meta!
  "Atomically swap the metadata on reference o to meta. References include
  atoms, namespaces, and vars."
  [o meta]
  (.reset-meta o meta))

;;;;;;;;;;;;;;;;;;;
;; Var Utilities ;;
;;;;;;;;;;;;;;;;;;;

(defn alter-var-root
  "Atomically alter the Var root by calling (apply f root args) and setting
  the root as the result."
  [v f & args]
  (apply-method v alter-root f args))

(defn find-var
  "Return the Var named by namespace-qualified sym if it exists, or nil otherwise."
  [sym]
  (basilisp.lang.runtime.Var/find sym))

(defn thread-bound?
  "Return true if vars are thread-bound, which implies that a set! will succeed.
  Returns true if no vars are given."
  [& vars]
  (loop [v (first vars)
         r (rest vars)]
    (if-not v
      true
      (if (.-is-thread-bound v)
        (recur (first r) (rest r))
        false))))

(defn var-get
  "Return the value inside the Var. Return thread local bindings if they exist,
  otherwise, return the root binding."
  [v]
  @v)

(defn var-set
  "Set the binding of the Var. Must be thread-local."
  [v val]
  (if (thread-bound? v)
    (set! (.-value v) val)
    (throw
     (ex-info "Cannot set non-thread-bound Var binding" {:var v}))))

;;;;;;;;;;;;;;;;;;;;;;;;;
;; Namespace Utilities ;;
;;;;;;;;;;;;;;;;;;;;;;;;;

(defn all-ns
  "Return a sequence of all namespaces."
  []
  (vals @basilisp.lang.runtime.Namespace/-NAMESPACES))

(defn find-ns
  "Return the namespace named by sym if it exists, or nil otherwise."
  [sym]
  (basilisp.lang.runtime.Namespace/get sym))

(defn the-ns
  "If v is a symbol, return the Namespace named by that symbol if it
  exists. If v is a Namespace, return it. Otherwise, throw an exception."
  [v]
  (cond
    (symbol? v)
    (.get basilisp.lang.runtime/Namespace v)

    (instance? basilisp.lang.runtime/Namespace v)
    v

    :else
    (throw
     (ex-info "Expected a Symbol or a Namespace"
              {:value v
               :type  (python/type v)}))))

(defn intern
  "Finds or creates a Var in ns (which is either a namespace or symbol),
  setting the root binding to val, if provided. The namespace must exist.
  Return the Var."
  ([ns name]
   (let [ns (the-ns ns)
         v  (basilisp.lang.runtime/Var ns name)]
     (.intern ns v)))
  ([ns name val]
   (let [ns (the-ns ns)
         v  (basilisp.lang.runtime/Var ns name)]
     (set! (.-root v) val)
     (.intern ns v))))

(defn create-ns
  "Create a Namespace with the name ns-sym or return the existing one
  if it already exists."
  [ns-sym]
  (basilisp.lang.runtime.Namespace/get-or-create ns-sym))

(defn remove-ns
  "Remove the namespace named by the symbol."
  [ns-sym]
  (basilisp.lang.runtime.Namespace/remove ns-sym))

(defn ns-name
  "Return the name of the namespace, a symbol."
  [ns]
  (.-name ns))

(defn ns-aliases
  "Return a map of Basilisp namespaces which are aliased in the current
  namespace."
  [ns]
  (reduce (fn [m entry]
            (let [alias     (key entry)
                  namespace (symbol (name (val entry)))]
              (if (= alias namespace)
                m
                (assoc m alias namespace))))
          {}
          (.-aliases (the-ns ns))))

(defn ns-imports
  "Return a set of Python modules which are imported in the current
  namespace."
  [ns]
  (.-imports (the-ns ns)))

(defn ns-interns
  "Return a map of symbols to Vars which are interned in the current
  namespace."
  [ns]
  (.-interns (the-ns ns)))

(defn ns-unalias
  "Remove the alias for the symbol sym from ns. Return nil."
  [ns sym]
  (.remove-alias (the-ns ns) sym))

(defn ns-unmap
  "Remove the mapping for the symbol sym from ns. Return nil."
  [ns sym]
  (.unmap (the-ns ns) sym))

(defn ns-publics
  "Return a map of symbols to public Vars which are interned in the
  current namespace.

  Public vars are Vars which are declared without :private metadata."
  [ns]
  (let [interns (ns-interns (the-ns ns))]
    (if-not (seq interns)
      {}
      (reduce (fn [m entry]
                (if (:private (meta (val entry)))
                  m
                  (assoc m (key entry) (val entry))))
              {}
              interns))))

(defn ns-refers
  "Return a map of symbols to Vars which are referred in the current
  namespace."
  [ns]
  (.-refers (the-ns ns)))

(defn ns-map
  "Return a map of all the mapped symbols in the namespace.

  Includes the return values of ns-interns and ns-refers in one map."
  ([] (ns-map *ns*))
  ([ns]
   (let [resolved-ns (the-ns ns)]
     (merge
      (ns-interns resolved-ns)
      (ns-refers resolved-ns)))))

(defn ns-resolve
  "Return the Var which will be resolved by the symbol in the given namespace."
  [ns sym]
  (basilisp.lang.runtime/resolve-var sym (the-ns ns)))

(defn resolve
  "Return the Var which will be resolved by the symbol in the namespace currently
  bound to *ns*."
  [sym]
  (ns-resolve *ns* sym))

(defmacro import
  "Import a Python module by name."
  [module]
  `(import* ~module))

(defn refer
  "Refer Vars from the namespace named by ns-sym, subject to the filters specified.

  Supported filters:
  - :only [sym1 sym2], to only refer the specified symbols
  - :exclude [sym1, sym2], to refer all except the specified symbols
  - :rename {sym1 new-sym1}, to rename all the specified symbols to the given new name"
  [ns-sym & filters]
  (let [current-ns *ns*
        ns         (the-ns ns-sym)
        filter-map (apply hash-map filters)]
    (if-not (seq filters)
      (.refer-all current-ns ns)
      (let [only    (set (:only filter-map))
            exclude (set (:exclude filter-map))
            rename  (or (:rename filter-map) {})

            interns (if (seq only)
                      (filter (fn [entry]
                                (contains? only (key entry)))
                              (ns-interns ns))
                      (ns-interns ns))
            interns (if (seq exclude)
                      (remove (fn [entry]
                                (contains? exclude (key entry)))
                              interns)
                      interns)
            interns (if (seq rename)
                      (reduce (fn [m entry]
                                (if (rename (key entry))
                                  (assoc m (rename (key entry)) (val entry))
                                  m))
                              {}
                              interns)
                      interns)

            do-refer (fn [refers]
                       (when (seq refers)
                         (let [entry (first (seq refers))
                               sym   (key entry)
                               var   (val entry)]
                           (.add-refer current-ns sym var)
                           (recur (rest refers)))))]
        (do-refer interns)))))

(def refer-basilisp
  "Refer Vars from basilisp.core using the same filter syntax as refer."
  (partial refer 'basilisp.core))

(def refer-clojure
  "Compatibility layer with JVM Clojure, which points to refer-basilisp."
  refer-basilisp)

(import importlib)

(defn ^:private add-refers
  "Refer all of the Vars named in syms from from-ns to to-ns."
  [to-ns from-ns syms]
  (when (seq syms)
    (let [var-sym (first syms)
          var     (get (ns-interns from-ns) var-sym)]
      (.add-refer to-ns var-sym var)
      (recur to-ns from-ns (rest syms)))))

(defn ^:private require-vec
  "Process a vector libspec for require."
  [current-ns v]
  (let [ns-sym (first v)
        opts   (apply hash-map (rest v))]
    (importlib/import-module (name ns-sym))
    (let [new-ns (the-ns ns-sym)]
      ;; Add the namespace alias
      (.add-alias current-ns (or (:as opts) ns-sym) new-ns)

      ;; Add refers
      (cond
        (= :all (:refer opts))
        (.refer-all current-ns new-ns)

        (:refer opts)
        (add-refers current-ns new-ns (:refer opts))

        :else nil))))

(defn ^:private require-sym
  "Process a symbol libspec for require."
  [s]
  (importlib/import-module (name s)))

(defn require
  "Load Basilisp libraries and make them accessible in the current namespace.

  Arguments should be libspecs, which take the following forms:
  - symbols, which name fully qualified namespaces
  - vectors, which take the form [namespace-symbol & opts]

  Vector libspec arguments must be one of:
  - :as name, which will alias the imported namespace to the symbol name
  - :refer [& syms], which will refer syms in the local namespace directly"
  [& args]
  (let [current-ns *ns*

        do-require (fn [requires]
                     (when (seq requires)
                       (let [v (first requires)]
                         (cond
                           (vector? v) (require-vec current-ns v)
                           (symbol? v) (require-sym v)
                           :else             (throw
                                              (ex-info "Invalid libspec for require"
                                                       {:value v}))))
                       (recur (rest requires))))]
    (do-require args)
    (set! *ns* current-ns)
    nil))

(defmacro ns
  "Use this namespace pre-amble at the top of every namespace to declare
  the namespace name and import necessary Python modules and require
  Basilisp namespaces.

  You may include an optional docstring for the namespace to describe its
  purpose.

  Example:
    (ns my.namespace
       \"My namespace with code\"
       (:refer-basilisp :exclude [get])
       (:require
         [basilisp.string :as str])
       (:import inspect))"
  [name & opts]
  (when-not (and (symbol? name) (nil? (namespace name)))
    (throw (ex-info "Namespace name must be a non-namespaced symbol"
                    {:name name})))
  (let [doc  (when (string? (first opts))
               (first opts))
        opts (if doc (rest opts) opts)
        opts (when (seq opts)
               (reduce (fn [m opt]
                         (let [opt-name (first opt)
                               options  (rest opt)]
                           (when-not (keyword? opt-name)
                             (throw (ex-info "Namespace option must be a keyword"
                                             {:option opt-name})))
                           (assoc m opt-name (vec options))))
                       {}
                       opts))

        requires    (when (:require opts)
                      `(require ~@(map #(list 'quote %) (:require opts))))
        imports     (when (:import opts)
                      (map (fn [v]
                             `(import ~v))
                           (:import opts)))]
    `(do
       (in-ns (quote ~name))
       (basilisp.core/refer-basilisp
        ~@(or (:refer-basilisp opts)
              (:refer-clojure opts)))
       ~requires
       ~@imports)))

;;;;;;;;;;;;;;;;;;;;;
;; Regex Functions ;;
;;;;;;;;;;;;;;;;;;;;;

(import re)

(defn re-pattern
  "Return a new re.Pattern instance."
  [s]
  (re/compile s))

(defn re-find
  "Returns the first match of a string to a pattern using re.search.

  If the string matches the pattern exactly and there are no match
  groups, return the string. Otherwise, return a vector with the string
  in the first position and the match groups in the following positions."
  [pattern s]
  (let [match (re/search pattern s)]
    (when match
      (let [groups (.groups match)]
        (if (zero? (count groups))
          (.group match 0)
          (vec (cons (.group match 0) groups)))))))

(defn re-matches
  "Returns a match of a string to a pattern using re.fullmatch.

  If the string matches the pattern exactly and there are no match
  groups, return the string. Otherwise, return a vector with the string
  in the first position and the match groups in the following positions."
  [pattern s]
  (let [match (re/fullmatch pattern s)]
    (when match
      (let [groups (.groups match)]
        (if (zero? (count groups))
          (.group match 0)
          (vec (cons (.group match 0) groups)))))))

(defn ^:private lazy-re-seq
  "Return a lazy sequence of the matches in a match iterator."
  [iter]
  (lazy-seq
   (when (first iter)
     (let [match (.group (first iter) 0)]
       (cons match (when (seq (rest iter))
                     (lazy-re-seq (rest iter))))))))

(defn re-seq
  "Returns a lazy sequence of matches of a string to a pattern using re.finditer.

  If the string matches the pattern exactly and there are no match
  groups, return the string. Otherwise, return a vector with the string
  in the first position and the match groups in the following positions."
  [pattern s]
  (lazy-re-seq (seq (re/finditer pattern s))))

;;;;;;;;;;;;;;;;;;
;; Multimethods ;;
;;;;;;;;;;;;;;;;;;

(import basilisp.lang.multifn)

(defmacro defmulti
  "Define a new multimethod with the dispatch function."
  [name & body]
  (let [doc         (when (string? (first body))
                      (first body))
        body        (if doc
                      (rest body)
                      body)
        dispatch-fn (first body)
        opts        (apply hash-map (rest body))]
    `(def ~name (basilisp.lang.multifn/MultiFunction ~(quote name)
                                                     ~dispatch-fn
                                                     ~(or (:default opts) :default)))))

(defmacro defmethod
  "Add a new method to the multi-function which responds to dispatch-val."
  [multifn dispatch-val & fn-tail]
  `(. ~multifn (~'add-method ~dispatch-val (fn ~@fn-tail))))

(defn methods
  "Return a map of dispatch values to methods for the given multi function."
  [multifn]
  (.-methods multifn))

(defn get-method
  "Return the method which would respond to dispatch-val or nil if no method
  exists for dispatch-val."
  [multifn dispatch-val]
  (.get-method multifn dispatch-val))

(defn remove-method
  "Remove the method which responds to dispatch-val, if it exists. Return the
  multi function."
  [multifn dispatch-val]
  (.remove-method multifn dispatch-val)
  multifn)

(defn remove-all-methods
  "Remove all method for this multi-function. Return the multi function."
  [multifn]
  (.remove-all-methods multifn)
  multifn)

;;;;;;;;;;;;;;;;;;;;;;;;;;;
;; Associative Functions ;;
;;;;;;;;;;;;;;;;;;;;;;;;;;;

(defn replace
  "Replace elements of the vector/seq coll with matching elements from the
  associative collection smap, if they exist."
  [smap coll]
  (if (vector? coll)
    (reduce (fn [res v]
              (if-let [newv (get smap v)]
                (conj res newv)
                res))
            []
            coll)
    (map (fn [v]
           (if-let [newv (get smap v)]
             newv
             v))
         coll)))

(defn select-keys
  "Return a map with only the keys of m which are in ks."
  [m ks]
  (if-not (seq ks)
    {}
    (reduce (fn [new-map k]
              (if (contains? m k)
                (assoc new-map k (get m k))
                new-map))
            {}
            ks)))

;;;;;;;;;;;;;;;;;;;;;;;;;;;
;; Destructuring Support ;;
;;;;;;;;;;;;;;;;;;;;;;;;;;;

(defmulti ^:private destructure-def
  (fn [arg]
    (cond
      (symbol? arg) :symbol
      (vector? arg) :vector
      (map? arg)    :map
      :else         :default)))

(defmethod destructure-def :map
  [arg]
  (let [alias (or (:as arg) (gensym "map_arg_"))

        ;; :or bindings allow users to specify default values for certain
        ;; associative keys.
        or-bindings (:or arg)

        ;; Namespaced keywords can destructure into non-namespaced
        ;; local names by specifying the namespace and with the name
        ;; "keys", just as the non-namespaced name "keys" will access
        ;; non-namespaced keywords.
        ;;
        ;; (let [{:movie/keys [title actors]} {:movie/title  "Die Hard"
        ;;                                     :movie/actors ["Bruce Willis"]}]
        ;;   ...)
        ;;
        kw-keys (->> (keys arg)
                     (filter keyword?)
                     (filter #(= "keys" (name %))))

        ;; Keyword, string, and symbol keys may all be destructured from
        ;; associative types.
        kws  (mapcat (fn [kw]
                       (let [kw-ns (namespace kw)
                             syms  (get arg kw)]
                         (cond->> syms
                           kw-ns (map #(symbol kw-ns (name %))))))
                     kw-keys)
        strs (:strs arg)
        syms (:syms arg)

        ;; Fetch all the remaining keys in the map which do not
        ;; correspond to special functionality.
        remaining (->> [:as :or :strs :syms]
                       (concat kw-keys)
                       (apply dissoc arg))

        ;; Destructuring forms may be nested arbitrarily, so generate the
        ;; definitions for any nested destructured forms as well.
        children (map #(vector % (destructure-def %)) (keys remaining))]
    {:name alias
     :type :map
     :keys kws
     :strs strs
     :syms syms

     :or-bindings or-bindings
     :remaining   (->> children
                       (filter #(not= :symbol (:type (second %))))
                       (map first)
                       (apply dissoc remaining))

     :children (map second children)}))

(defmethod destructure-def :symbol
  [arg]
  {:name arg
   :type :symbol})

(defmethod destructure-def :vector
  [arg]
  (let [;; Fetch the name bound to this argument with any trailing
        ;; :as key.
        alias-args (drop-while (partial not= :as) arg)
        alias      (->> alias-args (apply hash-map) :as)

        ;; Split the remaining arguments into sequential arguments
        ;; and the rest arg (if one at all).
        args (->> arg
                  (drop-last (count alias-args))
                  (split-with (partial not= '&)))

        sequential-args (first args)
        rest-arg        (second args)]
    {:name       (or alias (gensym "vec_arg_"))
     :type       :vector
     :rest       (when (seq rest-arg)
                   {:starts (count sequential-args)
                    :name   (second rest-arg)})
     :children   (map destructure-def sequential-args)}))

(defmethod destructure-def :default
  [arg]
  (throw
   (ex-info "Invalid destructuring argument type"
            {:type (python/type arg)})))

(defmulti ^:private destructure-binding
  (fn [ddef]
    (:type ddef)))

(defmethod destructure-binding :vector
  [ddef]
  (let [fn-arg          (:name ddef)
        sequential-args (->> (:children ddef)
                             (map-indexed (fn [idx child]
                                            (let [alias (:name child)]
                                              (concat
                                               [alias `(nth ~fn-arg ~idx nil)]
                                               (when-not (= :symbol (:type child))
                                                 (destructure-binding child))))))
                             (apply concat))
        rest-def        (:rest ddef)
        rest-arg        (when rest-def
                          [(:name rest-def) `(nthnext ~fn-arg ~(:starts rest-def))])]
    (concat
     sequential-args
     rest-arg
     (->> (:children ddef)
          (filter #(not= :symbol (:type %)))
          (mapcat destructure-binding)))))

(defmethod destructure-binding :map
  [ddef]
  (let [fn-arg (:name ddef)
        ors    (:or-bindings ddef)

        kw-binding (fn [arg]
                     (let [kw-ns      (namespace arg)
                           kw-name    (name arg)
                           sym        (symbol kw-name)
                           kw         (if kw-ns
                                        (keyword kw-ns kw-name)
                                        (keyword kw-name))
                           or-binding (get ors sym)]
                       (if or-binding
                         [sym `(or (get ~fn-arg ~kw) ~or-binding)]
                         [sym `(get ~fn-arg ~kw)])))

        map-binding (fn [f arg]
                      (let [k          (f arg)
                            or-binding (get ors arg)]
                        (if or-binding
                          [arg `(or (get ~fn-arg ~k) ~or-binding)]
                          [arg `(get ~fn-arg ~k)])))

        sym-binding (fn [arg]
                      (let [k          (symbol (name arg))
                            or-binding (get ors arg)]
                        (if or-binding
                          [arg `(or (get ~fn-arg (quote ~k)) ~or-binding)]
                          [arg `(get ~fn-arg (quote ~k))])))

        rem-binding (fn [arg]
                      (let [binding    (key arg)
                            key        (val arg)
                            or-binding (get ors binding)]
                        (if or-binding
                          [binding `(or (get ~fn-arg (quote ~key)) ~or-binding)]
                          [binding `(get ~fn-arg ~key)])))

        child-binding (fn [child]
                        (let [alias (name (:name child))
                              arg   (symbol alias)
                              k     (keyword alias)]
                          [arg `(get ~fn-arg ~k)]))

        non-sym-children (filter #(not= :symbol (:type %)) (:children ddef))]
    (concat
     (mapcat kw-binding (:keys ddef))
     (mapcat (partial map-binding name) (:strs ddef))
     (mapcat sym-binding (:syms ddef))
     (mapcat rem-binding (:remaining ddef))
     (mapcat child-binding non-sym-children)
     (mapcat destructure-binding non-sym-children))))

(defmethod destructure-binding :default
  [ddef]
  (throw
   (ex-info "Invalid destructuring argument type"
            {:type (:type ddef)})))

(defn ^:private fn-arity-with-destructuring
  "Take a function arity definition (an argument vector and 0 or more body
  expressions) whose argument vector may or may not require destructuring
  and return a function arity definition which uses only bare symbols and
  wraps the original definition in a let binding which performs the
  destructuring steps.

  As an example, for sequential destructuring like:

    (fn [[f & r]]
      {:first f
       :rest  r})

  This function would emit a list of:

    [vec_arg_3432]
    (let* [f (get vec_arg_3432 0)
           r (nthnext vec_arg_3432 1)]
      {:first f
       :rest  r})"
  [body]
  (let [args (first body)
        body (rest body)

        arg-groups (split-with (partial not= '&) args)
        args       (first arg-groups)
        rest-args  (second arg-groups)
        rest-defs  (map destructure-def rest-args)

        rest-binding (concat
                      (let [rest-arg (second rest-defs)]
                        (when (= :map (:type rest-arg))
                          `[~(:name rest-arg) (apply hash-map ~(:name rest-arg))]))
                      (->> rest-defs
                           (filter #(not= :symbol (:type %)))
                           (mapcat destructure-binding)))

        defs     (map destructure-def args)
        arg-vec  (vec (concat
                       (map :name defs)
                       (map :name rest-defs)))
        bindings (->> defs
                      (filter #(not= :symbol (:type %)))
                      (mapcat destructure-binding)
                      (concat rest-binding))
        new-body (if (seq bindings)
                   [`(let* [~@bindings]
                       ~@body)]
                   body)]
    (apply list arg-vec new-body)))

(defmacro ^:no-warn-on-redef fn
  "Return an anonymous (but possibly named) function.

  Function argument vectors support sequential and associative destructuring."
  [& body]
  (let [name    (when (symbol? (first body))
                  (first body))
        body    (cond-> body name rest)
        arities (cond
                  (vector? (first body))
                  (fn-arity-with-destructuring body)

                  (seq? (first body))
                  (apply list (map fn-arity-with-destructuring body))

                  :else
                  body)]
    (as-> arities $
      (cond->> $ name (cons name))
      (cons 'fn* $)
      (cond-> $
        (meta &form) (with-meta (meta &form))))))

(defn destructure
  "Take a [binding expr] pair (as from a let block) and produce all of the
  replacement bindings for the binding which perform destructuring on the
  initial expression.

  As an example, for sequential destructuring like:

    [f & r :as v] [1 2 3 4]

  This function would emit a list of bindings which can be inserted directly
  into a let* binding to perform destructuring:

     (v [1 2 3 4]
      f (nth v 0)
      r (nthnext v 1))"
  [[binding expr]]
  (let [ddef      (destructure-def binding)
        orig-name (:name ddef)
        bindings  (if (= :symbol (:type ddef))
                    []
                    (destructure-binding ddef))]
    (apply list orig-name expr bindings)))

(defmacro ^:no-warn-on-redef let
  "Let bindings with destructuring support."
  [bindings & body]
  `(let* [~@(->> (partition 2 bindings)
                 (mapcat destructure))]
     ~@body))

(defmacro letfn
  "Let form specifically for function definitions.

  Functions are defined as bindings:

    [(plus-two [x] (+ (plus-one x) 1))
     (plus-one [x] (+ x 1))]

  Functions defined in `letfn` bindings may refer to each other regardless
  of their order of definition."
  [bindings & body]
  `(letfn* [~@(mapcat (fn [fn-body]
                        [(first fn-body) (cons `fn fn-body)])
                      bindings)]
           ~@body))

(defn ^:private loop-with-destructuring
  "Take a loop definition (an binding vector and 0 or more body
  expressions) whose binding vector may or may not require destructuring
  and return a loop binding vector and loop body."
  [bindings body]
  (let [defs           (->> (take-nth 2 bindings)
                            (map destructure-def))
        binding-vec    (vec (mapcat (fn [ddef binding]
                                      [(:name ddef) binding])
                                    defs
                                    (take-nth 2 (drop 1 bindings))))
        inner-bindings (->> defs
                            (filter #(not= :symbol (:type %)))
                            (mapcat destructure-binding))
        new-body       (if (seq inner-bindings)
                         [`(let* [~@inner-bindings]
                             ~@body)]
                         body)]
    [binding-vec new-body]))

(defmacro ^:no-warn-on-redef loop
  "Loop bindings with destructuring support."
  [bindings & body]
  (let [[bindings body] (loop-with-destructuring bindings body)]
    `(loop* ~bindings
        ~@body)))

;;;;;;;;;;;;;;;;;;;;;;;
;; Interop Functions ;;
;;;;;;;;;;;;;;;;;;;;;;;

(defn lisp->py
  "Recursively convert Basilisp data structures into Python data structures.

  Callers can specify a keyword argument :keyword-fn, which names a function
  which is called for each keyword value in the input structure to return a
  new value. By default :keyword-fn is the function `name`."
  ([o]
   (basilisp.lang.runtime/to-py o))
  ([o & {:keys [keyword-fn] :or {keyword-fn name}}]
   (basilisp.lang.runtime/to-py o keyword-fn)))

(defn py->lisp
  "Recursively convert Python data structures into Basilisp data structures.

  Callers can specify a keyword argument :keywordize-keys, which defaults to
  true. If :keywordize-keys is true, then all string keys in Python dicts will
  be converted into keywords in the final return value."
  ([o]
   (basilisp.lang.runtime/to-lisp o))
  ([o & {:keys [keywordize-keys] :or {keywordize-keys true}}]
   (basilisp.lang.runtime/to-lisp o keywordize-keys)))

;;;;;;;;;;;;;;;;;;;;;;;;;;;;
;; Data Types & Protocols ;;
;;;;;;;;;;;;;;;;;;;;;;;;;;;;

(import* abc)

(defmulti munge
  "Munge the input value into a Python-safe string. Converts keywords and
  symbols into strings as by `name` prior to munging. Returns a string."
  python/type)

(defmethod munge basilisp.lang.keyword/Keyword
  [kw]
  (basilisp.lang.util/munge (name kw)))

(defmethod munge basilisp.lang.symbol/Symbol
  [s]
  (basilisp.lang.util/munge (name s)))

(defmethod munge python/str
  [s]
  (basilisp.lang.util/munge s))

(def namespace-munge
  "Convert a Basilisp namespace name to a valid Python name."
  munge)

(defn gen-interface
  "Generate and return a new Python interface (abstract base clase).

  Callers should use `definterface` to generate new interfaces."
  [interface-name methods]
  (let [methods (reduce (fn [m [method-name args docstring]]
                          (let [method-args (->> (concat ['^:no-warn-when-unused self] args)
                                                 (apply vector))
                                method      (->> (list 'fn* method-name method-args)
                                                 (eval)
                                                 (abc/abstractmethod))]
                            (when docstring
                              (set! (.- method __doc__) docstring))
                            (assoc m (munge method-name) method)))
                        {}
                        methods)]
    (python/type interface-name
                   #py (abc/ABC)
                   (lisp->py methods))))

;; The behavior described below where `definterface` forms are not permitted
;; to be used in `deftype` and `defrecord` forms when they are not top-level
;; is a bug, documented in the following issue:
;;
;; https://github.com/chrisrink10/basilisp/issues/376

(defmacro definterface
  "Define a new Python interface (abstract base clase) with the given name
  and method signatures.

  Method signatures are in the form (method-name [arg1 arg2 ...]).

  Interface objects cannot be directly instantiated. Instead, you must create
  a concrete implementation of an interface (perhaps via deftype) and supply
  implementations for all of the abstract methods.

  The generated interface derives from Python's `abc.ABC` and all method
  definitions are declared as `abc.abstractmethod`s and thus must be implemented
  by a concrete type.

  The generated interface will be immediately available after this form has
  been evaluated _if it is evaluated as a top-level form_. If this form appears
  within a function and is referred to later in a `deftype` or `defrecord` form,
  a compilation error will occur since the compiler will be unable to evaluate
  whether the generated value refers to an abstract class."
  [interface-name & methods]
  (let [name-str    (name interface-name)
        method-sigs (map #(list 'quote %) methods)]
    `(def ~interface-name
       (gen-interface ~name-str [~@method-sigs]))))

(defn ^:private collect-methods
  "Collect method and interface declarations for `deftype` and `defrecord`
  into a map containing `:interfaces` and `:methods` keys."
  [method-impls]
  (group-by (fn [v]
              (cond
                (symbol? v) :interfaces
                (seq v)     :methods
                :else       (throw
                             (ex-info "Expected method definition or interface name"
                                      {:value v :type (type v)}))))
            method-impls))

(defmacro deftype
  "Define a new Python concrete type which can implement 0 or more Python
  interfaces or Basilisp protocols.

  The new type will have fields matching the names in `fields`. Fields may
  be referred to unqualified in the bodies of implemented methods. By default
  the fields of this type are immutable. Attempting to set non-mutable fields
  from a method body will result in a compiler error.

  Fields may be made mutable by annotating their definition with `:mutable`
  metadata. Mutable fields may be set within method bodies using the `set!`
  special form. It is not advised to use mutable fields unless you are sure
  you know what you are doing. As a consequence of Python's lax policy towards
  immutability, types with even one mutable field may be mutated by outside
  callers using `set!`, so bear that in mind when choosing mutability.

  Interface or protocol implementations are declared as the name of the
  interface or protocol as a symbol, followed by 1 or more method
  definitions for that interface. Types are not required to declare
  any interface implementations. Types which do declare interface
  implementations are required to implement all interface methods. Failing
  to implement all interface methods is a compile time error. Types
  implementing `object` are not required to implement all `object` methods.

  Method declarations should appear as:

    (method-name [arg1 arg2 ...] & body)

  Unlike in Clojure, interface and protocol methods are permitted to
  include variadic arguments.

  Type objects are created with sensible `object` defaults as by `attrs`.
  New types may override `object` defaults. An `__init__` function is
  automatically created which takes positional arguments matching the
  order of definition in `fields`. Additionally, given a name `NewType`,
  a factory function will be created `->NewType` which can be used to
  generate new instances of the type.

  Methods must supply a `this` or `self` parameter. `recur` special forms
  used in the body of a method should not include that parameter, as it
  will be supplied automatically."
  [type-name fields & method-impls]
  (let [ctor-name (with-meta
                    (symbol (str "->" (name type-name)))
                    (meta type-name))

        {:keys [interfaces methods]} (collect-methods method-impls)]
    `(do
       (deftype* ~type-name ~fields
         :implements [~@interfaces
                      ~'basilisp.lang.interfaces/IType
                      ~'python/object]
         ~@methods)
       (def ~ctor-name ~type-name)
       ~type-name)))

(import* attr)

(defn record?
  "Return true if v is a record type."
  [v]
  (instance? basilisp.lang.interfaces/IRecord v))

(defmulti ^:private evolve
  (fn [v & _]
    (cond
      (record? v) :record
      (map? v)    :map)))

(defmethod evolve :map
  [m & kwargs]
  (apply assoc m kwargs))

(defmethod evolve :record
  [rec & kwargs]
  (->> (apply hash-map kwargs)
       (apply-kw attr/evolve rec)))

(defn ^:private validate-record-fields
  "Validate that record fields do not contain any reserved entries,
  are not declared as mutable, and do not declare any default values."
  [fields field-kws]
  (when (some #(#{:meta :_recmap} %) field-kws)
    (throw
     (ex-info "Reserved fields cannot be used for Record field names"
              {:fields (.intersection #{:meta :_recmap} (set field-kws))})))

  (when (some #(:mutable (meta %)) fields)
    (throw
     (ex-info "Mutable fields not permitted in Record types"
              {:fields (filter #(:mutable (meta %)) fields)})))

  (when (some #(contains? (meta %) :default) fields)
    (throw
     (ex-info "Record fields may not specify defaults"
              {:fields (filter #(contains? (meta %) :default) fields)}))))

(defn ^:private validate-record-methods
  "Validate that record methods are not declared as class methods,
  properties, or static methods."
  [methods]
  (when (->> methods
             (mapcat (fn [method]
                       [(meta method) (meta (first method))]))
             (some #(or (:classmethod %) (:property %) (:staticmethod %))))
    (throw
     (ex-info "Record methods may not be class methods, properties, or static methods"
              {:methods methods}))))

(defmacro defrecord
  "Define a new Basilisp record.

  The new record will have fields matching the names in `fields`. Fields may
  be referred to unqualified in the bodies of implemented methods.

  Interface or protocol implementations are declared as the name of the
  interface or protocol as a symbol, followed by 1 or more method
  definitions for that interface. Records are not required to declare
  any interface implementations. Records which do declare interface
  implementations are required to implement all interface methods. Failing
  to implement all interface methods is a compile time error. Records
  implementing `object` are not required to implement all `object` methods.

  Method declarations should appear as:

    (method-name [arg1 arg2 ...] & body)

  Records objects are created with sensible `object` defaults as by `attrs`.
  New records may override `object` defaults. An `__init__` function is
  automatically created which takes positional arguments matching the
  order of definition in `fields`. Additionally, given a name `NewRecord`,
  a factory function will be created `->NewRecord` which can be used to
  generate new instances of the record.

  Methods must supply a `this` or `self` parameter. `recur` special forms
  used in the body of a method should not include that parameter, as it
  will be supplied automatically."
  [type-name fields & method-impls]
  (let [ctor-name     (with-meta
                        (symbol (str "->" (name type-name)))
                        (meta type-name))
        map-ctor      (with-meta
                        (symbol (str "map->" (name type-name)))
                        (meta type-name))

        record-fields (vec (concat fields
                                   ['^{:default nil} meta
                                    '^{:default {}} _recmap]))
        field-kws     (->> fields (map (comp keyword name)))
        field-kw-set  (set field-kws)

        {:keys [interfaces methods]} (collect-methods method-impls)

        interfaces (concat interfaces
                           '[basilisp.lang.interfaces/IPersistentMap
                             basilisp.lang.interfaces/IWithMeta
                             basilisp.lang.interfaces/IRecord
                             python/object])

        ;; We can use these gensyms repeatedly and interpolate them in
        ;; multiple layers of syntax quoting, unlike gensyms using # syntax.
        this-gs  (gensym "this")
        other-gs (gensym "other")
        map-gs   (gensym "m")
        key-gs   (gensym "k")]

    (validate-record-fields fields field-kws)
    (validate-record-methods methods)

    `(do
       (deftype* ~type-name ~record-fields
         :implements [~@interfaces]

         ;; IPersistentMap
         (~'assoc [~this-gs ~'& args#]
          (let [{fields# :fields map# :map} (->> (partition 2 args#)
                                                 (group-by (fn [[k#]]
                                                             (if (contains? ~field-kw-set k#)
                                                               :fields
                                                               :map))))

                new-recmap# (when (seq map#)
                              ;; Python attrs does not allow the underscore prefixed
                              ;; field name in the constructor
                              ["recmap" (->> (mapcat identity map#)
                                             (apply assoc ~'_recmap))])]
            (->> fields#
                 (map (fn [[k# v#]] [(name k#) v#]))
                 (mapcat identity)
                 (concat new-recmap#)
                 (apply evolve ~this-gs))))
         (~'cons [~this-gs ~'& elems#]
          (loop [[f# ~'& r#] elems#
                 new-rec#    ~this-gs]
            (cond
              (nil? f#)
              new-rec#

              (map? f#)
              (recur r#
                     (->> (seq f#)
                          (mapcat identity)
                          (apply assoc new-rec#)))

              (map-entry? f#)
              (recur r# (assoc new-rec# (key f#) (val f#)))

              (vector? f#)
              (recur r# (apply assoc new-rec# f#))

              (py-dict? f#)
              (recur r#
                     (->> (seq (.items f#))
                          (map (fn [[k v]] (map-entry k v)))
                          (apply conj new-rec#)))

              :else
              (throw
               (ex-info "Argument to record conj must be another Map or castable to MapEntry"
                        {:value f#
                         :type  (python/type f#)})))))
         (~'empty [~this-gs]
          (throw
           (python/TypeError
            ~(str "Cannot create empty " type-name))))
         (~'seq [~this-gs]
          (concat
           [~@(map (fn [field]
                     (map-entry (keyword (name field)) field))
                   fields)]
           (seq ~'_recmap)))
         (~'dissoc [~this-gs ~'& ks#]
          (loop [[f# ~'& r#] ks#
                 new-rec#    ~this-gs]
            (cond
              (nil? f#)
              new-rec#

              (contains? ~field-kw-set f#)
              (recur r#
                     (->> (seq new-rec#)
                          (filter (fn [[k#]]
                                    (not= k# f#)))
                          (mapcat identity)
                          (apply hash-map)))

              (contains? (.- new-rec#  ~'_recmap) f#)
              (recur r#
                     (->> (dissoc (.- new-rec# ~'_recmap) f#)
                          (evolve new-rec# "recmap")))

              :else
              (recur r# new-rec#))))
         (~'contains [~this-gs ~key-gs]
          (or (~field-kw-set ~key-gs)
              (contains? ~'_recmap ~key-gs)))
         (~'entry [~this-gs ~key-gs]
          (cond
            (contains? ~field-kw-set ~key-gs)
            (map-entry ~key-gs (python/getattr ~this-gs (munge ~key-gs)))

            (contains? ~'_recmap ~key-gs)
            (map-entry ~key-gs (get ~'_recmap ~key-gs))))
         (~'val-at [~this-gs ~key-gs ~'& args#]
          (let [[default#] args#]
            (cond
              (contains? ~field-kw-set ~key-gs)
              (python/getattr ~this-gs (munge ~key-gs))

              (contains? ~'_recmap ~key-gs)
              (get ~'_recmap ~key-gs default#))))
         (~'__getitem__ [~this-gs ~key-gs]
          (. ~this-gs ~'entry ~key-gs))
         (~'__iter__ [~this-gs]
          (seq ~this-gs))
         (~'__len__ [~this-gs]
          (+ ~(count field-kw-set)
             (count ~'_recmap)))

         ;; IWithMeta
         (~'with-meta [~this-gs new-meta#]
          (evolve ~this-gs "meta" new-meta#))

         ;; IRecord
         (~' ^:classmethod create [cls# ~map-gs]
          (cls#
           ~@(map (fn [field-kw]
                    `(get ~map-gs ~field-kw))
                  field-kws)
           nil
           (dissoc ~map-gs ~@field-kws)))
         (~'_record_lrepr [~this-gs py-kwargs#]
          (let [{print-meta :print_meta} (py->lisp py-kwargs#)

                ns-name   (name *ns*)
                qual-name (.- ~type-name ~'__qualname__)]
            (cond->> (->> (mapcat identity ~this-gs)
                          (apply hash-map)
                          (repr)
                          (str "#" ns-name "." qual-name))
              print-meta (str "^" (repr (meta ~this-gs)) " "))))

         ;; object
         (~'__eq__ [~this-gs ~other-gs]
          (or (identical? ~this-gs ~other-gs)
              (and (instance? (python/type ~this-gs) ~other-gs)
                   (= [~@fields
                       ~'_recmap]
                      [~@(map (fn [field]
                                `(.- ~other-gs ~field))
                              fields)
                       (.- ~other-gs ~'_recmap)]))))
         (~'__hash__ [~this-gs]
          (hash [~@fields ~'_recmap]))

         ~@methods)

       (defn ~ctor-name
         ~(str
           "Create a new instance of the record " type-name ".")
         ~fields
         (~type-name ~@fields nil {}))

       (defn ~map-ctor
         ~(str
           "Create a new instance of the record " type-name " from a "
           "map whose keys correspond to the fields of " type-name ".")
         [m#]
         ((.- ~type-name ~'create) m#))

       ~type-name)))
<|MERGE_RESOLUTION|>--- conflicted
+++ resolved
@@ -2526,8 +2526,6 @@
               `(def ~(vary-meta nm assoc :redef true)))
             names)))
 
-<<<<<<< HEAD
-=======
 (defmacro defonce
   "Define the Var named by `name` with root binding set to `expr` if and only if
   a `name` is not already defined as a Var in this namespace. `expr` will not be
@@ -2537,7 +2535,6 @@
      (when-not (.-is-bound v)
        (def ~name ~expr))))
 
->>>>>>> 69365c21
 (defmacro for
   "Produce a list comprehension from 1 or more input sequences, subject to
   optional modifiers.
