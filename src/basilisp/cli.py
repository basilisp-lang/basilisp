import argparse
import importlib.metadata
import io
import os
import sys
import traceback
import types
from pathlib import Path
from typing import Any, Callable, Optional, Sequence, Type

from basilisp import main as basilisp
from basilisp.lang import compiler as compiler
from basilisp.lang import reader as reader
from basilisp.lang import runtime as runtime
from basilisp.lang import symbol as sym
from basilisp.lang import vector as vec
from basilisp.prompt import get_prompter

CLI_INPUT_FILE_PATH = "<CLI Input>"
REPL_INPUT_FILE_PATH = "<REPL Input>"
REPL_NS = "basilisp.repl"
STDIN_INPUT_FILE_PATH = "<stdin>"
STDIN_FILE_NAME = "-"

BOOL_TRUE = frozenset({"true", "t", "1", "yes", "y"})
BOOL_FALSE = frozenset({"false", "f", "0", "no", "n"})

DEFAULT_COMPILER_OPTS = {k.name: v for k, v in compiler.compiler_opts().items()}


def eval_stream(stream, ctx: compiler.CompilerContext, ns: runtime.Namespace):
    """Evaluate the forms in stdin into a Python module AST node."""
    last = None
    for form in reader.read(stream, resolver=runtime.resolve_alias):
        assert not isinstance(form, reader.ReaderConditional)
        last = compiler.compile_and_exec_form(form, ctx, ns)
    return last


def eval_str(s: str, ctx: compiler.CompilerContext, ns: runtime.Namespace, eof: Any):
    """Evaluate the forms in a string into a Python module AST node."""
    last = eof
    for form in reader.read_str(s, resolver=runtime.resolve_alias, eof=eof):
        assert not isinstance(form, reader.ReaderConditional)
        last = compiler.compile_and_exec_form(form, ctx, ns)
    return last


def eval_file(filename: str, ctx: compiler.CompilerContext, ns: runtime.Namespace):
    """Evaluate a file with the given name into a Python module AST node."""
    return eval_str(f'(load-file "{filename}")', ctx, ns, eof=object())


def bootstrap_repl(ctx: compiler.CompilerContext, which_ns: str) -> types.ModuleType:
    """Bootstrap the REPL with a few useful vars and returned the bootstrapped
    module so it's functions can be used by the REPL command."""
    ns = runtime.Namespace.get_or_create(sym.symbol(which_ns))
    eval_str(f"(ns {sym.symbol(which_ns)} (:use basilisp.repl))", ctx, ns, object())
    return importlib.import_module(REPL_NS)


def _to_bool(v: Optional[str]) -> Optional[bool]:
    """Coerce a string argument to a boolean value, if possible."""
    if v is None:
        return v
    elif v.lower() in BOOL_TRUE:
        return True
    elif v.lower() in BOOL_FALSE:
        return False
    else:
        raise argparse.ArgumentTypeError("Unable to coerce flag value to boolean.")


def _set_envvar_action(
    var: str, parent: Type[argparse.Action] = argparse.Action
) -> Type[argparse.Action]:
    """Return an argparse.Action instance (deriving from `parent`) that sets the value
    as the default value of the environment variable `var`."""

    class EnvVarSetterAction(parent):  # type: ignore
        def __call__(  # pylint: disable=signature-differs
            self,
            parser: argparse.ArgumentParser,
            namespace: argparse.Namespace,
            values: Any,
            option_string: str,
        ):
            os.environ.setdefault(var, str(values))

    return EnvVarSetterAction


def _add_compiler_arg_group(parser: argparse.ArgumentParser) -> None:
    group = parser.add_argument_group(
        "compiler arguments",
        description=(
            "The compiler arguments below can be used to tweak warnings emitted by the "
            "compiler during compilation and in some cases, tweak emitted code. Note "
            "that Basilisp, like Python, aggressively caches compiled namespaces so "
            "you may need to disable namespace caching or modify your file to see the "
            "compiler argument changes take effect."
        ),
    )
    group.add_argument(
        "--generate-auto-inlines",
        action="store",
        nargs="?",
        const=os.getenv("BASILISP_GENERATE_AUTO_INLINES"),
        type=_to_bool,
        help=(
            "if true, the compiler will attempt to generate inline function defs "
            "for functions with a boolean `^:inline` meta key (env: "
            "BASILISP_GENERATE_AUTO_INLINES; default: "
            f"{DEFAULT_COMPILER_OPTS['generate-auto-inlines']})"
        ),
    )
    group.add_argument(
        "--inline-functions",
        action="store",
        nargs="?",
        const=os.getenv("BASILISP_INLINE_FUNCTIONS"),
        type=_to_bool,
        help=(
            "if true, the compiler will attempt to inline functions with an `^:inline` "
            "function definition at their invocation site (env: "
            "BASILISP_INLINE_FUNCTIONS; default: "
            f"{DEFAULT_COMPILER_OPTS['inline-functions']})"
        ),
    )
    group.add_argument(
        "--warn-on-shadowed-name",
        action="store",
        nargs="?",
        const=os.getenv("BASILISP_WARN_ON_SHADOWED_NAME"),
        type=_to_bool,
        help=(
            "if true, emit warnings if a local name is shadowed by another local "
            "name (env: BASILISP_WARN_ON_SHADOWED_NAME; default: "
            f"{DEFAULT_COMPILER_OPTS['warn-on-shadowed-name']})"
        ),
    )
    group.add_argument(
        "--warn-on-shadowed-var",
        action="store",
        nargs="?",
        const=os.getenv("BASILISP_WARN_ON_SHADOWED_VAR"),
        type=_to_bool,
        help=(
            "if true, emit warnings if a Var name is shadowed by a local name "
            "(env: BASILISP_WARN_ON_SHADOWED_VAR; default: "
            f"{DEFAULT_COMPILER_OPTS['warn-on-shadowed-var']})"
        ),
    )
    group.add_argument(
        "--warn-on-unused-names",
        action="store",
        nargs="?",
        const=os.getenv("BASILISP_WARN_ON_UNUSED_NAMES"),
        type=_to_bool,
        help=(
            "if true, emit warnings if a local name is bound and unused "
            "(env: BASILISP_WARN_ON_UNUSED_NAMES; default: "
            f"{DEFAULT_COMPILER_OPTS['warn-on-unused-names']})"
        ),
    )
    group.add_argument(
        "--warn-on-non-dynamic-set",
        action="store",
        nargs="?",
        const=os.getenv("BASILISP_WARN_ON_NON_DYNAMIC_SET"),
        type=_to_bool,
        help=(
            "if true, emit warnings if the compiler detects an attempt to set! "
            "a Var which is not marked as ^:dynamic (env: "
            "BASILISP_WARN_ON_NON_DYNAMIC_SET; default: "
            f"{DEFAULT_COMPILER_OPTS['warn-on-non-dynamic-set']})"
        ),
    )
    group.add_argument(
        "--use-var-indirection",
        action="store",
        nargs="?",
        const=os.getenv("BASILISP_USE_VAR_INDIRECTION"),
        type=_to_bool,
        help=(
            "if true, all Var accesses will be performed via Var indirection "
            "(env: BASILISP_USE_VAR_INDIRECTION; default: "
            f"{DEFAULT_COMPILER_OPTS['use-var-indirection']})"
        ),
    )
    group.add_argument(
        "--warn-on-var-indirection",
        action="store",
        nargs="?",
        const=os.getenv("BASILISP_WARN_ON_VAR_INDIRECTION"),
        type=_to_bool,
        help=(
            "if true, emit warnings if a Var reference cannot be direct linked "
            "(env: BASILISP_WARN_ON_VAR_INDIRECTION; default: "
            f"{DEFAULT_COMPILER_OPTS['warn-on-var-indirection']})"
        ),
    )


def _add_debug_arg_group(parser: argparse.ArgumentParser) -> None:
    group = parser.add_argument_group("debug options")
    group.add_argument(
        "--disable-ns-cache",
        action=_set_envvar_action(
            "BASILISP_DO_NOT_CACHE_NAMESPACES", parent=argparse._StoreAction
        ),
        nargs="?",
        const=True,
        type=_to_bool,
        help=(
            "if true, disable attempting to load cached namespaces "
            "(env: BASILISP_DO_NOT_CACHE_NAMESPACES; default: false)"
        ),
    )


Handler = Callable[[argparse.ArgumentParser, argparse.Namespace], None]


def _subcommand(
    subcommand: str,
    *,
    help: Optional[str] = None,  # pylint: disable=redefined-builtin
    description: Optional[str] = None,
    handler: Handler,
):
    def _wrap_add_subcommand(f: Callable[[argparse.ArgumentParser], None]):
        def _wrapped_subcommand(subparsers: "argparse._SubParsersAction"):
            parser = subparsers.add_parser(
                subcommand, help=help, description=description
            )
            parser.set_defaults(handler=handler)
            f(parser)

        return _wrapped_subcommand

    return _wrap_add_subcommand


def nrepl_server(
    _,
    args: argparse.Namespace,
):
    opts = compiler.compiler_opts()
    basilisp.init(opts)

    ctx = compiler.CompilerContext(filename=REPL_INPUT_FILE_PATH, opts=opts)
    eof = object()

    ns = runtime.Namespace.get_or_create(runtime.CORE_NS_SYM)
    host = runtime.lrepr(args.host)
    port = args.port
    port_filepath = runtime.lrepr(args.port_filepath)
    eval_str(
        (
            "(require '[basilisp.contrib.nrepl-server :as nr])"
            f"(nr/start-server! {{:host {host} :port {port} :nrepl-port-file {port_filepath}}})"
        ),
        ctx,
        ns,
        eof,
    )


@_subcommand(
    "nrepl-server",
    help="start the nREPL server",
    description="Start the nREPL server.",
    handler=nrepl_server,
)
def _add_nrepl_server_subcommand(parser: argparse.ArgumentParser) -> None:
    parser.add_argument(
        "--host",
        default="127.0.0.1",
        help="the interface address to bind to, defaults to 127.0.0.1.",
    )
    parser.add_argument(
        "--port",
        default=0,
        type=int,
        help="the port to connect to, defaults to 0 (random available port).",
    )
    parser.add_argument(
        "--port-filepath",
        default=".nrepl-port",
        help='the file path where the server port number is output to, defaults to ".nrepl-port".',
    )


def repl(
    _,
    args: argparse.Namespace,
):
    opts = compiler.compiler_opts(
        warn_on_shadowed_name=args.warn_on_shadowed_name,
        warn_on_shadowed_var=args.warn_on_shadowed_var,
        warn_on_unused_names=args.warn_on_unused_names,
        use_var_indirection=args.use_var_indirection,
        warn_on_var_indirection=args.warn_on_var_indirection,
    )
    basilisp.init(opts)
    ctx = compiler.CompilerContext(filename=REPL_INPUT_FILE_PATH, opts=opts)
    prompter = get_prompter()
    eof = object()

    # Bind user-settable dynamic Vars to their existing value to allow users to
    # conveniently (set! *var* val) at the REPL without needing `binding`.
    with runtime.bindings(
        {
            var: var.value
            for var in map(
                lambda name: runtime.Var.find_safe(
                    sym.symbol(name, ns=runtime.CORE_NS)
                ),
                [
                    "*e",
                    "*1",
                    "*2",
                    "*3",
                    "*assert*",
                    "*data-readers*",
                    "*resolver*",
                    runtime.PRINT_DUP_VAR_NAME,
                    runtime.PRINT_LEVEL_VAR_NAME,
                    runtime.PRINT_READABLY_VAR_NAME,
                    runtime.PRINT_LEVEL_VAR_NAME,
                    runtime.PRINT_META_VAR_NAME,
                ],
            )
        }
    ):
        repl_module = bootstrap_repl(ctx, args.default_ns)
        ns_var = runtime.set_current_ns(args.default_ns)

        while True:
            ns: runtime.Namespace = ns_var.value
            try:
                lsrc = prompter.prompt(f"{ns.name}=> ")
            except EOFError:
                break
            except KeyboardInterrupt:  # pragma: no cover
                print("")
                continue

            if len(lsrc) == 0:
                continue

            try:
                result = eval_str(lsrc, ctx, ns, eof)
                if result is eof:  # pragma: no cover
                    continue
                prompter.print(runtime.lrepr(result))
                repl_module.mark_repl_result(result)
            except reader.SyntaxError as e:
                traceback.print_exception(reader.SyntaxError, e, e.__traceback__)
                repl_module.mark_exception(e)
                continue
            except compiler.CompilerException as e:
                traceback.print_exception(
                    compiler.CompilerException, e, e.__traceback__
                )
                repl_module.mark_exception(e)
                continue
            except Exception as e:  # pylint: disable=broad-exception-caught
                traceback.print_exception(Exception, e, e.__traceback__)
                repl_module.mark_exception(e)
                continue


@_subcommand(
    "repl",
    help="start the Basilisp REPL",
    description="Start a Basilisp REPL.",
    handler=repl,
)
def _add_repl_subcommand(parser: argparse.ArgumentParser) -> None:
    parser.add_argument(
        "--default-ns",
        default=runtime.REPL_DEFAULT_NS,
        help="default namespace to use for the REPL",
    )
    _add_compiler_arg_group(parser)
    _add_debug_arg_group(parser)


def run(
    _,
    args: argparse.Namespace,
):
    opts = compiler.compiler_opts(
        warn_on_shadowed_name=args.warn_on_shadowed_name,
        warn_on_shadowed_var=args.warn_on_shadowed_var,
        warn_on_unused_names=args.warn_on_unused_names,
        use_var_indirection=args.use_var_indirection,
        warn_on_var_indirection=args.warn_on_var_indirection,
    )
    basilisp.init(opts)
    ctx = compiler.CompilerContext(
        filename=CLI_INPUT_FILE_PATH
        if args.code
        else (
            STDIN_INPUT_FILE_PATH
            if args.file_or_code == STDIN_FILE_NAME
            else args.file_or_code
        ),
        opts=opts,
    )
    eof = object()

    core_ns = runtime.Namespace.get(runtime.CORE_NS_SYM)
    assert core_ns is not None

    with runtime.ns_bindings(args.in_ns) as ns:
        ns.refer_all(core_ns)

        if args.args:
            cli_args_var = core_ns.find(sym.symbol(runtime.COMMAND_LINE_ARGS_VAR_NAME))
            assert cli_args_var is not None
            cli_args_var.bind_root(vec.vector(args.args))

        if args.code:
            eval_str(args.file_or_code, ctx, ns, eof)
        elif args.file_or_code == STDIN_FILE_NAME:
            eval_stream(io.TextIOWrapper(sys.stdin.buffer, encoding="utf-8"), ctx, ns)
        else:
            eval_file(args.file_or_code, ctx, ns)


@_subcommand(
    "run",
    help="run a Basilisp script or code",
    description="Run a Basilisp script or a line of code, if it is provided.",
    handler=run,
)
def _add_run_subcommand(parser: argparse.ArgumentParser):
    parser.add_argument(
        "file_or_code",
        help="file path to a Basilisp file or, if -c is provided, a string of Basilisp code",
    )
    parser.add_argument(
        "-c",
        "--code",
        action="store_true",
        help="if provided, treat argument as a string of code",
    )
    parser.add_argument(
        "--in-ns", default=runtime.REPL_DEFAULT_NS, help="namespace to use for the code"
    )
    parser.add_argument(
        "args",
        nargs=argparse.REMAINDER,
        help="command line args made accessible to the script as basilisp.core/*command-line-args*",
    )
    _add_compiler_arg_group(parser)
    _add_debug_arg_group(parser)


def test(parser: argparse.ArgumentParser, args: argparse.Namespace):  # pragma: no cover
    try:
        import pytest
    except (ImportError, ModuleNotFoundError):
        parser.error(
            "Cannot run tests without dependency PyTest. Please install PyTest and try again.",
        )
    else:
        pytest.main(args=list(args.args))


@_subcommand(
    "test",
    help="run tests in a Basilisp project",
    description="Run tests in a Basilisp project.",
    handler=test,
)
def _add_test_subcommand(parser: argparse.ArgumentParser) -> None:
    parser.add_argument("args", nargs=-1)


def version(_, __):
    v = importlib.metadata.version("basilisp")
    print(f"Basilisp {v}")


@_subcommand("version", help="print the version of Basilisp", handler=version)
def _add_version_subcommand(_: argparse.ArgumentParser) -> None:
    pass


def run_script():
    """Entrypoint to run the Basilisp script named by `sys.argv[1]` as by the
    `basilisp run` subcommand.

    This is provided as a shim for platforms where shebang lines cannot contain more
    than one argument and thus `#!/usr/bin/env basilisp run` would be non-functional.

    The current process is replaced as by `os.execlp`."""
    # os.exec* functions do not perform shell expansion, so we must do so manually.
    script_path = Path(sys.argv[1]).resolve()
<<<<<<< HEAD
    args = ["basilisp", "run", script_path]
=======
    args = ["basilisp", "run", str(script_path)]
    # Collect arguments sent to the script and pass them onto `basilisp run`
>>>>>>> d0d7cb6f
    if rest := sys.argv[2:]:
        args.append("--")
        args.extend(rest)
    os.execvp("basilisp", args)


def invoke_cli(args: Optional[Sequence[str]] = None) -> None:
    """Entrypoint to run the Basilisp CLI."""
    parser = argparse.ArgumentParser(
        description="Basilisp is a Lisp dialect inspired by Clojure targeting Python 3."
    )

    subparsers = parser.add_subparsers(help="sub-commands")
    _add_nrepl_server_subcommand(subparsers)
    _add_repl_subcommand(subparsers)
    _add_run_subcommand(subparsers)
    _add_test_subcommand(subparsers)
    _add_version_subcommand(subparsers)

    parsed_args = parser.parse_args(args=args)
    if hasattr(parsed_args, "handler"):
        parsed_args.handler(parser, parsed_args)
    else:
        parser.print_help()


if __name__ == "__main__":
    invoke_cli()<|MERGE_RESOLUTION|>--- conflicted
+++ resolved
@@ -501,12 +501,8 @@
     The current process is replaced as by `os.execlp`."""
     # os.exec* functions do not perform shell expansion, so we must do so manually.
     script_path = Path(sys.argv[1]).resolve()
-<<<<<<< HEAD
-    args = ["basilisp", "run", script_path]
-=======
     args = ["basilisp", "run", str(script_path)]
     # Collect arguments sent to the script and pass them onto `basilisp run`
->>>>>>> d0d7cb6f
     if rest := sys.argv[2:]:
         args.append("--")
         args.extend(rest)
