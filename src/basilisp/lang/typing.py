import uuid
from datetime import datetime
from decimal import Decimal
from fractions import Fraction
from typing import Pattern, Union

from basilisp.lang import keyword as kw
from basilisp.lang import list as llist
from basilisp.lang import map as lmap
<<<<<<< HEAD
from basilisp.lang import queue
=======
from basilisp.lang import queue as lqueue
>>>>>>> 9da46dc4
from basilisp.lang import set as lset
from basilisp.lang import symbol as sym
from basilisp.lang import vector as vec
from basilisp.lang.interfaces import IPersistentMap, IRecord, ISeq, IType

CompilerOpts = IPersistentMap[kw.Keyword, bool]

IterableLispForm = Union[
    llist.PersistentList, lmap.PersistentMap, lset.PersistentSet, vec.PersistentVector
]
LispNumber = Union[int, float, Fraction]
LispForm = Union[
    bool,
    complex,
    datetime,
    Decimal,
    int,
    float,
    Fraction,
    kw.Keyword,
    llist.PersistentList,
    lmap.PersistentMap,
    None,
    Pattern,
<<<<<<< HEAD
    queue.PersistentQueue,
    lset.Set,
=======
    lqueue.PersistentQueue,
    lset.PersistentSet,
>>>>>>> 9da46dc4
    str,
    sym.Symbol,
    vec.PersistentVector,
    uuid.UUID,
]
PyCollectionForm = Union[dict, list, set, tuple]
ReaderForm = Union[LispForm, IRecord, ISeq, IType, PyCollectionForm]
SpecialForm = Union[llist.PersistentList, ISeq]<|MERGE_RESOLUTION|>--- conflicted
+++ resolved
@@ -7,11 +7,7 @@
 from basilisp.lang import keyword as kw
 from basilisp.lang import list as llist
 from basilisp.lang import map as lmap
-<<<<<<< HEAD
-from basilisp.lang import queue
-=======
 from basilisp.lang import queue as lqueue
->>>>>>> 9da46dc4
 from basilisp.lang import set as lset
 from basilisp.lang import symbol as sym
 from basilisp.lang import vector as vec
@@ -36,13 +32,8 @@
     lmap.PersistentMap,
     None,
     Pattern,
-<<<<<<< HEAD
-    queue.PersistentQueue,
-    lset.Set,
-=======
     lqueue.PersistentQueue,
     lset.PersistentSet,
->>>>>>> 9da46dc4
     str,
     sym.Symbol,
     vec.PersistentVector,
