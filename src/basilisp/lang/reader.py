--- conflicted
+++ resolved
@@ -576,11 +576,7 @@
         if v is COMMENT or isinstance(v, Comment):
             continue
         elif v is ctx.eof:
-<<<<<<< HEAD
-            raise UnexpectedEOFError(f"Unexpected EOF in map")
-=======
-            raise SyntaxError("Unexpected EOF in map")
->>>>>>> 0a350bc5
+            raise UnexpectedEOFError("Unexpected EOF in map")
         elif _should_splice_reader_conditional(ctx, v):
             assert isinstance(v, ReaderConditional)
             selected_feature = v.select_feature(ctx.reader_features)
