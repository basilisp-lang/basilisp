# pylint: disable=too-many-lines

import contextlib
import decimal
import functools
import importlib.metadata
import inspect
import itertools
import logging
import math
import numbers
import platform
import re
import sys
import threading
import types
from collections.abc import Sequence
from fractions import Fraction
from typing import (
    AbstractSet,
    Any,
    Callable,
    Dict,
    FrozenSet,
    Iterable,
    Iterator,
    List,
    Mapping,
    Optional,
    Set,
    Tuple,
    Type,
    TypeVar,
    Union,
    cast,
)

from readerwriterlock.rwlock import RWLockFair

from basilisp.lang import keyword as kw
from basilisp.lang import list as llist
from basilisp.lang import map as lmap
from basilisp.lang import obj as lobj
from basilisp.lang import seq as lseq
from basilisp.lang import set as lset
from basilisp.lang import symbol as sym
from basilisp.lang import vector as vec
from basilisp.lang.atom import Atom
from basilisp.lang.interfaces import (
    IAssociative,
    IBlockingDeref,
    IDeref,
    ILookup,
    IPersistentCollection,
    IPersistentList,
    IPersistentMap,
    IPersistentSet,
    IPersistentStack,
    IPersistentVector,
    ISeq,
    ITransientSet,
)
from basilisp.lang.reference import RefBase, ReferenceBase
from basilisp.lang.typing import CompilerOpts, LispNumber
from basilisp.lang.util import OBJECT_DUNDER_METHODS, demunge, is_abstract, munge
from basilisp.util import Maybe

logger = logging.getLogger(__name__)

# Public constants
CORE_NS = "basilisp.core"
CORE_NS_SYM = sym.symbol(CORE_NS)
NS_VAR_NAME = "*ns*"
NS_VAR_SYM = sym.symbol(NS_VAR_NAME, ns=CORE_NS)
NS_VAR_NS = CORE_NS
REPL_DEFAULT_NS = "basilisp.user"
SUPPORTED_PYTHON_VERSIONS = frozenset({(3, 8), (3, 9), (3, 10), (3, 11), (3, 12)})
BASILISP_VERSION_STRING = importlib.metadata.version("basilisp")
BASILISP_VERSION = vec.vector(
    (int(s) if s.isdigit() else s) for s in BASILISP_VERSION_STRING.split(".")
)

# Public basilisp.core symbol names
COMPILER_OPTIONS_VAR_NAME = "*compiler-options*"
COMMAND_LINE_ARGS_VAR_NAME = "*command-line-args*"
DEFAULT_READER_FEATURES_VAR_NAME = "*default-reader-features*"
GENERATED_PYTHON_VAR_NAME = "*generated-python*"
PRINT_GENERATED_PY_VAR_NAME = "*print-generated-python*"
PRINT_DUP_VAR_NAME = "*print-dup*"
PRINT_LENGTH_VAR_NAME = "*print-length*"
PRINT_LEVEL_VAR_NAME = "*print-level*"
PRINT_META_VAR_NAME = "*print-meta*"
PRINT_READABLY_VAR_NAME = "*print-readably*"
PYTHON_VERSION_VAR_NAME = "*python-version*"
BASILISP_VERSION_VAR_NAME = "*basilisp-version*"

# Common meta keys
_DOC_META_KEY = kw.keyword("doc")
_DYNAMIC_META_KEY = kw.keyword("dynamic")
_PRIVATE_META_KEY = kw.keyword("private")
_REDEF_META_KEY = kw.keyword("redef")

# Special form values, used for resolving Vars
_AWAIT = sym.symbol("await")
_CATCH = sym.symbol("catch")
_DEF = sym.symbol("def")
_DEFTYPE = sym.symbol("deftype*")
_DO = sym.symbol("do")
_FINALLY = sym.symbol("finally")
_FN = sym.symbol("fn*")
_IF = sym.symbol("if")
_IMPORT = sym.symbol("import*")
_INTEROP_CALL = sym.symbol(".")
_INTEROP_PROP = sym.symbol(".-")
_LET = sym.symbol("let*")
_LETFN = sym.symbol("letfn*")
_LOOP = sym.symbol("loop*")
_QUOTE = sym.symbol("quote")
_REIFY = sym.symbol("reify*")
_RECUR = sym.symbol("recur")
_REQUIRE = sym.symbol("require*")
_SET_BANG = sym.symbol("set!")
_THROW = sym.symbol("throw")
_TRY = sym.symbol("try")
_VAR = sym.symbol("var")
_YIELD = sym.symbol("yield")
_SPECIAL_FORMS = lset.s(
    _AWAIT,
    _CATCH,
    _DEF,
    _DEFTYPE,
    _DO,
    _FINALLY,
    _FN,
    _IF,
    _IMPORT,
    _INTEROP_CALL,
    _INTEROP_PROP,
    _LET,
    _LETFN,
    _LOOP,
    _QUOTE,
    _RECUR,
    _REIFY,
    _REQUIRE,
    _SET_BANG,
    _THROW,
    _TRY,
    _VAR,
    _YIELD,
)


# Reader Conditional default features
def _supported_python_versions_features() -> Iterable[kw.Keyword]:
    """Yield successive reader features corresponding to the various Python
    `major`.`minor` versions the current Python VM corresponds to amongst the
    set of supported Python versions.

    For example, for Python 3.6, we would emit:
     - :lpy36  - to exactly match Basilisp running on Python 3.6
     - :lpy36+ - to match Basilisp running on Python 3.6 and later versions
     - :lpy36- - to match Basilisp running on Python 3.6 and earlier versions
     - :lpy37- - to match Basilisp running on Python 3.7 and earlier versions
     - :lpy38- - to match Basilisp running on Python 3.8 and earlier versions"""
    feature_kw = lambda major, minor, suffix="": kw.keyword(
        f"lpy{major}{minor}{suffix}"
    )

    yield feature_kw(sys.version_info.major, sys.version_info.minor)

    current = (sys.version_info.major, sys.version_info.minor)
    for version in SUPPORTED_PYTHON_VERSIONS:
        if current <= version:
            yield feature_kw(version[0], version[1], suffix="-")
        if current >= version:
            yield feature_kw(version[0], version[1], suffix="+")


READER_COND_BASILISP_FEATURE_KW = kw.keyword("lpy")
READER_COND_DEFAULT_FEATURE_KW = kw.keyword("default")
READER_COND_PLATFORM = kw.keyword(platform.system().lower())
READER_COND_DEFAULT_FEATURE_SET = lset.s(
    READER_COND_BASILISP_FEATURE_KW,
    READER_COND_DEFAULT_FEATURE_KW,
    READER_COND_PLATFORM,
    *_supported_python_versions_features(),
)

CompletionMatcher = Callable[[Tuple[sym.Symbol, Any]], bool]
CompletionTrimmer = Callable[[Tuple[sym.Symbol, Any]], str]


class BasilispModule(types.ModuleType):
    __basilisp_namespace__: "Namespace"
    __basilisp_bootstrapped__: bool = False


# pylint: disable=attribute-defined-outside-init
def _new_module(name: str, doc=None) -> BasilispModule:
    """Create a new empty Basilisp Python module.
    Modules are created for each Namespace when it is created."""
    mod = BasilispModule(name, doc=doc)
    mod.__loader__ = None
    mod.__package__ = None
    mod.__spec__ = None
    mod.__basilisp_bootstrapped__ = False
    return mod


class RuntimeException(Exception):
    pass


class _VarBindings(threading.local):
    def __init__(self):
        self.bindings: List = []


class Unbound:
    __slots__ = ("var",)

    def __init__(self, v: "Var"):
        self.var = v

    def __repr__(self):  # pragma: no cover
        return f"Unbound(var={self.var})"

    def __eq__(self, other):
        return self is other or (isinstance(other, Unbound) and self.var == other.var)


class Var(RefBase):
    __slots__ = (
        "_name",
        "_ns",
        "_root",
        "_dynamic",
        "_is_bound",
        "_tl",
        "_meta",
        "_lock",
        "_watches",
        "_validator",
    )

    def __init__(
        self,
        ns: "Namespace",
        name: sym.Symbol,
        dynamic: bool = False,
        meta: Optional[IPersistentMap] = None,
    ) -> None:
        self._ns = ns
        self._name = name
        self._root = Unbound(self)
        self._dynamic = dynamic
        self._is_bound = False
        self._tl = None
        self._meta = meta
        self._lock = RWLockFair()
        self._watches = lmap.PersistentMap.empty()
        self._validator = None

        if dynamic:
            self._tl = _VarBindings()

            # If this var was created with the dynamic keyword argument, then the
            # Var metadata should also specify that the Var is dynamic.
            if isinstance(self._meta, lmap.PersistentMap):
                if not self._meta.val_at(_DYNAMIC_META_KEY):
                    self._meta = self._meta.assoc(_DYNAMIC_META_KEY, True)
            else:
                self._meta = lmap.map({_DYNAMIC_META_KEY: True})

    def __repr__(self):
        return f"#'{self.ns.name}/{self.name}"

    def __call__(self, *args, **kwargs):
        return self.value(*args, *kwargs)  # pylint: disable=not-callable

    @property
    def ns(self) -> "Namespace":
        return self._ns

    @property
    def name(self) -> sym.Symbol:
        return self._name

    @property
    def dynamic(self) -> bool:
        return self._dynamic

    def set_dynamic(self, dynamic: bool) -> None:
        with self._lock.gen_wlock():
            if dynamic == self._dynamic:
                return

            self._dynamic = dynamic
            self._tl = _VarBindings() if dynamic else None

    @property
    def is_private(self) -> Optional[bool]:
        if self._meta is not None:
            return self._meta.val_at(_PRIVATE_META_KEY)
        return False

    @property
    def is_bound(self) -> bool:
        return self._is_bound or self.is_thread_bound

    def _set_root(self, newval) -> None:
        # Private setter which does not include lock so it can be used
        # by other properties and methods which already manage the lock.
        oldval = self._root
        self._validate(newval)
        self._is_bound = True
        self._root = newval
        self._notify_watches(oldval, newval)

    @property
    def root(self):
        with self._lock.gen_rlock():
            return self._root

    def bind_root(self, val) -> None:
        """Atomically update the root binding of this Var to val."""
        with self._lock.gen_wlock():
            self._set_root(val)

    def alter_root(self, f, *args) -> None:
        """Atomically alter the root binding of this Var to the result of calling
        f with the existing root value and any additional arguments."""
        with self._lock.gen_wlock():
            self._set_root(f(self._root, *args))

    def push_bindings(self, val):
        if not self._dynamic or self._tl is None:
            raise RuntimeException("Can only push bindings to dynamic Vars")
        self._validate(val)
        self._tl.bindings.append(val)

    def pop_bindings(self):
        if not self._dynamic or self._tl is None:
            raise RuntimeException("Can only pop bindings from dynamic Vars")
        return self._tl.bindings.pop()

    def deref(self):
        return self.value

    @property
    def is_thread_bound(self):
        return bool(self._dynamic and self._tl and self._tl.bindings)

    @property
    def value(self):
        """Return the current value of the Var visible in the current thread.

        For non-dynamic Vars, this will just be the root. For dynamic Vars, this will
        be any thread-local binding if one is defined. Otherwise, the root value."""
        with self._lock.gen_rlock():
            if self._dynamic:
                assert self._tl is not None
                if len(self._tl.bindings) > 0:
                    return self._tl.bindings[-1]
            return self._root

    def set_value(self, v) -> None:
        """Set the current value of the Var.

        If the Var is not dynamic, this is equivalent to binding the root value. If the
        Var is dynamic, this will set the thread-local bindings for the Var."""
        with self._lock.gen_wlock():
            if self._dynamic:
                assert self._tl is not None
                self._validate(v)
                if len(self._tl.bindings) > 0:
                    self._tl.bindings[-1] = v
                else:
                    self.push_bindings(v)
                return
            self._set_root(v)

    __UNBOUND_SENTINEL = object()

    @classmethod
    def intern(  # pylint: disable=too-many-arguments
        cls,
        ns: Union["Namespace", sym.Symbol],
        name: sym.Symbol,
        val,
        dynamic: bool = False,
        meta: Optional[IPersistentMap] = None,
    ) -> "Var":
        """Intern the value bound to the symbol `name` in namespace `ns`.

        If the Var already exists, it will have its root value updated to `val`,
        its meta will be reset to match the provided `meta`, and the dynamic flag
        will be updated to match the provided `dynamic` argument."""
        if isinstance(ns, sym.Symbol):
            ns = Namespace.get_or_create(ns)
        new_var = cls(ns, name, dynamic=dynamic, meta=meta)
        var = ns.intern(name, new_var)
        if val is not cls.__UNBOUND_SENTINEL:
            var.bind_root(val)
        # Namespace.intern will return an existing interned Var for the same name
        # if one exists. We only want to set the meta and/or dynamic flag if the
        # Var is not new.
        if var is not new_var:
            var.reset_meta(meta)
            var.set_dynamic(dynamic)
        return var

    @classmethod
    def intern_unbound(
        cls,
        ns: Union["Namespace", sym.Symbol],
        name: sym.Symbol,
        dynamic: bool = False,
        meta: Optional[IPersistentMap] = None,
    ) -> "Var":
        """Create a new unbound `Var` instance to the symbol `name` in namespace `ns`."""
        return cls.intern(ns, name, cls.__UNBOUND_SENTINEL, dynamic=dynamic, meta=meta)

    @staticmethod
    def find_in_ns(
        ns_or_sym: Union["Namespace", sym.Symbol], name_sym: sym.Symbol
    ) -> "Optional[Var]":
        """Return the value current bound to the name `name_sym` in the namespace
        specified by `ns_sym`."""
        ns = (
            Namespace.get(ns_or_sym) if isinstance(ns_or_sym, sym.Symbol) else ns_or_sym
        )
        if ns is not None:
            return ns.find(name_sym)
        return None

    @classmethod
    def find(cls, ns_qualified_sym: sym.Symbol) -> "Optional[Var]":
        """Return the value currently bound to the name in the namespace specified
        by `ns_qualified_sym`."""
        ns = Maybe(ns_qualified_sym.ns).or_else_raise(
            lambda: ValueError(
                f"Namespace must be specified in Symbol {ns_qualified_sym}"
            )
        )
        ns_sym = sym.symbol(ns)
        name_sym = sym.symbol(ns_qualified_sym.name)
        return cls.find_in_ns(ns_sym, name_sym)

    @classmethod
    def find_safe(cls, ns_qualified_sym: sym.Symbol) -> "Var":
        """Return the Var currently bound to the name in the namespace specified
        by `ns_qualified_sym`. If no Var is bound to that name, raise an exception.

        This is a utility method to return useful debugging information when code
        refers to an invalid symbol at runtime."""
        v = cls.find(ns_qualified_sym)
        if v is None:
            raise RuntimeException(
                f"Unable to resolve symbol {ns_qualified_sym} in this context"
            )
        return v


Frame = IPersistentSet[Var]
FrameStack = IPersistentStack[Frame]


class _ThreadBindings(threading.local):
    def __init__(self):
        self._bindings: FrameStack = vec.PersistentVector.empty()

    def get_bindings(self) -> FrameStack:
        return self._bindings

    def push_bindings(self, frame: Frame) -> None:
        self._bindings = self._bindings.cons(frame)

    def pop_bindings(self) -> Frame:
        frame = self._bindings.peek()
        self._bindings = self._bindings.pop()
        assert frame is not None
        return frame


_THREAD_BINDINGS = _ThreadBindings()


AliasMap = lmap.PersistentMap[sym.Symbol, sym.Symbol]
Module = Union[BasilispModule, types.ModuleType]
ModuleMap = lmap.PersistentMap[sym.Symbol, Module]
NamespaceMap = lmap.PersistentMap[sym.Symbol, "Namespace"]
VarMap = lmap.PersistentMap[sym.Symbol, Var]


class Namespace(ReferenceBase):
    """Namespaces serve as organizational units in Basilisp code, just as
    they do in Clojure code. Vars are mutable containers for functions and
    data which may be interned in a namespace and referred to by a Symbol.
    Namespaces additionally may have aliases to other namespaces, so code
    organized in one namespace may conveniently refer to code or data in
    other namespaces using that alias as the Symbol's namespace.
    Namespaces are constructed def-by-def as Basilisp reads in each form
    in a file (which will typically declare a namespace at the top).
    Namespaces have the following fields of interest:
    - `aliases` is a mapping between a symbolic alias and another
      Namespace. The fully qualified name of a namespace is also
      an alias for itself.

    - `imports` is a mapping of names to Python modules imported
      into the current namespace.

    - `interns` is a mapping between a symbolic name and a Var. The
      Var may point to code, data, or nothing, if it is unbound. Vars
      in `interns` are interned in _this_ namespace.

    - `refers` is a mapping between a symbolic name and a Var. Vars in
      `refers` are interned in another namespace and are only referred
      to without an alias in this namespace.
    """

    DEFAULT_IMPORTS = lset.set(
        map(
            sym.symbol,
            [
                "attr",
                "builtins",
                "functools",
                "io",
                "importlib",
                "operator",
                "sys",
                "basilisp.lang.atom",
                "basilisp.lang.compiler",
                "basilisp.lang.delay",
                "basilisp.lang.exception",
                "basilisp.lang.futures",
                "basilisp.lang.interfaces",
                "basilisp.lang.keyword",
                "basilisp.lang.list",
                "basilisp.lang.map",
                "basilisp.lang.multifn",
                "basilisp.lang.promise",
                "basilisp.lang.queue",
                "basilisp.lang.reader",
                "basilisp.lang.reduced",
                "basilisp.lang.runtime",
                "basilisp.lang.seq",
                "basilisp.lang.set",
                "basilisp.lang.symbol",
                "basilisp.lang.vector",
                "basilisp.lang.volatile",
                "basilisp.lang.util",
            ],
        )
    )

    _NAMESPACES: Atom[NamespaceMap] = Atom(lmap.PersistentMap.empty())

    __slots__ = (
        "_name",
        "_module",
        "_meta",
        "_lock",
        "_interns",
        "_refers",
        "_aliases",
        "_imports",
        "_import_aliases",
    )

    def __init__(
        self, name: sym.Symbol, module: Optional[BasilispModule] = None
    ) -> None:
        self._name = name
        self._module = Maybe(module).or_else(lambda: _new_module(name.as_python_sym()))

        self._meta: Optional[IPersistentMap] = None
        self._lock = RWLockFair()

        self._aliases: NamespaceMap = lmap.PersistentMap.empty()
        self._imports: ModuleMap = lmap.map(
            dict(
                map(
                    lambda s: (s, importlib.import_module(s.name)),
                    Namespace.DEFAULT_IMPORTS,
                )
            )
        )
        self._import_aliases: AliasMap = lmap.PersistentMap.empty()
        self._interns: VarMap = lmap.PersistentMap.empty()
        self._refers: VarMap = lmap.PersistentMap.empty()

    @property
    def name(self) -> str:
        return self._name.name

    @property
    def module(self) -> BasilispModule:
        return self._module

    @module.setter
    def module(self, m: BasilispModule):
        """Override the Python module for this Namespace.

        ***WARNING**
        This should only be done by basilisp.importer code to make sure the
        correct module is generated for `basilisp.core`."""
        self._module = m

    @property
    def aliases(self) -> NamespaceMap:
        """A mapping between a symbolic alias and another Namespace. The
        fully qualified name of a namespace is also an alias for itself."""
        with self._lock.gen_rlock():
            return self._aliases

    @property
    def imports(self) -> ModuleMap:
        """A mapping of names to Python modules imported into the current
        namespace."""
        with self._lock.gen_rlock():
            return self._imports

    @property
    def import_aliases(self) -> AliasMap:
        """A mapping of a symbolic alias and a Python module name."""
        with self._lock.gen_rlock():
            return self._import_aliases

    @property
    def interns(self) -> VarMap:
        """A mapping between a symbolic name and a Var. The Var may point to
        code, data, or nothing, if it is unbound. Vars in `interns` are
        interned in _this_ namespace."""
        with self._lock.gen_rlock():
            return self._interns

    @property
    def refers(self) -> VarMap:
        """A mapping between a symbolic name and a Var. Vars in refers are
        interned in another namespace and are only referred to without an
        alias in this namespace."""
        with self._lock.gen_rlock():
            return self._refers

    def __repr__(self):
        return f"{self._name}"

    def __hash__(self):
        return hash(self._name)

    def require(self, ns_name: str, *aliases: sym.Symbol) -> BasilispModule:
        """Require the Basilisp Namespace named by `ns_name` and add any aliases given
        to this Namespace.

        This method is called in code generated for the `require*` special form."""
        try:
            ns_module = importlib.import_module(munge(ns_name))
        except ModuleNotFoundError as e:
            raise ImportError(
                f"Basilisp namespace '{ns_name}' not found",
            ) from e
        else:
            assert isinstance(ns_module, BasilispModule)
            ns_sym = sym.symbol(ns_name)
            ns = self.get(ns_sym)
            assert ns is not None, "Namespace must exist after being required"
            if aliases:
                self.add_alias(ns, *aliases)
            return ns_module

    def add_alias(self, namespace: "Namespace", *aliases: sym.Symbol) -> None:
        """Add Symbol aliases for the given Namespace."""
        with self._lock.gen_wlock():
            new_m = self._aliases
            for alias in aliases:
                new_m = new_m.assoc(alias, namespace)
            self._aliases = new_m

    def get_alias(self, alias: sym.Symbol) -> "Optional[Namespace]":
        """Get the Namespace aliased by Symbol or None if it does not exist."""
        with self._lock.gen_rlock():
            return self._aliases.val_at(alias, None)

    def remove_alias(self, alias: sym.Symbol) -> None:
        """Remove the Namespace aliased by Symbol. Return None."""
        with self._lock.gen_wlock():
            self._aliases = self._aliases.dissoc(alias)

    def intern(self, sym: sym.Symbol, var: Var, force: bool = False) -> Var:
        """Intern the Var given in this namespace mapped by the given Symbol.
        If the Symbol already maps to a Var, this method _will not overwrite_
        the existing Var mapping unless the force keyword argument is given
        and is True."""
        with self._lock.gen_wlock():
            old_var = self._interns.val_at(sym, None)
            if old_var is None or force:
                self._interns = self._interns.assoc(sym, var)
            return self._interns.val_at(sym)

    def unmap(self, sym: sym.Symbol) -> None:
        with self._lock.gen_wlock():
            self._interns = self._interns.dissoc(sym)

    def find(self, sym: sym.Symbol) -> Optional[Var]:
        """Find Vars mapped by the given Symbol input or None if no Vars are
        mapped by that Symbol."""
        with self._lock.gen_rlock():
            v = self._interns.val_at(sym, None)
            if v is None:
                return self._refers.val_at(sym, None)
            return v

    def add_import(self, sym: sym.Symbol, module: Module, *aliases: sym.Symbol) -> None:
        """Add the Symbol as an imported Symbol in this Namespace. If aliases are given,
        the aliases will be applied to the"""
        with self._lock.gen_wlock():
            self._imports = self._imports.assoc(sym, module)
            if aliases:
                m = self._import_aliases
                for alias in aliases:
                    m = m.assoc(alias, sym)
                self._import_aliases = m

    def get_import(self, sym: sym.Symbol) -> Optional[BasilispModule]:
        """Return the module if a moduled named by sym has been imported into
        this Namespace, None otherwise.

        First try to resolve a module directly with the given name. If no module
        can be resolved, attempt to resolve the module using import aliases."""
        with self._lock.gen_rlock():
            mod = self._imports.val_at(sym, None)
            if mod is None:
                alias = self._import_aliases.get(sym, None)
                if alias is None:
                    return None
                return self._imports.val_at(alias, None)
            return mod

    def add_refer(self, sym: sym.Symbol, var: Var) -> None:
        """Refer var in this namespace under the name sym."""
        if not var.is_private:
            with self._lock.gen_wlock():
                self._refers = self._refers.assoc(sym, var)

    def get_refer(self, sym: sym.Symbol) -> Optional[Var]:
        """Get the Var referred by Symbol or None if it does not exist."""
        with self._lock.gen_rlock():
            return self._refers.val_at(sym, None)

    def refer_all(self, other_ns: "Namespace") -> None:
        """Refer all the Vars in the other namespace."""
        with self._lock.gen_wlock():
            final_refers = self._refers
            for s, var in other_ns.interns.items():
                if not var.is_private:
                    final_refers = final_refers.assoc(s, var)
            self._refers = final_refers

    @classmethod
    def ns_cache(cls) -> lmap.PersistentMap:
        """Return a snapshot of the Namespace cache."""
        return cls._NAMESPACES.deref()

    @staticmethod
    def __get_or_create(
        ns_cache: NamespaceMap,
        name: sym.Symbol,
        module: Optional[BasilispModule] = None,
    ) -> lmap.PersistentMap:
        """Private swap function used by `get_or_create` to atomically swap
        the new namespace map into the global cache."""
        ns = ns_cache.val_at(name, None)
        if ns is not None:
            return ns_cache
        new_ns = Namespace(name, module=module)
        # The `ns` macro is important for setting up an new namespace,
        # but it becomes available only after basilisp.core has been
        # loaded.
        ns_var = Var.find_in_ns(CORE_NS_SYM, sym.symbol("ns"))
        if ns_var:
            new_ns.add_refer(sym.symbol("ns"), ns_var)

        return ns_cache.assoc(name, new_ns)

    @classmethod
    def get_or_create(
        cls, name: sym.Symbol, module: Optional[BasilispModule] = None
    ) -> "Namespace":
        """Get the namespace bound to the symbol `name` in the global namespace
        cache, creating it if it does not exist.
        Return the namespace."""
        return cls._NAMESPACES.swap(Namespace.__get_or_create, name, module=module)[
            name
        ]

    @classmethod
    def get(cls, name: sym.Symbol) -> "Optional[Namespace]":
        """Get the namespace bound to the symbol `name` in the global namespace
        cache. Return the namespace if it exists or None otherwise.."""
        return cls._NAMESPACES.deref().val_at(name, None)

    @classmethod
    def remove(cls, name: sym.Symbol) -> Optional["Namespace"]:
        """Remove the namespace bound to the symbol `name` in the global
        namespace cache and return that namespace.
        Return None if the namespace did not exist in the cache."""
        if name == CORE_NS_SYM:
            raise ValueError("Cannot remove the Basilisp core namespace")
        while True:
            oldval: lmap.PersistentMap = cls._NAMESPACES.deref()
            ns: Optional[Namespace] = oldval.val_at(name, None)
            newval = oldval
            if ns is not None:
                newval = oldval.dissoc(name)
            if cls._NAMESPACES.compare_and_set(oldval, newval):
                return ns

    # REPL Completion support

    @staticmethod
    def __completion_matcher(text: str) -> CompletionMatcher:
        """Return a function which matches any symbol keys from map entries
        against the given text."""

        def is_match(entry: Tuple[sym.Symbol, Any]) -> bool:
            return entry[0].name.startswith(text)

        return is_match

    def __complete_alias(
        self, prefix: str, name_in_ns: Optional[str] = None
    ) -> Iterable[str]:
        """Return an iterable of possible completions matching the given
        prefix from the list of aliased namespaces. If name_in_ns is given,
        further attempt to refine the list to matching names in that namespace."""
        candidates = filter(
            Namespace.__completion_matcher(prefix),
            ((s, n) for s, n in self.aliases.items()),
        )
        if name_in_ns is not None:
            for _, candidate_ns in candidates:
                for match in candidate_ns.__complete_interns(
                    name_in_ns, include_private_vars=False
                ):
                    yield f"{prefix}/{match}"
        else:
            for alias, _ in candidates:
                yield f"{alias}/"

    def __complete_imports_and_aliases(
        self, prefix: str, name_in_module: Optional[str] = None
    ) -> Iterable[str]:
        """Return an iterable of possible completions matching the given
        prefix from the list of imports and aliased imports. If name_in_module
        is given, further attempt to refine the list to matching names in that
        namespace."""
        imports = self.imports
        aliases = lmap.map(
            {
                alias: imports.val_at(import_name)
                for alias, import_name in self.import_aliases.items()
            }
        )

        candidates = filter(
            Namespace.__completion_matcher(prefix),
            itertools.chain(aliases.items(), imports.items()),
        )
        if name_in_module is not None:
            for _, module in candidates:
                for name in module.__dict__:
                    if name.startswith(name_in_module):
                        yield f"{prefix}/{name}"
        else:
            for candidate_name, _ in candidates:
                yield f"{candidate_name}/"

    def __complete_interns(
        self, value: str, include_private_vars: bool = True
    ) -> Iterable[str]:
        """Return an iterable of possible completions matching the given
        prefix from the list of interned Vars."""
        if include_private_vars:
            is_match = Namespace.__completion_matcher(value)
        else:
            _is_match = Namespace.__completion_matcher(value)

            def is_match(entry: Tuple[sym.Symbol, Var]) -> bool:
                return _is_match(entry) and not entry[1].is_private

        return map(
            lambda entry: f"{entry[0].name}",
            filter(is_match, ((s, v) for s, v in self.interns.items())),
        )

    def __complete_refers(self, value: str) -> Iterable[str]:
        """Return an iterable of possible completions matching the given
        prefix from the list of referred Vars."""
        return map(
            lambda entry: f"{entry[0].name}",
            filter(
                Namespace.__completion_matcher(value),
                ((s, v) for s, v in self.refers.items()),
            ),
        )

    def complete(self, text: str) -> Iterable[str]:
        """Return an iterable of possible completions for the given text in
        this namespace."""
        assert not text.startswith(":")

        if "/" in text:
            prefix, suffix = text.split("/", maxsplit=1)
            results = itertools.chain(
                self.__complete_alias(prefix, name_in_ns=suffix),
                self.__complete_imports_and_aliases(prefix, name_in_module=suffix),
            )
        else:
            results = itertools.chain(
                self.__complete_alias(text),
                self.__complete_imports_and_aliases(text),
                self.__complete_interns(text),
                self.__complete_refers(text),
            )

        return results


def get_thread_bindings() -> IPersistentMap[Var, Any]:
    """Return the current thread-local bindings."""
    bindings = {}
    for frame in _THREAD_BINDINGS.get_bindings():
        bindings.update({var: var.value for var in frame})
    return lmap.map(bindings)


def push_thread_bindings(m: IPersistentMap[Var, Any]) -> None:
    """Push thread local bindings for the Var keys in m using the values."""
    bindings = set()

    for var, val in m.items():
        if not var.dynamic:
            raise RuntimeException(
                "cannot set thread-local bindings for non-dynamic Var"
            )
        var.push_bindings(val)
        bindings.add(var)

    _THREAD_BINDINGS.push_bindings(lset.set(bindings))


def pop_thread_bindings() -> None:
    """Pop the thread local bindings set by push_thread_bindings above."""
    try:
        bindings = _THREAD_BINDINGS.pop_bindings()
    except IndexError as e:
        raise RuntimeException(
            "cannot pop thread-local bindings without prior push"
        ) from e

    for var in bindings:
        var.pop_bindings()


###################
# Runtime Support #
###################

T = TypeVar("T")


@functools.singledispatch
def first(o):
    """If o is a ISeq, return the first element from o. If o is None, return
    None. Otherwise, coerces o to a Seq and returns the first."""
    s = to_seq(o)
    if s is None:
        return None
    return s.first


@first.register(type(None))
def _first_none(_: None) -> None:
    return None


@first.register(ISeq)
def _first_iseq(o: ISeq[T]) -> Optional[T]:
    return o.first


@functools.singledispatch
def rest(o) -> ISeq:
    """If o is a ISeq, return the elements after the first in o. If o is None,
    returns an empty seq. Otherwise, coerces o to a seq and returns the rest."""
    n = to_seq(o)
    if n is None:
        return lseq.EMPTY
    return n.rest


@rest.register(type(None))
def _rest_none(_: None) -> ISeq:
    return lseq.EMPTY


@rest.register(type(ISeq))
def _rest_iseq(o: ISeq[T]) -> ISeq:
    s = o.rest
    if s is None:
        return lseq.EMPTY
    return s


def nthrest(coll, i: int):
    """Returns the nth rest sequence of coll, or coll if i is 0."""
    while True:
        if coll is None:
            return None
        if i == 0:
            return coll
        i -= 1
        coll = rest(coll)


def next_(o) -> Optional[ISeq]:
    """Calls rest on o. If o returns an empty sequence or None, returns None.
    Otherwise, returns the elements after the first in o."""
    return to_seq(rest(o))


def nthnext(coll, i: int) -> Optional[ISeq]:
    """Returns the nth next sequence of coll."""
    while True:
        if coll is None:
            return None
        if i == 0:
            return to_seq(coll)
        i -= 1
        coll = next_(coll)


@functools.singledispatch
def _cons(seq, o) -> ISeq:
    return Maybe(to_seq(seq)).map(lambda s: s.cons(o)).or_else(lambda: llist.l(o))


@_cons.register(type(None))
def _cons_none(_: None, o) -> ISeq:
    return llist.l(o)


@_cons.register(ISeq)
def _cons_iseq(seq: ISeq, o) -> ISeq:
    return seq.cons(o)


def cons(o, seq) -> ISeq:
    """Creates a new sequence where o is the first element and seq is the rest.
    If seq is None, return a list containing o. If seq is not a ISeq, attempt
    to coerce it to a ISeq and then cons o onto the resulting sequence."""
    return _cons(seq, o)


to_seq = lseq.to_seq


def concat(*seqs) -> ISeq:
    """Concatenate the sequences given by seqs into a single ISeq."""
    allseqs = lseq.sequence(itertools.chain.from_iterable(filter(None, seqs)))
    if allseqs is None:
        return lseq.EMPTY
    return allseqs


def apply(f, args):
    """Apply function f to the arguments provided.
    The last argument must always be coercible to a Seq. Intermediate
    arguments are not modified.
    For example:
        (apply max [1 2 3])   ;=> 3
        (apply max 4 [1 2 3]) ;=> 4"""
    final = list(args[:-1])

    try:
        last = args[-1]
    except TypeError as e:
        logger.debug("Ignored %s: %s", type(e).__name__, e)

    s = to_seq(last)
    if s is not None:
        final.extend(s)

    return f(*final)


def apply_kw(f, args):
    """Apply function f to the arguments provided.
    The last argument must always be coercible to a Mapping. Intermediate
    arguments are not modified.
    For example:
        (apply python/dict {:a 1} {:b 2})   ;=> #py {:a 1 :b 2}
        (apply python/dict {:a 1} {:a 2})   ;=> #py {:a 2}"""
    final = list(args[:-1])

    try:
        last = args[-1]
    except TypeError as e:
        logger.debug("Ignored %s: %s", type(e).__name__, e)

    kwargs = {
        to_py(k, lambda kw: munge(kw.name, allow_builtins=True)): v
        for k, v in last.items()
    }
    return f(*final, **kwargs)


def count(coll) -> int:
    if coll is None:
        return 0
    else:
        try:
            return len(coll)
        except (AttributeError, TypeError):
            try:
                return sum(1 for _ in coll)
            except TypeError as e:
                raise TypeError(
                    f"count not supported on object of type {type(coll)}"
                ) from e


__nth_sentinel = object()


@functools.singledispatch
def nth(coll, i: int, notfound=__nth_sentinel):
    """Returns the ith element of coll (0-indexed), if it exists.
    None otherwise. If i is out of bounds, throws an IndexError unless
    notfound is specified."""
    raise TypeError(f"nth not supported on object of type {type(coll)}")


@nth.register(type(None))
def _nth_none(_: None, i: int, notfound=__nth_sentinel) -> None:
    return notfound if notfound is not __nth_sentinel else None


@nth.register(Sequence)
def _nth_sequence(coll: Sequence, i: int, notfound=__nth_sentinel):
    try:
        return coll[i]
    except IndexError as ex:
        if notfound is not __nth_sentinel:
            return notfound
        raise ex


@nth.register(ISeq)
def _nth_iseq(coll: ISeq, i: int, notfound=__nth_sentinel):
    for j, e in enumerate(coll):
        if i == j:
            return e

    if notfound is not __nth_sentinel:
        return notfound

    raise IndexError(f"Index {i} out of bounds")


@functools.singledispatch
def contains(coll, k):
    """Return true if o contains the key k."""
    return k in coll


@contains.register(type(None))
def _contains_none(_, __):
    return False


@contains.register(IAssociative)
def _contains_iassociative(coll, k):
    return coll.contains(k)


@functools.singledispatch
def get(m, k, default=None):  # pylint: disable=unused-argument
    """Return the value of k in m. Return default if k not found in m."""
    return default


@get.register(bytes)
@get.register(dict)
@get.register(list)
@get.register(str)
@get.register(bytes)
def _get_others(m, k, default=None):
    try:
        return m[k]
    except (KeyError, IndexError):
        return default


@get.register(IPersistentSet)
@get.register(ITransientSet)
@get.register(frozenset)
@get.register(set)
def _get_settypes(m, k, default=None):
    if k in m:
        return k
    return default


@get.register(ILookup)
def _get_ilookup(m, k, default=None):
    return m.val_at(k, default)


@functools.singledispatch
def assoc(m, *kvs):
    """Associate keys to values in associative data structure m. If m is None,
    returns a new Map with key-values kvs."""
    raise TypeError(
        f"Object of type {type(m)} does not implement IAssociative interface"
    )


@assoc.register(type(None))
def _assoc_none(_: None, *kvs) -> lmap.PersistentMap:
    return lmap.PersistentMap.empty().assoc(*kvs)


@assoc.register(IAssociative)
def _assoc_iassociative(m: IAssociative, *kvs):
    return m.assoc(*kvs)


@functools.singledispatch
def update(m, k, f, *args):
    """Updates the value for key k in associative data structure m with the return value from
    calling f(old_v, *args). If m is None, use an empty map. If k is not in m, old_v will be
    None."""
    raise TypeError(
        f"Object of type {type(m)} does not implement IAssociative interface"
    )


@update.register(type(None))
def _update_none(_: None, k, f, *args) -> lmap.PersistentMap:
    return lmap.PersistentMap.empty().assoc(k, f(None, *args))


@update.register(IAssociative)
def _update_iassociative(m: IAssociative, k, f, *args):
    old_v = m.val_at(k)
    new_v = f(old_v, *args)
    return m.assoc(k, new_v)


@functools.singledispatch
def conj(coll, *xs):
    """Conjoin xs to collection. New elements may be added in different positions
    depending on the type of coll. conj returns the same type as coll. If coll
    is None, return a list with xs conjoined."""
    raise TypeError(
        f"Object of type {type(coll)} does not implement "
        "IPersistentCollection interface"
    )


@conj.register(type(None))
def _conj_none(_: None, *xs):
    l = llist.PersistentList.empty()
    return l.cons(*xs)


@conj.register(IPersistentCollection)
def _conj_ipersistentcollection(coll: IPersistentCollection, *xs):
    return coll.cons(*xs)


def partial(f, *args, **kwargs):
    """Return a function which is the partial application of f with args and kwargs."""

    @functools.wraps(f)
    def partial_f(*inner_args, **inner_kwargs):
        return f(*itertools.chain(args, inner_args), **{**kwargs, **inner_kwargs})

    return partial_f


@functools.singledispatch
def deref(o, timeout_s=None, timeout_val=None):
    """Dereference a Deref object and return its contents.

    If o is an object implementing IBlockingDeref and timeout_s and
    timeout_val are supplied, deref will wait at most timeout_s seconds,
    returning timeout_val if timeout_s seconds elapse and o has not
    returned."""
    raise TypeError(f"Object of type {type(o)} cannot be dereferenced")


@deref.register(IBlockingDeref)
def _deref_blocking(
    o: IBlockingDeref, timeout_s: Optional[float] = None, timeout_val=None
):
    return o.deref(timeout_s, timeout_val)


@deref.register(IDeref)
def _deref(o: IDeref):
    return o.deref()


def equals(v1, v2) -> bool:
    """Compare two objects by value. Unlike the standard Python equality operator,
    this function does not consider 1 == True or 0 == False. All other equality
    operations are the same and performed using Python's equality operator."""
    if isinstance(v1, (bool, type(None))) or isinstance(v2, (bool, type(None))):
        return v1 is v2
    return v1 == v2


@functools.singledispatch
def divide(x: LispNumber, y: LispNumber) -> LispNumber:
    """Division reducer. If both arguments are integers, return a Fraction.
    Otherwise, return the true division of x and y."""
    return x / y


@divide.register(int)
def _divide_ints(x: int, y: LispNumber) -> LispNumber:
    if isinstance(y, int):
        return Fraction(x, y)
    return x / y


def quotient(num, div) -> LispNumber:
    """Return the integral quotient resulting from the division of num by div."""
    return math.trunc(num / div)


@functools.singledispatch
def compare(x, y) -> int:
    """Return either -1, 0, or 1 to indicate the relationship between x and y.

    This is a 3-way comparator commonly used in Java-derived systems. Python does not
    typically use 3-way comparators, so this function convert's Python's `__lt__` and
    `__gt__` method returns into one of the 3-way comparator return values."""
    if y is None:
        assert x is not None, "x cannot be nil"
        return 1
    return (x > y) - (x < y)


@compare.register(type(None))
def _compare_nil(_: None, y) -> int:
    # nil is less than all values, except itself.
    return 0 if y is None else -1


@compare.register(decimal.Decimal)
def _compare_decimal(x: decimal.Decimal, y) -> int:
    # Decimal instances will not compare with float("nan"), so we need a special case
    if isinstance(y, float):
        return -compare(y, x)  # pylint: disable=arguments-out-of-order
    return (x > y) - (x < y)


@compare.register(float)
def _compare_float(x, y) -> int:
    if y is None:
        return 1
    if math.isnan(x):
        return 0
    return (x > y) - (x < y)


@compare.register(IPersistentSet)
def _compare_sets(x: IPersistentSet, y) -> int:
    # Sets are not comparable (because there is no total ordering between sets).
    # However, in Python comparison is done using __lt__ and __gt__, which AbstractSet
    # inconveniently also uses as part of it's API for comparing sets with subset and
    # superset relationships. To "break" that, we just override the comparison method.
    # One consequence of this is that it may be possible to sort a collection of sets,
    # since `compare` isn't actually consulted in sorting.
    raise TypeError(
        f"cannot compare instances of '{type(x).__name__}' and '{type(y).__name__}'"
    )


def _fn_to_comparator(f):
    """Coerce F comparator fn to a 3 way comparator fn."""

    if f == compare:  # pylint: disable=comparison-with-callable
        return f

    def cmp(x, y):
        r = f(x, y)
        if isinstance(r, numbers.Number) and not isinstance(r, bool):
            return r
        elif r:
            return -1
        elif f(y, x):
            return 1
        else:
            return 0

    return cmp


def sort(coll, f=compare) -> Optional[ISeq]:
    """Return a sorted sequence of the elements in coll. If a
    comparator function f is provided, compare elements in coll
    using f or use the `compare` fn if not.

    The comparator fn can be either a boolean or 3-way comparison fn."""
    seq = lseq.to_seq(coll)
    if seq:
        if isinstance(coll, IPersistentMap):
            coll = seq

        comparator = _fn_to_comparator(f)

        class key:
            __slots__ = ("obj",)

            def __init__(self, obj):
                self.obj = obj

            def __lt__(self, other):
                return comparator(self.obj, other.obj) < 0

            def __gt__(self, other):
                return comparator(self.obj, other.obj) > 0

            def __eq__(self, other):
                return comparator(self.obj, other.obj) == 0

            def __le__(self, other):
                return comparator(self.obj, other.obj) <= 0

            def __ge__(self, other):
                return comparator(self.obj, other.obj) >= 0

            __hash__ = None  # type: ignore

        return lseq.sequence(sorted(coll, key=key))
    else:
        return llist.EMPTY


def sort_by(keyfn, coll, cmp=compare) -> Optional[ISeq]:
    """Return a sorted sequence of the elements in coll. If a
    comparator function cmp is provided, compare elements in coll
    using cmp or use the `compare` fn if not.

    The comparator fn can be either a boolean or 3-way comparison fn."""
    seq = lseq.to_seq(coll)
    if seq:
        if isinstance(coll, IPersistentMap):
            coll = seq

        comparator = _fn_to_comparator(cmp)

        class key:
            __slots__ = ("obj",)

            def __init__(self, obj):
                self.obj = obj

            def __lt__(self, other):
                return comparator(keyfn(self.obj), keyfn(other.obj)) < 0

            def __gt__(self, other):
                return comparator(keyfn(self.obj), keyfn(other.obj)) > 0

            def __eq__(self, other):
                return comparator(keyfn(self.obj), keyfn(other.obj)) == 0

            def __le__(self, other):
                return comparator(keyfn(self.obj), keyfn(other.obj)) <= 0

            def __ge__(self, other):
                return comparator(keyfn(self.obj), keyfn(other.obj)) >= 0

            __hash__ = None  # type: ignore

        return lseq.sequence(sorted(coll, key=key))
    else:
        return llist.EMPTY


def is_special_form(s: sym.Symbol) -> bool:
    """Return True if s names a special form."""
    return s in _SPECIAL_FORMS


@functools.singledispatch
def to_lisp(o, keywordize_keys: bool = True):  # pylint: disable=unused-argument
    """Recursively convert Python collections into Lisp collections."""
    return o


@to_lisp.register(list)
@to_lisp.register(tuple)
def _to_lisp_vec(o: Iterable, keywordize_keys: bool = True) -> vec.PersistentVector:
    return vec.vector(
        map(functools.partial(to_lisp, keywordize_keys=keywordize_keys), o)
    )


@functools.singledispatch
def _keywordize_keys(k, keywordize_keys: bool = True):
    return to_lisp(k, keywordize_keys=keywordize_keys)


@_keywordize_keys.register(str)
def _keywordize_keys_str(k, keywordize_keys: bool = True):
    return kw.keyword(k)


@to_lisp.register(dict)
def _to_lisp_map(o: Mapping, keywordize_keys: bool = True) -> lmap.PersistentMap:
    process_key = _keywordize_keys if keywordize_keys else to_lisp
    return lmap.map(
        {
            process_key(k, keywordize_keys=keywordize_keys): to_lisp(
                v, keywordize_keys=keywordize_keys
            )
            for k, v in o.items()
        }
    )


@to_lisp.register(frozenset)
@to_lisp.register(set)
def _to_lisp_set(o: AbstractSet, keywordize_keys: bool = True) -> lset.PersistentSet:
    return lset.set(map(functools.partial(to_lisp, keywordize_keys=keywordize_keys), o))


def _kw_name(kw: kw.Keyword) -> str:
    return kw.name


@functools.singledispatch
def to_py(
    o, keyword_fn: Callable[[kw.Keyword], Any] = _kw_name
):  # pylint: disable=unused-argument
    """Recursively convert Lisp collections into Python collections."""
    return o


@to_py.register(kw.Keyword)
def _to_py_kw(o: kw.Keyword, keyword_fn: Callable[[kw.Keyword], Any] = _kw_name) -> Any:
    return keyword_fn(o)


@to_py.register(IPersistentList)
@to_py.register(ISeq)
@to_py.register(IPersistentVector)
def _to_py_list(
    o: Union[IPersistentList, ISeq, IPersistentVector],
    keyword_fn: Callable[[kw.Keyword], Any] = _kw_name,
) -> list:
    return list(map(functools.partial(to_py, keyword_fn=keyword_fn), o))


@to_py.register(IPersistentMap)
def _to_py_map(
    o: IPersistentMap, keyword_fn: Callable[[kw.Keyword], Any] = _kw_name
) -> dict:
    return {
        to_py(key, keyword_fn=keyword_fn): to_py(value, keyword_fn=keyword_fn)
        for key, value in o.items()
    }


@to_py.register(IPersistentSet)
def _to_py_set(
    o: IPersistentSet, keyword_fn: Callable[[kw.Keyword], Any] = _kw_name
) -> set:
    return set(to_py(e, keyword_fn=keyword_fn) for e in o)


def lrepr(o, human_readable: bool = False) -> str:
    """Produce a string representation of an object. If human_readable is False,
    the string representation of Lisp objects is something that can be read back
    in by the reader as the same object."""
    core_ns = Namespace.get(CORE_NS_SYM)
    assert core_ns is not None
    return lobj.lrepr(
        o,
        human_readable=human_readable,
        print_dup=core_ns.find(sym.symbol(PRINT_DUP_VAR_NAME)).value,  # type: ignore
        print_length=core_ns.find(  # type: ignore
            sym.symbol(PRINT_LENGTH_VAR_NAME)
        ).value,
        print_level=core_ns.find(  # type: ignore
            sym.symbol(PRINT_LEVEL_VAR_NAME)
        ).value,
        print_meta=core_ns.find(sym.symbol(PRINT_META_VAR_NAME)).value,  # type: ignore
        print_readably=core_ns.find(  # type: ignore
            sym.symbol(PRINT_READABLY_VAR_NAME)
        ).value,
    )


def lstr(o) -> str:
    """Produce a human readable string representation of an object."""
    return lrepr(o, human_readable=True)


__NOT_COMPLETEABLE = re.compile(r"^[0-9].*")


def repl_completions(text: str) -> Iterable[str]:
    """Return an optional iterable of REPL completions."""
    # Can't complete Keywords, Numerals
    if __NOT_COMPLETEABLE.match(text):
        return ()
    elif text.startswith(":"):
        return kw.complete(text)
    else:
        ns = get_current_ns()
        return ns.complete(text)


####################
# Compiler Support #
####################


@functools.singledispatch
def _collect_args(args) -> ISeq:
    """Collect Python starred arguments into a Basilisp list."""
    raise TypeError("Python variadic arguments should always be a tuple")


@_collect_args.register(tuple)
def _collect_args_tuple(args: tuple) -> ISeq:
    return llist.list(args)


class _TrampolineArgs:
    __slots__ = ("_has_varargs", "_args", "_kwargs")

    def __init__(self, has_varargs: bool, *args, **kwargs) -> None:
        self._has_varargs = has_varargs
        self._args = args
        self._kwargs = kwargs

    @property
    def args(self) -> Tuple:
        """Return the arguments for a trampolined function. If the function
        that is being trampolined has varargs, unroll the final argument if
        it is a sequence."""
        if not self._has_varargs:
            return self._args

        try:
            final = self._args[-1]
            if isinstance(final, ISeq):
                inits = self._args[:-1]
                return tuple(itertools.chain(inits, final))
            return self._args
        except IndexError:
            return ()

    @property
    def kwargs(self) -> Dict:
        return self._kwargs


def _trampoline(f):
    """Trampoline a function repeatedly until it is finished recurring to help
    avoid stack growth."""

    @functools.wraps(f)
    def trampoline(*args, **kwargs):
        while True:
            ret = f(*args, **kwargs)
            if isinstance(ret, _TrampolineArgs):
                args = ret.args
                kwargs = ret.kwargs
                continue
            return ret

    return trampoline


def _lisp_fn_apply_kwargs(f):
    """Convert a Python function into a Lisp function.

    Python keyword arguments will be converted into Lisp keyword/argument pairs
    that can be easily understood by Basilisp.

    Lisp functions annotated with the `:apply` value for the `:kwargs` metadata key
    will be wrapped with this decorator by the compiler."""

    @functools.wraps(f)
    def wrapped_f(*args, **kwargs):
        return f(
            *args,
            *itertools.chain.from_iterable(
                (kw.keyword(demunge(k)), v) for k, v in kwargs.items()
            ),
        )

    return wrapped_f


def _lisp_fn_collect_kwargs(f):
    """Convert a Python function into a Lisp function.

    Python keyword arguments will be collected into a single map, which is supplied
    as the final positional argument.

    Lisp functions annotated with the `:collect` value for the `:kwargs` metadata key
    will be wrapped with this decorator by the compiler."""

    @functools.wraps(f)
    def wrapped_f(*args, **kwargs):
        return f(
            *args,
            lmap.map({kw.keyword(demunge(k)): v for k, v in kwargs.items()}),
        )

    return wrapped_f


def _with_attrs(**kwargs):
    """Decorator to set attributes on a function. Returns the original
    function after setting the attributes named by the keyword arguments."""

    def decorator(f):
        for k, v in kwargs.items():
            setattr(f, k, v)
        return f

    return decorator


def _fn_with_meta(f, meta: Optional[lmap.PersistentMap]):
    """Return a new function with the given meta. If the function f already
    has a meta map, then merge the new meta with the existing meta."""

    if not isinstance(meta, lmap.PersistentMap):
        raise TypeError("meta must be a map")

    if inspect.iscoroutinefunction(f):

        @functools.wraps(f)
        async def wrapped_f(*args, **kwargs):
            return await f(*args, **kwargs)

    else:

        @functools.wraps(f)
        def wrapped_f(*args, **kwargs):
            return f(*args, **kwargs)

    wrapped_f.meta = (  # type: ignore
        f.meta.update(meta)
        if hasattr(f, "meta") and isinstance(f.meta, lmap.PersistentMap)
        else meta
    )
    wrapped_f.with_meta = partial(_fn_with_meta, wrapped_f)  # type: ignore
    return wrapped_f


def _basilisp_fn(arities: Tuple[Union[int, kw.Keyword]]):
    """Create a Basilisp function, setting meta and supplying a with_meta
    method implementation."""

    def wrap_fn(f):
        assert not hasattr(f, "meta")
        f._basilisp_fn = True
        f.arities = lset.set(arities)
        f.meta = None
        f.with_meta = partial(_fn_with_meta, f)
        return f

    return wrap_fn


def _basilisp_type(
    fields: Iterable[str],
    interfaces: Iterable[Type],
    artificially_abstract_bases: AbstractSet[Type],
    members: Iterable[str],
):
    """Check that a Basilisp type (defined by `deftype*`) only declares abstract
    super-types and that all abstract methods are implemented."""

    def wrap_class(cls: Type):
        field_names = frozenset(fields)
        member_names = frozenset(members)
        artificially_abstract_base_members: Set[str] = set()
        all_member_names = field_names.union(member_names)
        all_interface_methods: Set[str] = set()
        for interface in interfaces:
            if interface is object:
                continue

            if is_abstract(interface):
                interface_names: FrozenSet[str] = interface.__abstractmethods__
                interface_property_names: FrozenSet[str] = frozenset(
                    method
                    for method in interface_names
                    if isinstance(getattr(interface, method), property)
                )
                interface_method_names = interface_names - interface_property_names
                if not interface_method_names.issubset(member_names):
                    missing_methods = ", ".join(interface_method_names - member_names)
                    raise RuntimeException(
                        "deftype* definition missing interface members for interface "
                        f"{interface}: {missing_methods}",
                    )
                elif not interface_property_names.issubset(all_member_names):
                    missing_fields = ", ".join(interface_property_names - field_names)
                    raise RuntimeException(
                        "deftype* definition missing interface properties for interface "
                        f"{interface}: {missing_fields}",
                    )

                all_interface_methods.update(interface_names)
            elif interface in artificially_abstract_bases:
                artificially_abstract_base_members.update(
                    map(
                        lambda v: v[0],
                        inspect.getmembers(
                            interface,
                            predicate=lambda v: inspect.isfunction(v)
                            or isinstance(v, (property, staticmethod))
                            or inspect.ismethod(v),
                        ),
                    )
                )
            else:
                raise RuntimeException(
                    "deftype* interface must be Python abstract class or object",
                )

        extra_methods = member_names - all_interface_methods - OBJECT_DUNDER_METHODS
        if extra_methods and not extra_methods.issubset(
            artificially_abstract_base_members
        ):
            extra_method_str = ", ".join(extra_methods)
            raise RuntimeException(
                "deftype* definition for interface includes members not part of "
                f"defined interfaces: {extra_method_str}"
            )

        return cls

    return wrap_class


###############################
# Symbol and Alias Resolution #
###############################


def resolve_alias(s: sym.Symbol, ns: Optional[Namespace] = None) -> sym.Symbol:
    """Resolve the aliased symbol in the current namespace."""
    if s in _SPECIAL_FORMS:
        return s

    ns = Maybe(ns).or_else(get_current_ns)
    if s.ns is not None:
        aliased_ns = ns.get_alias(sym.symbol(s.ns))
        if aliased_ns is not None:
            return sym.symbol(s.name, aliased_ns.name)
        else:
            return s
    else:
        which_var = ns.find(sym.symbol(s.name))
        if which_var is not None:
            return sym.symbol(which_var.name.name, which_var.ns.name)
        else:
            return sym.symbol(s.name, ns=ns.name)


def resolve_var(s: sym.Symbol, ns: Optional[Namespace] = None) -> Optional[Var]:
    """Resolve the aliased symbol to a Var from the specified namespace, or the
    current namespace if none is specified."""
    ns_qualified_sym = resolve_alias(s, ns)
    return Var.find(resolve_alias(s, ns)) if ns_qualified_sym.ns else None


#######################
# Namespace Utilities #
#######################


@contextlib.contextmanager
def bindings(bindings: Optional[Mapping[Var, Any]] = None):
    """Context manager for temporarily changing the value thread-local value for
    Basilisp dynamic Vars."""
    m = lmap.map(bindings or {})
    logger.debug(
        f"Binding thread-local values for Vars: {', '.join(map(str, m.keys()))}"
    )
    try:
        push_thread_bindings(m)
        yield
    finally:
        pop_thread_bindings()
        logger.debug(
            f"Reset thread-local bindings for Vars: {', '.join(map(str, m.keys()))}"
        )


@contextlib.contextmanager
def ns_bindings(
    ns_name: str, module: Optional[BasilispModule] = None
) -> Iterator[Namespace]:
    """Context manager for temporarily changing the value of basilisp.core/*ns*."""
    symbol = sym.symbol(ns_name)
    ns = Namespace.get_or_create(symbol, module=module)
    ns_var = Maybe(Var.find(NS_VAR_SYM)).or_else_raise(
        lambda: RuntimeException(f"Dynamic Var {NS_VAR_SYM} not bound!")
    )

    with bindings({ns_var: ns}):
        yield ns_var.value


@contextlib.contextmanager
def remove_ns_bindings():
    """Context manager to pop the most recent bindings for basilisp.core/*ns* after
    completion of the code under management."""
    ns_var = Maybe(Var.find(NS_VAR_SYM)).or_else_raise(
        lambda: RuntimeException(f"Dynamic Var {NS_VAR_SYM} not bound!")
    )
    try:
        yield
    finally:
        ns_var.pop_bindings()
        logger.debug(f"Reset bindings for {NS_VAR_SYM} to {ns_var.value}")


def get_current_ns() -> Namespace:
    """Get the value of the dynamic variable `*ns*` in the current thread."""
    ns: Namespace = (
        Maybe(Var.find(NS_VAR_SYM))
        .map(lambda v: v.value)
        .or_else_raise(lambda: RuntimeException(f"Dynamic Var {NS_VAR_SYM} not bound!"))
    )
    return ns


def set_current_ns(
    ns_name: str,
    module: Optional[BasilispModule] = None,
) -> Var:
    """Set the value of the dynamic variable `*ns*` in the current thread."""
    symbol = sym.symbol(ns_name)
    ns = Namespace.get_or_create(symbol, module=module)
    ns_var = Maybe(Var.find(NS_VAR_SYM)).or_else_raise(
        lambda: RuntimeException(f"Dynamic Var {NS_VAR_SYM} not bound!")
    )
    ns_var.push_bindings(ns)
    logger.debug(f"Setting {NS_VAR_SYM} to {ns}")
    return ns_var


##############################
# Emit Generated Python Code #
##############################


def add_generated_python(
    generated_python: str,
    which_ns: Optional[Namespace] = None,
) -> None:
    """Add generated Python code to a dynamic variable in which_ns."""
    if which_ns is None:
        which_ns = get_current_ns()
    v = Maybe(which_ns.find(sym.symbol(GENERATED_PYTHON_VAR_NAME))).or_else(
        lambda: Var.intern(
            which_ns,  # type: ignore[arg-type, unused-ignore]
            sym.symbol(GENERATED_PYTHON_VAR_NAME),
            "",
            dynamic=True,
            meta=lmap.map({_PRIVATE_META_KEY: True}),
        )
    )
    # Accessing the Var root via the property uses a lock, which is the
    # desired behavior for Basilisp code, but it introduces additional
    # startup time when there will not realistically be any contention.
    v._root = v._root + generated_python  # type: ignore


def print_generated_python() -> bool:
    """Return the value of the `*print-generated-python*` dynamic variable."""
    ns_sym = sym.symbol(PRINT_GENERATED_PY_VAR_NAME, ns=CORE_NS)
    return (
        Maybe(Var.find(ns_sym))
        .map(lambda v: v.value)
        .or_else_raise(lambda: RuntimeException(f"Dynamic Var {ns_sym} not bound!"))
    )


#########################
# Bootstrap the Runtime #
#########################


def init_ns_var() -> Var:
    """Initialize the dynamic `*ns*` variable in the `basilisp.core` Namespace."""
    core_ns = Namespace.get_or_create(CORE_NS_SYM)
    ns_var = Var.intern(
        core_ns,
        sym.symbol(NS_VAR_NAME),
        core_ns,
        dynamic=True,
        meta=lmap.map(
            {
                _DOC_META_KEY: (
                    "Pointer to the current namespace.\n\n"
                    "This value is used by both the compiler and runtime to determine where "
                    "newly defined Vars should be bound, so users should not alter or bind "
                    "this Var unless they know what they're doing."
                )
            }
        ),
    )
    logger.debug(f"Created namespace variable {NS_VAR_SYM}")
    return ns_var


def bootstrap_core(compiler_opts: CompilerOpts) -> None:
    """Bootstrap the environment with functions that are either difficult to express
    with the very minimal Lisp environment or which are expected by the compiler."""
    _NS = Maybe(Var.find(NS_VAR_SYM)).or_else_raise(
        lambda: RuntimeException(f"Dynamic Var {NS_VAR_SYM} not bound!")
    )

    def in_ns(s: sym.Symbol):
        ns = Namespace.get_or_create(s)
        _NS.set_value(ns)
        return ns

    # Vars used in bootstrapping the runtime
    Var.intern_unbound(
        CORE_NS_SYM,
        sym.symbol("unquote"),
        meta=lmap.map(
            {
                _DOC_META_KEY: (
                    "Placeholder Var so the compiler does not throw an error while syntax quoting.\n\n"
                    "See :ref:`macros` and :ref:`syntax_quoting` for more details."
                )
            }
        ),
    )
    Var.intern_unbound(
        CORE_NS_SYM,
        sym.symbol("unquote-splicing"),
        meta=lmap.map(
            {
                _DOC_META_KEY: (
                    "Placeholder Var so the compiler does not throw an error while syntax quoting.\n\n"
                    "See :ref:`macros` and :ref:`syntax_quoting` for more details."
                )
            }
        ),
    )
    Var.intern(
        CORE_NS_SYM, sym.symbol("in-ns"), in_ns, meta=lmap.map({_REDEF_META_KEY: True})
    )

    # Dynamic Var examined by the compiler when importing new Namespaces
    Var.intern(
        CORE_NS_SYM,
        sym.symbol(COMPILER_OPTIONS_VAR_NAME),
        compiler_opts,
        dynamic=True,
    )

    # Dynamic Var containing command line arguments passed via `basilisp run`
    Var.intern(
        CORE_NS_SYM,
        sym.symbol(COMMAND_LINE_ARGS_VAR_NAME),
        None,
        dynamic=True,
        meta=lmap.map(
            {
                _DOC_META_KEY: (
                    "A vector of command line arguments if this process was started "
                    "with command line arguments as by ``basilisp run {file_or_code}`` "
                    "or ``nil`` otherwise.\n\n"
                    "Note that this value will differ from ``sys.argv`` since it will "
<<<<<<< HEAD
                    "not include the coommand line arguments consumed by Basilisp's "
=======
                    "not include the command line arguments consumed by Basilisp's "
>>>>>>> d0d7cb6f
                    "own CLI."
                )
            }
        ),
    )

    # Dynamic Var for introspecting the default reader featureset
    Var.intern(
        CORE_NS_SYM,
        sym.symbol(DEFAULT_READER_FEATURES_VAR_NAME),
        READER_COND_DEFAULT_FEATURE_SET,
        dynamic=True,
        meta=lmap.map(
            {
                _DOC_META_KEY: (
                    "The set of all currently supported "
                    ":ref:`reader features <reader_conditions>`."
                )
            }
        ),
    )

    # Dynamic Vars examined by the compiler for generating Python code for debugging
    Var.intern(
        CORE_NS_SYM,
        sym.symbol(PRINT_GENERATED_PY_VAR_NAME),
        False,
        dynamic=True,
        meta=lmap.map({_PRIVATE_META_KEY: True}),
    )
    Var.intern(
        CORE_NS_SYM,
        sym.symbol(GENERATED_PYTHON_VAR_NAME),
        "",
        dynamic=True,
        meta=lmap.map({_PRIVATE_META_KEY: True}),
    )

    # Dynamic Vars for controlling printing
    Var.intern(
        CORE_NS_SYM, sym.symbol(PRINT_DUP_VAR_NAME), lobj.PRINT_DUP, dynamic=True
    )
    Var.intern(
        CORE_NS_SYM, sym.symbol(PRINT_LENGTH_VAR_NAME), lobj.PRINT_LENGTH, dynamic=True
    )
    Var.intern(
        CORE_NS_SYM, sym.symbol(PRINT_LEVEL_VAR_NAME), lobj.PRINT_LEVEL, dynamic=True
    )
    Var.intern(
        CORE_NS_SYM, sym.symbol(PRINT_META_VAR_NAME), lobj.PRINT_META, dynamic=True
    )
    Var.intern(
        CORE_NS_SYM,
        sym.symbol(PRINT_READABLY_VAR_NAME),
        lobj.PRINT_READABLY,
        dynamic=True,
    )

    # Version info
    Var.intern(
        CORE_NS_SYM,
        sym.symbol(PYTHON_VERSION_VAR_NAME),
        vec.vector(sys.version_info),
        dynamic=True,
        meta=lmap.map(
            {
                _DOC_META_KEY: (
                    "The current Python version as a vector of "
                    "``[major, minor, revision]``."
                )
            }
        ),
    )
    Var.intern(
        CORE_NS_SYM,
        sym.symbol(BASILISP_VERSION_VAR_NAME),
        BASILISP_VERSION,
        dynamic=True,
        meta=lmap.map(
            {
                _DOC_META_KEY: (
                    "The current Basilisp version as a vector of "
                    "``[major, minor, revision]``."
                )
            }
        ),
    )


def get_compiler_opts() -> CompilerOpts:
    """Return the current compiler options map."""
    v = Var.find_in_ns(CORE_NS_SYM, sym.symbol(COMPILER_OPTIONS_VAR_NAME))
    assert v is not None, "*compiler-options* Var not defined"
    return cast(CompilerOpts, v.value)<|MERGE_RESOLUTION|>--- conflicted
+++ resolved
@@ -2097,11 +2097,7 @@
                     "with command line arguments as by ``basilisp run {file_or_code}`` "
                     "or ``nil`` otherwise.\n\n"
                     "Note that this value will differ from ``sys.argv`` since it will "
-<<<<<<< HEAD
-                    "not include the coommand line arguments consumed by Basilisp's "
-=======
                     "not include the command line arguments consumed by Basilisp's "
->>>>>>> d0d7cb6f
                     "own CLI."
                 )
             }
