--- conflicted
+++ resolved
@@ -828,11 +828,7 @@
     except TypeError as e:
         logger.debug("Ignored %s: %s", type(e).__name__, e)
 
-<<<<<<< HEAD
-    kwargs = to_py(last, lambda kw: munge(kw.name))
-=======
     kwargs = to_py(last, lambda kw: munge(kw.name, allow_builtins=True))
->>>>>>> 3d82670e
     return f(*final, **kwargs)
 
 
