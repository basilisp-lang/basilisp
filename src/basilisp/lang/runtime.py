import contextlib
import functools
import importlib
import inspect
import itertools
import logging
import math
import re
import threading
import types
from fractions import Fraction
from typing import (
    AbstractSet,
    Any,
    Callable,
    Dict,
    FrozenSet,
    Iterable,
    Iterator,
    List,
    Mapping,
    Optional,
    Tuple,
    Union,
)

import basilisp.lang.keyword as kw
import basilisp.lang.list as llist
import basilisp.lang.map as lmap
import basilisp.lang.obj as lobj
import basilisp.lang.seq as lseq
import basilisp.lang.set as lset
import basilisp.lang.symbol as sym
import basilisp.lang.vector as vec
from basilisp.lang.atom import Atom
from basilisp.lang.interfaces import (
    IAssociative,
    IBlockingDeref,
    IDeref,
    ILookup,
    IPersistentCollection,
    IPersistentList,
    IPersistentMap,
    IPersistentSet,
    IPersistentVector,
    ISeq,
    ISeqable,
)
from basilisp.lang.reference import ReferenceBase
from basilisp.lang.typing import LispNumber
from basilisp.lang.util import munge
from basilisp.logconfig import TRACE
from basilisp.util import Maybe

logger = logging.getLogger(__name__)

# Public constants
CORE_NS = "basilisp.core"
NS_VAR_NAME = "*ns*"
NS_VAR_NS = CORE_NS
REPL_DEFAULT_NS = "basilisp.user"

# Private string constants
_GENERATED_PYTHON_VAR_NAME = "*generated-python*"
_PRINT_GENERATED_PY_VAR_NAME = "*print-generated-python*"
_PRINT_DUP_VAR_NAME = "*print-dup*"
_PRINT_LENGTH_VAR_NAME = "*print-length*"
_PRINT_LEVEL_VAR_NAME = "*print-level*"
_PRINT_META_VAR_NAME = "*print-meta*"
_PRINT_READABLY_VAR_NAME = "*print-readably*"

# Common meta keys
_DYNAMIC_META_KEY = kw.keyword("dynamic")
_PRIVATE_META_KEY = kw.keyword("private")
_REDEF_META_KEY = kw.keyword("redef")

# Special form values, used for resolving Vars
_AWAIT = sym.symbol("await")
_CATCH = sym.symbol("catch")
_DEF = sym.symbol("def")
_DEFTYPE = sym.symbol("deftype*")
_DO = sym.symbol("do")
_FINALLY = sym.symbol("finally")
_FN = sym.symbol("fn*")
_IF = sym.symbol("if")
_IMPORT = sym.symbol("import*")
_INTEROP_CALL = sym.symbol(".")
_INTEROP_PROP = sym.symbol(".-")
_LET = sym.symbol("let*")
_LETFN = sym.symbol("letfn*")
_LOOP = sym.symbol("loop*")
_QUOTE = sym.symbol("quote")
_RECUR = sym.symbol("recur")
_REQUIRE = sym.symbol("require*")
_SET_BANG = sym.symbol("set!")
_THROW = sym.symbol("throw")
_TRY = sym.symbol("try")
_VAR = sym.symbol("var")
_SPECIAL_FORMS = lset.s(
    _AWAIT,
    _CATCH,
    _DEF,
    _DEFTYPE,
    _DO,
    _FINALLY,
    _FN,
    _IF,
    _IMPORT,
    _INTEROP_CALL,
    _INTEROP_PROP,
    _LET,
    _LETFN,
    _LOOP,
    _QUOTE,
    _RECUR,
    _REQUIRE,
    _SET_BANG,
    _THROW,
    _TRY,
    _VAR,
)

CompletionMatcher = Callable[[Tuple[sym.Symbol, Any]], bool]
CompletionTrimmer = Callable[[Tuple[sym.Symbol, Any]], str]


class BasilispModule(types.ModuleType):
    __basilisp_namespace__: "Namespace"
    __basilisp_bootstrapped__: bool = False


def _new_module(name: str, doc=None) -> BasilispModule:
    """Create a new empty Basilisp Python module.
    Modules are created for each Namespace when it is created."""
    mod = BasilispModule(name, doc=doc)
    mod.__loader__ = None
    mod.__package__ = None
    mod.__spec__ = None
    mod.__basilisp_bootstrapped__ = False
    return mod


class RuntimeException(Exception):
    pass


class _VarBindings(threading.local):
    __slots__ = ("bindings",)

    def __init__(self):
        self.bindings: List = []


class Var(IDeref, ReferenceBase):
    __slots__ = (
        "_name",
        "_ns",
        "_root",
        "_dynamic",
        "_is_bound",
        "_tl",
        "_meta",
        "_lock",
    )

    def __init__(
        self,
        ns: "Namespace",
        name: sym.Symbol,
        dynamic: bool = False,
        meta: Optional[IPersistentMap] = None,
    ) -> None:
        self._ns = ns
        self._name = name
        self._root = None
        self._dynamic = dynamic
        self._is_bound = False
        self._tl = None
        self._meta = meta
        self._lock = threading.Lock()

        if dynamic:
            self._tl = _VarBindings()

            # If this var was created with the dynamic keyword argument, then the
            # Var metadata should also specify that the Var is dynamic.
            if isinstance(self._meta, lmap.Map):
                if not self._meta.val_at(_DYNAMIC_META_KEY):
                    self._meta = self._meta.assoc(_DYNAMIC_META_KEY, True)
            else:
                self._meta = lmap.map({_DYNAMIC_META_KEY: True})

    def __repr__(self):
        return f"#'{self.ns.name}/{self.name}"

    @property
    def ns(self) -> "Namespace":
        return self._ns

    @property
    def name(self) -> sym.Symbol:
        return self._name

    @property
    def dynamic(self) -> bool:
        return self._dynamic

    @dynamic.setter
    def dynamic(self, is_dynamic: bool):
        self._dynamic = is_dynamic

    @property
    def is_private(self) -> Optional[bool]:
        if self._meta is not None:
            return self._meta.val_at(_PRIVATE_META_KEY)
        return False

    @property
    def is_bound(self) -> bool:
        return self._is_bound or self.is_thread_bound

    @property
    def root(self):
        with self._lock:
            return self._root

    @root.setter
    def root(self, val):
        with self._lock:
            self._is_bound = True
            self._root = val

    def alter_root(self, f, *args):
        with self._lock:
            self._root = f(self._root, *args)

    def push_bindings(self, val):
        if self._tl is None:
            raise RuntimeException("Can only push bindings to dynamic Vars")
        self._tl.bindings.append(val)

    def pop_bindings(self):
        if self._tl is None:
            raise RuntimeException("Can only pop bindings from dynamic Vars")
        return self._tl.bindings.pop()

    def deref(self):
        return self.value

    @property
    def is_thread_bound(self):
        return bool(self._dynamic and self._tl and self._tl.bindings)

    @property
    def value(self):
        if self._dynamic:
            assert self._tl is not None
            if len(self._tl.bindings) > 0:
                return self._tl.bindings[-1]
        return self.root

    @value.setter
    def value(self, v):
        if self._dynamic:
            assert self._tl is not None
            if len(self._tl.bindings) > 0:
                self._tl.bindings[-1] = v
            else:
                self.push_bindings(v)
            return
        self.root = v

    @staticmethod
    def intern(
        ns: Union["Namespace", sym.Symbol],
        name: sym.Symbol,
        val,
        dynamic: bool = False,
        meta=None,
    ) -> "Var":
        """Intern the value bound to the symbol `name` in namespace `ns`."""
        if isinstance(ns, sym.Symbol):
            ns = Namespace.get_or_create(ns)
        var = ns.intern(name, Var(ns, name, dynamic=dynamic, meta=meta))
        var.root = val
        return var

    @staticmethod
    def intern_unbound(
        ns: Union["Namespace", sym.Symbol],
        name: sym.Symbol,
        dynamic: bool = False,
        meta=None,
    ) -> "Var":
        """Create a new unbound `Var` instance to the symbol `name` in namespace `ns`."""
        if isinstance(ns, sym.Symbol):
            ns = Namespace.get_or_create(ns)
        return ns.intern(name, Var(ns, name, dynamic=dynamic, meta=meta))

    @staticmethod
    def find_in_ns(
<<<<<<< HEAD
        ns: Union["Namespace", sym.Symbol], name_sym: sym.Symbol
    ) -> "Optional[Var]":
        """Return the value current bound to the name `name_sym` in the namespace
        specified by `ns_sym`."""
        if isinstance(ns, sym.Symbol):
            ns = Namespace.get(ns)
=======
        ns_or_sym: Union["Namespace", sym.Symbol], name_sym: sym.Symbol
    ) -> "Optional[Var]":
        """Return the value current bound to the name `name_sym` in the namespace
        specified by `ns_sym`."""
        ns = (
            Namespace.get(ns_or_sym) if isinstance(ns_or_sym, sym.Symbol) else ns_or_sym
        )
>>>>>>> 4b015aa5
        if ns is not None:
            return ns.find(name_sym)
        return None

    @staticmethod
    def find(ns_qualified_sym: sym.Symbol) -> "Optional[Var]":
        """Return the value currently bound to the name in the namespace specified
        by `ns_qualified_sym`."""
        ns = Maybe(ns_qualified_sym.ns).or_else_raise(
            lambda: ValueError(
                f"Namespace must be specified in Symbol {ns_qualified_sym}"
            )
        )
        ns_sym = sym.symbol(ns)
        name_sym = sym.symbol(ns_qualified_sym.name)
        return Var.find_in_ns(ns_sym, name_sym)

    @staticmethod
    def find_safe(ns_qualified_sym: sym.Symbol) -> "Var":
        """Return the Var currently bound to the name in the namespace specified
        by `ns_qualified_sym`. If no Var is bound to that name, raise an exception.

        This is a utility method to return useful debugging information when code
        refers to an invalid symbol at runtime."""
        v = Var.find(ns_qualified_sym)
        if v is None:
            raise RuntimeException(
                f"Unable to resolve symbol {ns_qualified_sym} in this context"
            )
        return v


Frame = FrozenSet[Var]
FrameStack = List[Frame]


class _ThreadBindings(threading.local):
    __slots__ = ("_bindings",)

    def __init__(self):
        self._bindings: FrameStack = []

    def push_bindings(self, frame: Frame):
        self._bindings.append(frame)

    def pop_bindings(self):
        return self._bindings.pop()


_THREAD_BINDINGS = _ThreadBindings()


AliasMap = lmap.Map[sym.Symbol, sym.Symbol]
Module = Union[BasilispModule, types.ModuleType]
ModuleMap = lmap.Map[sym.Symbol, Module]
NamespaceMap = lmap.Map[sym.Symbol, "Namespace"]
VarMap = lmap.Map[sym.Symbol, Var]


class Namespace(ReferenceBase):
    """Namespaces serve as organizational units in Basilisp code, just as
    they do in Clojure code. Vars are mutable containers for functions and
    data which may be interned in a namespace and referred to by a Symbol.
    Namespaces additionally may have aliases to other namespaces, so code
    organized in one namespace may conveniently refer to code or data in
    other namespaces using that alias as the Symbol's namespace.
    Namespaces are constructed def-by-def as Basilisp reads in each form
    in a file (which will typically declare a namespace at the top).
    Namespaces have the following fields of interest:
    - `aliases` is a mapping between a symbolic alias and another
      Namespace. The fully qualified name of a namespace is also
      an alias for itself.

    - `imports` is a mapping of names to Python modules imported
      into the current namespace.

    - `interns` is a mapping between a symbolic name and a Var. The
      Var may point to code, data, or nothing, if it is unbound. Vars
      in `interns` are interned in _this_ namespace.

    - `refers` is a mapping between a symbolic name and a Var. Vars in
      `refers` are interned in another namespace and are only referred
      to without an alias in this namespace.
    """

    DEFAULT_IMPORTS = lset.set(
        map(
            sym.symbol,
            [
                "attr",
                "builtins",
                "io",
                "importlib",
                "operator",
                "sys",
                "basilisp.lang.atom",
                "basilisp.lang.compiler",
                "basilisp.lang.delay",
                "basilisp.lang.exception",
                "basilisp.lang.interfaces",
                "basilisp.lang.keyword",
                "basilisp.lang.list",
                "basilisp.lang.map",
                "basilisp.lang.multifn",
                "basilisp.lang.promise",
                "basilisp.lang.reader",
                "basilisp.lang.runtime",
                "basilisp.lang.seq",
                "basilisp.lang.set",
                "basilisp.lang.symbol",
                "basilisp.lang.vector",
                "basilisp.lang.util",
            ],
        )
    )

    _NAMESPACES: Atom[NamespaceMap] = Atom(lmap.Map.empty())

    __slots__ = (
        "_name",
        "_module",
        "_meta",
        "_lock",
        "_interns",
        "_refers",
        "_aliases",
        "_imports",
        "_import_aliases",
    )

    def __init__(self, name: sym.Symbol, module: BasilispModule = None) -> None:
        self._name = name
        self._module = Maybe(module).or_else(lambda: _new_module(name.as_python_sym()))

        self._meta: Optional[IPersistentMap] = None
        self._lock = threading.Lock()

        self._aliases: NamespaceMap = lmap.Map.empty()
        self._imports: ModuleMap = lmap.map(
            dict(
                map(
                    lambda s: (s, importlib.import_module(s.name)),
                    Namespace.DEFAULT_IMPORTS,
                )
            )
        )
        self._import_aliases: AliasMap = lmap.Map.empty()
        self._interns: VarMap = lmap.Map.empty()
        self._refers: VarMap = lmap.Map.empty()

    @property
    def name(self) -> str:
        return self._name.name

    @property
    def module(self) -> BasilispModule:
        return self._module

    @module.setter
    def module(self, m: BasilispModule):
        """Override the Python module for this Namespace.

        ***WARNING**
        This should only be done by basilisp.importer code to make sure the
        correct module is generated for `basilisp.core`."""
        self._module = m

    @property
    def aliases(self) -> NamespaceMap:
        """A mapping between a symbolic alias and another Namespace. The
        fully qualified name of a namespace is also an alias for itself."""
        with self._lock:
            return self._aliases

    @property
    def imports(self) -> ModuleMap:
        """A mapping of names to Python modules imported into the current
        namespace."""
        with self._lock:
            return self._imports

    @property
    def import_aliases(self) -> AliasMap:
        """A mapping of a symbolic alias and a Python module name."""
        with self._lock:
            return self._import_aliases

    @property
    def interns(self) -> VarMap:
        """A mapping between a symbolic name and a Var. The Var may point to
        code, data, or nothing, if it is unbound. Vars in `interns` are
        interned in _this_ namespace."""
        with self._lock:
            return self._interns

    @property
    def refers(self) -> VarMap:
        """A mapping between a symbolic name and a Var. Vars in refers are
        interned in another namespace and are only referred to without an
        alias in this namespace."""
        with self._lock:
            return self._refers

    def __repr__(self):
        return f"{self._name}"

    def __hash__(self):
        return hash(self._name)

    def require(self, ns_name: str, *aliases: sym.Symbol) -> BasilispModule:
        """Require the Basilisp Namespace named by `ns_name` and add any aliases given
        to this Namespace."""
        try:
            ns_module = importlib.import_module(ns_name)
        except ModuleNotFoundError as e:
            raise ImportError(f"Basilisp namespace '{ns_name}' not found",) from e
        else:
            assert isinstance(ns_module, BasilispModule)
            ns_sym = sym.symbol(ns_name)
            ns = self.get(ns_sym)
            assert ns is not None, "Namespace must exist after being required"
            if aliases:
                self.add_alias(ns, *aliases)
            return ns_module

    def add_alias(self, namespace: "Namespace", *aliases: sym.Symbol) -> None:
        """Add Symbol aliases for the given Namespace."""
        with self._lock:
            new_m = self._aliases
            for alias in aliases:
                new_m = new_m.assoc(alias, namespace)
            self._aliases = new_m

    def get_alias(self, alias: sym.Symbol) -> "Optional[Namespace]":
        """Get the Namespace aliased by Symbol or None if it does not exist."""
        with self._lock:
            return self._aliases.val_at(alias, None)

    def remove_alias(self, alias: sym.Symbol) -> None:
        """Remove the Namespace aliased by Symbol. Return None."""
        with self._lock:
            self._aliases = self._aliases.dissoc(alias)

    def intern(self, sym: sym.Symbol, var: Var, force: bool = False) -> Var:
        """Intern the Var given in this namespace mapped by the given Symbol.
        If the Symbol already maps to a Var, this method _will not overwrite_
        the existing Var mapping unless the force keyword argument is given
        and is True."""
        with self._lock:
            old_var = self._interns.val_at(sym, None)
            if old_var is None or force:
                self._interns = self._interns.assoc(sym, var)
            return self._interns.val_at(sym)

    def unmap(self, sym: sym.Symbol) -> None:
        with self._lock:
            self._interns = self._interns.dissoc(sym)

    def find(self, sym: sym.Symbol) -> Optional[Var]:
        """Find Vars mapped by the given Symbol input or None if no Vars are
        mapped by that Symbol."""
        with self._lock:
            v = self._interns.val_at(sym, None)
            if v is None:
                return self._refers.val_at(sym, None)
            return v

    def add_import(self, sym: sym.Symbol, module: Module, *aliases: sym.Symbol) -> None:
        """Add the Symbol as an imported Symbol in this Namespace. If aliases are given,
        the aliases will be applied to the """
        with self._lock:
            self._imports = self._imports.assoc(sym, module)
            if aliases:
                m = self._import_aliases
                for alias in aliases:
                    m = m.assoc(alias, sym)
                self._import_aliases = m

    def get_import(self, sym: sym.Symbol) -> Optional[BasilispModule]:
        """Return the module if a moduled named by sym has been imported into
        this Namespace, None otherwise.

        First try to resolve a module directly with the given name. If no module
        can be resolved, attempt to resolve the module using import aliases."""
        with self._lock:
            mod = self._imports.val_at(sym, None)
            if mod is None:
                alias = self._import_aliases.get(sym, None)
                if alias is None:
                    return None
                return self._imports.val_at(alias, None)
            return mod

    def add_refer(self, sym: sym.Symbol, var: Var) -> None:
        """Refer var in this namespace under the name sym."""
        if not var.is_private:
            with self._lock:
                self._refers = self._refers.assoc(sym, var)

    def get_refer(self, sym: sym.Symbol) -> Optional[Var]:
        """Get the Var referred by Symbol or None if it does not exist."""
        with self._lock:
            return self._refers.val_at(sym, None)

    def refer_all(self, other_ns: "Namespace") -> None:
        """Refer all the Vars in the other namespace."""
        with self._lock:
            final_refers = self._refers
            for entry in other_ns.interns:
                s: sym.Symbol = entry.key
                var: Var = entry.value
                if not var.is_private:
                    final_refers = final_refers.assoc(s, var)
            self._refers = final_refers

    @classmethod
    def ns_cache(cls) -> lmap.Map:
        """Return a snapshot of the Namespace cache."""
        return cls._NAMESPACES.deref()

    @staticmethod
    def __get_or_create(
        ns_cache: NamespaceMap, name: sym.Symbol, module: BasilispModule = None,
    ) -> lmap.Map:
        """Private swap function used by `get_or_create` to atomically swap
        the new namespace map into the global cache."""
        ns = ns_cache.val_at(name, None)
        if ns is not None:
            return ns_cache
        new_ns = Namespace(name, module=module)
        return ns_cache.assoc(name, new_ns)

    @classmethod
    def get_or_create(
        cls, name: sym.Symbol, module: BasilispModule = None
    ) -> "Namespace":
        """Get the namespace bound to the symbol `name` in the global namespace
        cache, creating it if it does not exist.
        Return the namespace."""
        return cls._NAMESPACES.swap(Namespace.__get_or_create, name, module=module)[
            name
        ]

    @classmethod
    def get(cls, name: sym.Symbol) -> "Optional[Namespace]":
        """Get the namespace bound to the symbol `name` in the global namespace
        cache. Return the namespace if it exists or None otherwise.."""
        return cls._NAMESPACES.deref().val_at(name, None)

    @classmethod
    def remove(cls, name: sym.Symbol) -> Optional["Namespace"]:
        """Remove the namespace bound to the symbol `name` in the global
        namespace cache and return that namespace.
        Return None if the namespace did not exist in the cache."""
        if name == sym.symbol(CORE_NS):
            raise ValueError("Cannot remove the Basilisp core namespace")
        while True:
            oldval: lmap.Map = cls._NAMESPACES.deref()
            ns: Optional[Namespace] = oldval.val_at(name, None)
            newval = oldval
            if ns is not None:
                newval = oldval.dissoc(name)
            if cls._NAMESPACES.compare_and_set(oldval, newval):
                return ns

    # REPL Completion support

    @staticmethod
    def __completion_matcher(text: str) -> CompletionMatcher:
        """Return a function which matches any symbol keys from map entries
        against the given text."""

        def is_match(entry: Tuple[sym.Symbol, Any]) -> bool:
            return entry[0].name.startswith(text)

        return is_match

    # pylint: disable=unnecessary-comprehension
    def __complete_alias(
        self, prefix: str, name_in_ns: Optional[str] = None
    ) -> Iterable[str]:
        """Return an iterable of possible completions matching the given
        prefix from the list of aliased namespaces. If name_in_ns is given,
        further attempt to refine the list to matching names in that namespace."""
        candidates = filter(
            Namespace.__completion_matcher(prefix), ((s, n) for s, n in self.aliases)
        )
        if name_in_ns is not None:
            for _, candidate_ns in candidates:
                for match in candidate_ns.__complete_interns(
                    name_in_ns, include_private_vars=False
                ):
                    yield f"{prefix}/{match}"
        else:
            for alias, _ in candidates:
                yield f"{alias}/"

    def __complete_imports_and_aliases(
        self, prefix: str, name_in_module: Optional[str] = None
    ) -> Iterable[str]:
        """Return an iterable of possible completions matching the given
        prefix from the list of imports and aliased imports. If name_in_module
        is given, further attempt to refine the list to matching names in that
        namespace."""
        imports = self.imports
        aliases = lmap.map(
            {
                alias: imports.val_at(import_name)
                for alias, import_name in self.import_aliases
            }
        )

        candidates = filter(
            Namespace.__completion_matcher(prefix), itertools.chain(aliases, imports)
        )
        if name_in_module is not None:
            for _, module in candidates:
                for name in module.__dict__:
                    if name.startswith(name_in_module):
                        yield f"{prefix}/{name}"
        else:
            for candidate_name, _ in candidates:
                yield f"{candidate_name}/"

    # pylint: disable=unnecessary-comprehension
    def __complete_interns(
        self, value: str, include_private_vars: bool = True
    ) -> Iterable[str]:
        """Return an iterable of possible completions matching the given
        prefix from the list of interned Vars."""
        if include_private_vars:
            is_match = Namespace.__completion_matcher(value)
        else:
            _is_match = Namespace.__completion_matcher(value)

            def is_match(entry: Tuple[sym.Symbol, Var]) -> bool:
                return _is_match(entry) and not entry[1].is_private

        return map(
            lambda entry: f"{entry[0].name}",
            filter(is_match, ((s, v) for s, v in self.interns)),
        )

    # pylint: disable=unnecessary-comprehension
    def __complete_refers(self, value: str) -> Iterable[str]:
        """Return an iterable of possible completions matching the given
        prefix from the list of referred Vars."""
        return map(
            lambda entry: f"{entry[0].name}",
            filter(
                Namespace.__completion_matcher(value), ((s, v) for s, v in self.refers)
            ),
        )

    def complete(self, text: str) -> Iterable[str]:
        """Return an iterable of possible completions for the given text in
        this namespace."""
        assert not text.startswith(":")

        if "/" in text:
            prefix, suffix = text.split("/", maxsplit=1)
            results = itertools.chain(
                self.__complete_alias(prefix, name_in_ns=suffix),
                self.__complete_imports_and_aliases(prefix, name_in_module=suffix),
            )
        else:
            results = itertools.chain(
                self.__complete_alias(text),
                self.__complete_imports_and_aliases(text),
                self.__complete_interns(text),
                self.__complete_refers(text),
            )

        return results


def push_thread_bindings(m: IAssociative[Var, Any]) -> None:
    """Push thread local bindings for the Var keys in m using the values."""
    bindings = set()

    for entry in m:
        var: Var = entry.key  # type: ignore
        val = entry.value
        if not var.dynamic:
            raise RuntimeException(
                "cannot set thread-local bindings for non-dynamic Var"
            )
        var.push_bindings(val)
        bindings.add(var)

    _THREAD_BINDINGS.push_bindings(frozenset(bindings))


def pop_thread_bindings() -> None:
    """Pop the thread local bindings set by push_thread_bindings above."""
    try:
        bindings = _THREAD_BINDINGS.pop_bindings()
    except IndexError:
        raise RuntimeException("cannot pop thread-local bindings without prior push")

    for var in bindings:
        var.pop_bindings()


###################
# Runtime Support #
###################


def first(o):
    """If o is a ISeq, return the first element from o. If o is None, return
    None. Otherwise, coerces o to a Seq and returns the first."""
    if o is None:
        return None
    if isinstance(o, ISeq):
        return o.first
    s = to_seq(o)
    if s is None:
        return None
    return s.first


def rest(o) -> Optional[ISeq]:
    """If o is a ISeq, return the elements after the first in o. If o is None,
    returns an empty seq. Otherwise, coerces o to a seq and returns the rest."""
    if o is None:
        return None
    if isinstance(o, ISeq):
        s = o.rest
        if s is None:
            return lseq.EMPTY
        return s
    n = to_seq(o)
    if n is None:
        return lseq.EMPTY
    return n.rest


def nthrest(coll, i: int):
    """Returns the nth rest sequence of coll, or coll if i is 0."""
    while True:
        if coll is None:
            return None
        if i == 0:
            return coll
        i -= 1
        coll = rest(coll)


def next_(o) -> Optional[ISeq]:
    """Calls rest on o. If o returns an empty sequence or None, returns None.
    Otherwise, returns the elements after the first in o."""
    s = rest(o)
    if not s:
        return None
    return s


def nthnext(coll, i: int) -> Optional[ISeq]:
    """Returns the nth next sequence of coll."""
    while True:
        if coll is None:
            return None
        if i == 0:
            return to_seq(coll)
        i -= 1
        coll = next_(coll)


def cons(o, seq) -> ISeq:
    """Creates a new sequence where o is the first element and seq is the rest.
    If seq is None, return a list containing o. If seq is not a ISeq, attempt
    to coerce it to a ISeq and then cons o onto the resulting sequence."""
    if seq is None:
        return llist.l(o)
    if isinstance(seq, ISeq):
        return seq.cons(o)
    return Maybe(to_seq(seq)).map(lambda s: s.cons(o)).or_else(lambda: llist.l(o))


def _seq_or_nil(s: ISeq) -> Optional[ISeq]:
    """Return None if a ISeq is empty, the ISeq otherwise."""
    if s.is_empty:
        return None
    return s


def to_seq(o) -> Optional[ISeq]:
    """Coerce the argument o to a ISeq. If o is None, return None."""
    if o is None:
        return None
    if isinstance(o, ISeq):
        return _seq_or_nil(o)
    if isinstance(o, ISeqable):
        return _seq_or_nil(o.seq())
    return _seq_or_nil(lseq.sequence(o))


def concat(*seqs) -> ISeq:
    """Concatenate the sequences given by seqs into a single ISeq."""
    allseqs = lseq.sequence(itertools.chain(*filter(None, map(to_seq, seqs))))
    if allseqs is None:
        return lseq.EMPTY
    return allseqs


def apply(f, args):
    """Apply function f to the arguments provided.
    The last argument must always be coercible to a Seq. Intermediate
    arguments are not modified.
    For example:
        (apply max [1 2 3])   ;=> 3
        (apply max 4 [1 2 3]) ;=> 4"""
    final = list(args[:-1])

    try:
        last = args[-1]
    except TypeError as e:
        logger.debug("Ignored %s: %s", type(e).__name__, e)

    s = to_seq(last)
    if s is not None:
        final.extend(s)

    return f(*final)


def apply_kw(f, args):
    """Apply function f to the arguments provided.
    The last argument must always be coercible to a Mapping. Intermediate
    arguments are not modified.
    For example:
        (apply python/dict {:a 1} {:b 2})   ;=> #py {:a 1 :b 2}
        (apply python/dict {:a 1} {:a 2})   ;=> #py {:a 2}"""
    final = list(args[:-1])

    try:
        last = args[-1]
    except TypeError as e:
        logger.debug("Ignored %s: %s", type(e).__name__, e)

    kwargs = {
        to_py(k, lambda kw: munge(kw.name, allow_builtins=True)): v
        for k, v in last.items()
    }
    return f(*final, **kwargs)


__nth_sentinel = object()


def nth(coll, i, notfound=__nth_sentinel):
    """Returns the ith element of coll (0-indexed), if it exists.
    None otherwise. If i is out of bounds, throws an IndexError unless
    notfound is specified."""
    if coll is None:
        return None

    try:
        return coll[i]
    except IndexError as ex:
        if notfound is not __nth_sentinel:
            return notfound
        raise ex
    except TypeError as ex:
        # Log these at TRACE so they don't gum up the DEBUG logs since most
        # cases where this exception occurs are not bugs.
        logger.log(TRACE, "Ignored %s: %s", type(ex).__name__, ex)

    try:
        for j, e in enumerate(coll):
            if i == j:
                return e
        if notfound is not __nth_sentinel:
            return notfound
        raise IndexError(f"Index {i} out of bounds")
    except TypeError:
        pass

    raise TypeError(f"nth not supported on object of type {type(coll)}")


def assoc(m, *kvs):
    """Associate keys to values in associative data structure m. If m is None,
    returns a new Map with key-values kvs."""
    if m is None:
        return lmap.Map.empty().assoc(*kvs)
    if isinstance(m, IAssociative):
        return m.assoc(*kvs)
    raise TypeError(
        f"Object of type {type(m)} does not implement Associative interface"
    )


def update(m, k, f, *args):
    """Updates the value for key k in associative data structure m with the return value from
    calling f(old_v, *args). If m is None, use an empty map. If k is not in m, old_v will be
    None."""
    if m is None:
        return lmap.Map.empty().assoc(k, f(None, *args))
    if isinstance(m, IAssociative):
        old_v = m.val_at(k)
        new_v = f(old_v, *args)
        return m.assoc(k, new_v)
    raise TypeError(
        f"Object of type {type(m)} does not implement Associative interface"
    )


def conj(coll, *xs):
    """Conjoin xs to collection. New elements may be added in different positions
    depending on the type of coll. conj returns the same type as coll. If coll
    is None, return a list with xs conjoined."""
    if coll is None:
        l = llist.List.empty()
        return l.cons(*xs)
    if isinstance(coll, IPersistentCollection):
        return coll.cons(*xs)
    raise TypeError(
        f"Object of type {type(coll)} does not implement Collection interface"
    )


def partial(f, *args):
    """Return a function which is the partial application of f with args."""

    @functools.wraps(f)
    def partial_f(*inner_args):
        return f(*itertools.chain(args, inner_args))

    return partial_f


def deref(o, timeout_s=None, timeout_val=None):
    """Dereference a Deref object and return its contents.

    If o is an object implementing IBlockingDeref and timeout_s and
    timeout_val are supplied, deref will wait at most timeout_s seconds,
    returning timeout_val if timeout_s seconds elapse and o has not
    returned."""
    if isinstance(o, IDeref):
        return o.deref()
    elif isinstance(o, IBlockingDeref):
        return o.deref(timeout_s, timeout_val)
    raise TypeError(f"Object of type {type(o)} cannot be dereferenced")


def equals(v1, v2) -> bool:
    """Compare two objects by value. Unlike the standard Python equality operator,
    this function does not consider 1 == True or 0 == False. All other equality
    operations are the same and performed using Python's equality operator."""
    if isinstance(v1, (bool, type(None))) or isinstance(v2, (bool, type(None))):
        return v1 is v2
    return v1 == v2


def divide(x: LispNumber, y: LispNumber) -> LispNumber:
    """Division reducer. If both arguments are integers, return a Fraction.
    Otherwise, return the true division of x and y."""
    if isinstance(x, int) and isinstance(y, int):
        return Fraction(x, y)
    return x / y


def quotient(num, div) -> LispNumber:
    """Return the integral quotient resulting from the division of num by div."""
    return math.trunc(num / div)


def sort(coll, f=None) -> Optional[ISeq]:
    """Return a sorted sequence of the elements in coll. If a comparator
    function f is provided, compare elements in coll using f."""
    return lseq.sequence(sorted(coll, key=Maybe(f).map(functools.cmp_to_key).value))


def sort_by(keyfn, coll, cmp=None) -> Optional[ISeq]:
    """Return a sorted sequence of the elements in coll. If a comparator
    function f is provided, compare elements in coll using f."""
    if cmp is not None:

        class key:
            __slots__ = ("obj",)

            def __init__(self, obj):
                self.obj = obj

            def __lt__(self, other):
                return cmp(keyfn(self.obj), keyfn(other.obj)) < 0

            def __gt__(self, other):
                return cmp(keyfn(self.obj), keyfn(other.obj)) > 0

            def __eq__(self, other):
                return cmp(keyfn(self.obj), keyfn(other.obj)) == 0

            def __le__(self, other):
                return cmp(keyfn(self.obj), keyfn(other.obj)) <= 0

            def __ge__(self, other):
                return cmp(keyfn(self.obj), keyfn(other.obj)) >= 0

            __hash__ = None  # type: ignore

    else:
        key = keyfn  # type: ignore

    return lseq.sequence(sorted(coll, key=key))


def contains(coll, k):
    """Return true if o contains the key k."""
    if isinstance(coll, IAssociative):
        return coll.contains(k)
    return k in coll


def get(m, k, default=None):
    """Return the value of k in m. Return default if k not found in m."""
    if isinstance(m, ILookup):
        return m.val_at(k, default=default)

    try:
        return m[k]
    except (KeyError, IndexError, TypeError) as e:
        logger.log(TRACE, "Ignored %s: %s", type(e).__name__, e)
        return default


def is_special_form(s: sym.Symbol) -> bool:
    """Return True if s names a special form."""
    return s in _SPECIAL_FORMS


@functools.singledispatch
def to_lisp(o, keywordize_keys: bool = True):
    """Recursively convert Python collections into Lisp collections."""
    if not isinstance(o, (dict, frozenset, list, set, tuple)):
        return o
    else:  # pragma: no cover
        return _to_lisp_backup(o, keywordize_keys=keywordize_keys)


def _to_lisp_backup(o, keywordize_keys: bool = True):  # pragma: no cover
    if isinstance(o, Mapping):
        return _to_lisp_map(o, keywordize_keys=keywordize_keys)
    elif isinstance(o, AbstractSet):
        return _to_lisp_set(o, keywordize_keys=keywordize_keys)
    elif isinstance(o, Iterable):
        return _to_lisp_vec(o, keywordize_keys=keywordize_keys)
    else:
        return o


@to_lisp.register(list)
@to_lisp.register(tuple)
def _to_lisp_vec(o: Iterable, keywordize_keys: bool = True) -> vec.Vector:
    return vec.vector(
        map(functools.partial(to_lisp, keywordize_keys=keywordize_keys), o)
    )


@to_lisp.register(dict)
def _to_lisp_map(o: Mapping, keywordize_keys: bool = True) -> lmap.Map:
    kvs = {}
    for k, v in o.items():
        if isinstance(k, str) and keywordize_keys:
            processed_key = kw.keyword(k)
        else:
            processed_key = to_lisp(k, keywordize_keys=keywordize_keys)

        kvs[processed_key] = to_lisp(v, keywordize_keys=keywordize_keys)
    return lmap.map(kvs)


@to_lisp.register(frozenset)
@to_lisp.register(set)
def _to_lisp_set(o: AbstractSet, keywordize_keys: bool = True) -> lset.Set:
    return lset.set(map(functools.partial(to_lisp, keywordize_keys=keywordize_keys), o))


def _kw_name(kw: kw.Keyword) -> str:
    return kw.name


@functools.singledispatch
def to_py(o, keyword_fn: Callable[[kw.Keyword], Any] = _kw_name):
    """Recursively convert Lisp collections into Python collections."""
    if isinstance(o, ISeq):
        return _to_py_list(o, keyword_fn=keyword_fn)
    elif not isinstance(
        o, (IPersistentList, IPersistentMap, IPersistentSet, IPersistentVector)
    ):
        return o
    else:  # pragma: no cover
        return _to_py_backup(o, keyword_fn=keyword_fn)


def _to_py_backup(
    o, keyword_fn: Callable[[kw.Keyword], Any] = _kw_name
):  # pragma: no cover
    if isinstance(o, (IPersistentList, IPersistentVector)):
        return _to_py_list(o, keyword_fn=keyword_fn)
    elif isinstance(o, IPersistentMap):
        return _to_py_map(o, keyword_fn=keyword_fn)
    elif isinstance(o, IPersistentSet):
        return _to_py_set(o, keyword_fn=keyword_fn)
    else:
        return o


@to_py.register(kw.Keyword)
def _to_py_kw(o: kw.Keyword, keyword_fn: Callable[[kw.Keyword], Any] = _kw_name) -> Any:
    return keyword_fn(o)


@to_py.register(llist.List)
@to_py.register(ISeq)
@to_py.register(vec.Vector)
def _to_py_list(
    o: Union[IPersistentList, ISeq, IPersistentVector],
    keyword_fn: Callable[[kw.Keyword], Any] = _kw_name,
) -> list:
    return list(map(functools.partial(to_py, keyword_fn=keyword_fn), o))


@to_py.register(lmap.Map)
def _to_py_map(
    o: IPersistentMap, keyword_fn: Callable[[kw.Keyword], Any] = _kw_name
) -> dict:
    return {
        to_py(key, keyword_fn=keyword_fn): to_py(value, keyword_fn=keyword_fn)
        for key, value in o
    }


@to_py.register(lset.Set)
def _to_py_set(
    o: IPersistentSet, keyword_fn: Callable[[kw.Keyword], Any] = _kw_name
) -> set:
    return set(to_py(e, keyword_fn=keyword_fn) for e in o)


def lrepr(o, human_readable: bool = False) -> str:
    """Produce a string representation of an object. If human_readable is False,
    the string representation of Lisp objects is something that can be read back
    in by the reader as the same object."""
    core_ns = Namespace.get(sym.symbol(CORE_NS))
    assert core_ns is not None
    return lobj.lrepr(
        o,
        human_readable=human_readable,
        print_dup=core_ns.find(sym.symbol(_PRINT_DUP_VAR_NAME)).value,  # type: ignore
        print_length=core_ns.find(  # type: ignore
            sym.symbol(_PRINT_LENGTH_VAR_NAME)
        ).value,
        print_level=core_ns.find(  # type: ignore
            sym.symbol(_PRINT_LEVEL_VAR_NAME)
        ).value,
        print_meta=core_ns.find(sym.symbol(_PRINT_META_VAR_NAME)).value,  # type: ignore
        print_readably=core_ns.find(  # type: ignore
            sym.symbol(_PRINT_READABLY_VAR_NAME)
        ).value,
    )


def lstr(o) -> str:
    """Produce a human readable string representation of an object."""
    return lrepr(o, human_readable=True)


__NOT_COMPLETEABLE = re.compile(r"^[0-9].*")


def repl_completions(text: str) -> Iterable[str]:
    """Return an optional iterable of REPL completions."""
    # Can't complete Keywords, Numerals
    if __NOT_COMPLETEABLE.match(text):
        return ()
    elif text.startswith(":"):
        return kw.complete(text)
    else:
        ns = get_current_ns()
        return ns.complete(text)


####################
# Compiler Support #
####################


def _collect_args(args) -> ISeq:
    """Collect Python starred arguments into a Basilisp list."""
    if isinstance(args, tuple):
        return llist.list(args)
    raise TypeError("Python variadic arguments should always be a tuple")


class _TrampolineArgs:
    __slots__ = ("_has_varargs", "_args", "_kwargs")

    def __init__(self, has_varargs: bool, *args, **kwargs) -> None:
        self._has_varargs = has_varargs
        self._args = args
        self._kwargs = kwargs

    @property
    def args(self) -> Tuple:
        """Return the arguments for a trampolined function. If the function
        that is being trampolined has varargs, unroll the final argument if
        it is a sequence."""
        if not self._has_varargs:
            return self._args

        try:
            final = self._args[-1]
            if isinstance(final, ISeq):
                inits = self._args[:-1]
                return tuple(itertools.chain(inits, final))
            return self._args
        except IndexError:
            return ()

    @property
    def kwargs(self) -> Dict:
        return self._kwargs


def _trampoline(f):
    """Trampoline a function repeatedly until it is finished recurring to help
    avoid stack growth."""

    @functools.wraps(f)
    def trampoline(*args, **kwargs):
        while True:
            ret = f(*args, **kwargs)
            if isinstance(ret, _TrampolineArgs):
                args = ret.args
                kwargs = ret.kwargs
                continue
            return ret

    return trampoline


def _with_attrs(**kwargs):
    """Decorator to set attributes on a function. Returns the original
    function after setting the attributes named by the keyword arguments."""

    def decorator(f):
        for k, v in kwargs.items():
            setattr(f, k, v)
        return f

    return decorator


def _fn_with_meta(f, meta: Optional[lmap.Map]):
    """Return a new function with the given meta. If the function f already
    has a meta map, then merge the """

    if not isinstance(meta, lmap.Map):
        raise TypeError("meta must be a map")

    if inspect.iscoroutinefunction(f):

        @functools.wraps(f)
        async def wrapped_f(*args, **kwargs):
            return await f(*args, **kwargs)

    else:

        @functools.wraps(f)
        def wrapped_f(*args, **kwargs):
            return f(*args, **kwargs)

    wrapped_f.meta = (  # type: ignore
        f.meta.update(meta)
        if hasattr(f, "meta") and isinstance(f.meta, lmap.Map)
        else meta
    )
    wrapped_f.with_meta = partial(_fn_with_meta, wrapped_f)  # type: ignore
    return wrapped_f


def _basilisp_fn(f):
    """Create a Basilisp function, setting meta and supplying a with_meta
    method implementation."""
    assert not hasattr(f, "meta")
    f._basilisp_fn = True
    f.meta = None
    f.with_meta = partial(_fn_with_meta, f)
    return f


#########################
# Bootstrap the Runtime #
#########################


def init_ns_var(which_ns: str = CORE_NS, ns_var_name: str = NS_VAR_NAME) -> Var:
    """Initialize the dynamic `*ns*` variable in the Namespace `which_ns`."""
    core_sym = sym.symbol(which_ns)
    core_ns = Namespace.get_or_create(core_sym)
    ns_var = Var.intern(core_ns, sym.Symbol(ns_var_name), core_ns, dynamic=True)
    logger.debug(f"Created namespace variable {sym.symbol(ns_var_name, ns=which_ns)}")
    return ns_var


def set_current_ns(
    ns_name: str,
    module: BasilispModule = None,
    ns_var_name: str = NS_VAR_NAME,
    ns_var_ns: str = NS_VAR_NS,
) -> Var:
    """Set the value of the dynamic variable `*ns*` in the current thread."""
    symbol = sym.Symbol(ns_name)
    ns = Namespace.get_or_create(symbol, module=module)
    ns_var_sym = sym.Symbol(ns_var_name, ns=ns_var_ns)
    ns_var = Maybe(Var.find(ns_var_sym)).or_else_raise(
        lambda: RuntimeException(
            f"Dynamic Var {sym.Symbol(ns_var_name, ns=ns_var_ns)} not bound!"
        )
    )
    ns_var.push_bindings(ns)
    logger.debug(f"Setting {ns_var_sym} to {ns}")
    return ns_var


@contextlib.contextmanager
def ns_bindings(
    ns_name: str,
    module: BasilispModule = None,
    ns_var_name: str = NS_VAR_NAME,
    ns_var_ns: str = NS_VAR_NS,
) -> Iterator[Namespace]:
    """Context manager for temporarily changing the value of basilisp.core/*ns*."""
    symbol = sym.Symbol(ns_name)
    ns = Namespace.get_or_create(symbol, module=module)
    ns_var_sym = sym.Symbol(ns_var_name, ns=ns_var_ns)
    ns_var = Maybe(Var.find(ns_var_sym)).or_else_raise(
        lambda: RuntimeException(
            f"Dynamic Var {sym.Symbol(ns_var_name, ns=ns_var_ns)} not bound!"
        )
    )

    try:
        logger.debug(f"Binding {ns_var_sym} to {ns}")
        ns_var.push_bindings(ns)
        yield ns_var.value
    finally:
        ns_var.pop_bindings()
        logger.debug(f"Reset bindings for {ns_var_sym} to {ns_var.value}")


@contextlib.contextmanager
def remove_ns_bindings(ns_var_name: str = NS_VAR_NAME, ns_var_ns: str = NS_VAR_NS):
    """Context manager to pop the most recent bindings for basilisp.core/*ns* after
    completion of the code under management."""
    ns_var_sym = sym.Symbol(ns_var_name, ns=ns_var_ns)
    ns_var = Maybe(Var.find(ns_var_sym)).or_else_raise(
        lambda: RuntimeException(
            f"Dynamic Var {sym.Symbol(ns_var_name, ns=ns_var_ns)} not bound!"
        )
    )
    try:
        yield
    finally:
        ns_var.pop_bindings()
        logger.debug(f"Reset bindings for {ns_var_sym} to {ns_var.value}")


def get_current_ns(
    ns_var_name: str = NS_VAR_NAME, ns_var_ns: str = NS_VAR_NS
) -> Namespace:
    """Get the value of the dynamic variable `*ns*` in the current thread."""
    ns_sym = sym.Symbol(ns_var_name, ns=ns_var_ns)
    ns: Namespace = Maybe(Var.find(ns_sym)).map(lambda v: v.value).or_else_raise(
        lambda: RuntimeException(f"Dynamic Var {ns_sym} not bound!")
    )
    return ns


def resolve_alias(s: sym.Symbol, ns: Optional[Namespace] = None) -> sym.Symbol:
    """Resolve the aliased symbol in the current namespace."""
    if s in _SPECIAL_FORMS:
        return s

    ns = Maybe(ns).or_else(get_current_ns)
    if s.ns is not None:
        aliased_ns = ns.get_alias(sym.symbol(s.ns))
        if aliased_ns is not None:
            return sym.symbol(s.name, aliased_ns.name)
        else:
            return s
    else:
        which_var = ns.find(sym.symbol(s.name))
        if which_var is not None:
            return sym.symbol(which_var.name.name, which_var.ns.name)
        else:
            return sym.symbol(s.name, ns=ns.name)


def resolve_var(s: sym.Symbol, ns: Optional[Namespace] = None) -> Optional[Var]:
    """Resolve the aliased symbol to a Var from the specified
    namespace, or the current namespace if none is specified."""
    return Var.find(resolve_alias(s, ns))


def add_generated_python(
    generated_python: str,
    var_name: str = _GENERATED_PYTHON_VAR_NAME,
    which_ns: Optional[Namespace] = None,
) -> None:
    """Add generated Python code to a dynamic variable in which_ns."""
    if which_ns is None:
        which_ns = get_current_ns()
    v = Maybe(which_ns.find(sym.symbol(var_name))).or_else(
        lambda: Var.intern(
            which_ns,  # type: ignore
            sym.symbol(var_name),
            "",
            dynamic=True,
            meta=lmap.map({_PRIVATE_META_KEY: True}),
        )
    )
    # Accessing the Var root via the property uses a lock, which is the
    # desired behavior for Basilisp code, but it introduces additional
    # startup time when there will not realistically be any contention.
    v._root = v._root + generated_python  # type: ignore


def print_generated_python(
    var_name: str = _PRINT_GENERATED_PY_VAR_NAME, core_ns_name: str = CORE_NS
) -> bool:
    """Return the value of the `*print-generated-python*` dynamic variable."""
    ns_sym = sym.Symbol(var_name, ns=core_ns_name)
    return (
        Maybe(Var.find(ns_sym))
        .map(lambda v: v.value)
        .or_else_raise(lambda: RuntimeException(f"Dynamic Var {ns_sym} not bound!"))
    )


def bootstrap_core(ns_var_name: str = NS_VAR_NAME, core_ns_name: str = CORE_NS) -> None:
    """Bootstrap the environment with functions that are are difficult to
    express with the very minimal lisp environment."""
    core_ns_sym = sym.symbol(core_ns_name)
    ns_var_sym = sym.symbol(ns_var_name, ns=core_ns_name)
    __NS = Maybe(Var.find(ns_var_sym)).or_else_raise(
        lambda: RuntimeException(f"Dynamic Var {ns_var_sym} not bound!")
    )

    def in_ns(s: sym.Symbol):
        ns = Namespace.get_or_create(s)
        __NS.value = ns
        return ns

    Var.intern_unbound(core_ns_sym, sym.symbol("unquote"))
    Var.intern_unbound(core_ns_sym, sym.symbol("unquote-splicing"))
    Var.intern(
        core_ns_sym, sym.symbol("in-ns"), in_ns, meta=lmap.map({_REDEF_META_KEY: True})
    )
    Var.intern(
        core_ns_sym,
        sym.symbol(_PRINT_GENERATED_PY_VAR_NAME),
        False,
        dynamic=True,
        meta=lmap.map({_PRIVATE_META_KEY: True}),
    )
    Var.intern(
        core_ns_sym,
        sym.symbol(_GENERATED_PYTHON_VAR_NAME),
        "",
        dynamic=True,
        meta=lmap.map({_PRIVATE_META_KEY: True}),
    )

    # Dynamic Vars for controlling printing
    Var.intern(
        core_ns_sym, sym.symbol(_PRINT_DUP_VAR_NAME), lobj.PRINT_DUP, dynamic=True
    )
    Var.intern(
        core_ns_sym, sym.symbol(_PRINT_LENGTH_VAR_NAME), lobj.PRINT_LENGTH, dynamic=True
    )
    Var.intern(
        core_ns_sym, sym.symbol(_PRINT_LEVEL_VAR_NAME), lobj.PRINT_LEVEL, dynamic=True
    )
    Var.intern(
        core_ns_sym, sym.symbol(_PRINT_META_VAR_NAME), lobj.PRINT_META, dynamic=True
    )
    Var.intern(
        core_ns_sym,
        sym.symbol(_PRINT_READABLY_VAR_NAME),
        lobj.PRINT_READABLY,
        dynamic=True,
    )<|MERGE_RESOLUTION|>--- conflicted
+++ resolved
@@ -299,14 +299,6 @@
 
     @staticmethod
     def find_in_ns(
-<<<<<<< HEAD
-        ns: Union["Namespace", sym.Symbol], name_sym: sym.Symbol
-    ) -> "Optional[Var]":
-        """Return the value current bound to the name `name_sym` in the namespace
-        specified by `ns_sym`."""
-        if isinstance(ns, sym.Symbol):
-            ns = Namespace.get(ns)
-=======
         ns_or_sym: Union["Namespace", sym.Symbol], name_sym: sym.Symbol
     ) -> "Optional[Var]":
         """Return the value current bound to the name `name_sym` in the namespace
@@ -314,7 +306,6 @@
         ns = (
             Namespace.get(ns_or_sym) if isinstance(ns_or_sym, sym.Symbol) else ns_or_sym
         )
->>>>>>> 4b015aa5
         if ns is not None:
             return ns.find(name_sym)
         return None
