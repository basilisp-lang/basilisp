import contextlib
import functools
import importlib
import itertools
import logging
import math
import re
import threading
import types
from fractions import Fraction
from typing import Any, Callable, Dict, Iterable, Optional, Tuple, Union

import basilisp.lang.associative as lassoc
import basilisp.lang.collection as lcoll
import basilisp.lang.deref as lderef
import basilisp.lang.keyword as kw
import basilisp.lang.list as llist
import basilisp.lang.map as lmap
import basilisp.lang.obj as lobj
import basilisp.lang.seq as lseq
import basilisp.lang.set as lset
import basilisp.lang.symbol as sym
import basilisp.lang.vector as vec
from basilisp.lang import atom
from basilisp.lang.typing import LispNumber
from basilisp.logconfig import TRACE
from basilisp.util import Maybe

logger = logging.getLogger(__name__)

# Public constants
CORE_NS = "basilisp.core"
NS_VAR_NAME = "*ns*"
NS_VAR_NS = CORE_NS
REPL_DEFAULT_NS = "user"

# Private string constants
_GENERATED_PYTHON_VAR_NAME = "*generated-python*"
_PRINT_GENERATED_PY_VAR_NAME = "*print-generated-python*"
_PRINT_DUP_VAR_NAME = "*print-dup*"
_PRINT_LENGTH_VAR_NAME = "*print-length*"
_PRINT_LEVEL_VAR_NAME = "*print-level*"
_PRINT_META_VAR_NAME = "*print-meta*"
_PRINT_READABLY_VAR_NAME = "*print-readably*"

# Common meta keys
_DYNAMIC_META_KEY = kw.keyword("dynamic")
_PRIVATE_META_KEY = kw.keyword("private")
_REDEF_META_KEY = kw.keyword("redef")

# Special form values, used for resolving Vars
<<<<<<< HEAD
_AWAIT = sym.symbol("catch")
=======
_AWAIT = sym.symbol("await")
>>>>>>> fb8456be
_CATCH = sym.symbol("catch")
_DEF = sym.symbol("def")
_DO = sym.symbol("do")
_FINALLY = sym.symbol("finally")
_FN = sym.symbol("fn*")
_IF = sym.symbol("if")
_IMPORT = sym.symbol("import*")
_INTEROP_CALL = sym.symbol(".")
_INTEROP_PROP = sym.symbol(".-")
_LET = sym.symbol("let*")
_LOOP = sym.symbol("loop*")
_QUOTE = sym.symbol("quote")
_RECUR = sym.symbol("recur")
_SET_BANG = sym.symbol("set!")
_THROW = sym.symbol("throw")
_TRY = sym.symbol("try")
_VAR = sym.symbol("var")
_SPECIAL_FORMS = lset.s(
    _AWAIT,
    _CATCH,
    _DEF,
    _DO,
    _FINALLY,
    _FN,
    _IF,
    _IMPORT,
    _INTEROP_CALL,
    _INTEROP_PROP,
    _LET,
    _LOOP,
    _QUOTE,
    _RECUR,
    _SET_BANG,
    _THROW,
    _TRY,
    _VAR,
)

CompletionMatcher = Callable[[Tuple[sym.Symbol, Any]], bool]
CompletionTrimmer = Callable[[Tuple[sym.Symbol, Any]], str]


def _new_module(name: str, doc=None) -> types.ModuleType:
    """Create a new empty Basilisp Python module.
    Modules are created for each Namespace when it is created."""
    mod = types.ModuleType(name, doc=doc)
    mod.__loader__ = None
    mod.__package__ = None
    mod.__spec__ = None
    mod.__basilisp_bootstrapped__ = False  # type: ignore
    return mod


class RuntimeException(Exception):
    pass


class Var:
    __slots__ = ("_name", "_ns", "_root", "_dynamic", "_is_bound", "_tl", "_meta")

    def __init__(
        self, ns: "Namespace", name: sym.Symbol, dynamic: bool = False, meta=None
    ) -> None:
        self._ns = ns
        self._name = name
        self._root = None
        self._dynamic = dynamic
        self._is_bound = False
        self._tl = threading.local()
        self._meta = meta

        if dynamic:
            self._tl.bindings = []

            # If this var was created with the dynamic keyword argument, then the
            # Var metadata should also specify that the Var is dynamic.
            if isinstance(self._meta, lmap.Map):
                if not self._meta.entry(_DYNAMIC_META_KEY):
                    self._meta = self._meta.assoc(_DYNAMIC_META_KEY, True)
            else:
                self._meta = lmap.map({_DYNAMIC_META_KEY: True})

    def __repr__(self):
        return f"#'{self.ns.name}/{self.name}"

    @property
    def meta(self):
        return self._meta

    @meta.setter
    def meta(self, meta):
        self._meta = meta

    @property
    def ns(self) -> "Namespace":
        return self._ns

    @property
    def name(self) -> sym.Symbol:
        return self._name

    @property
    def dynamic(self) -> bool:
        return self._dynamic

    @dynamic.setter
    def dynamic(self, is_dynamic: bool):
        self._dynamic = is_dynamic

    @property
    def is_private(self) -> Optional[bool]:
        try:
            return self.meta.entry(_PRIVATE_META_KEY)
        except AttributeError:
            return False

    @property
    def is_bound(self) -> bool:
        return self._is_bound

    @property
    def root(self):
        return self._root

    @root.setter
    def root(self, val):
        self._is_bound = True
        self._root = val

    def push_bindings(self, val):
        if not hasattr(self._tl, "bindings"):
            self._tl.bindings = []
        self._tl.bindings.append(val)

    def pop_bindings(self):
        return self._tl.bindings.pop()

    @property
    def value(self):
        if self._dynamic:
            assert hasattr(self._tl, "bindings")
            if len(self._tl.bindings) > 0:
                return self._tl.bindings[-1]
        return self._root

    @value.setter
    def value(self, v):
        if self._dynamic:
            assert hasattr(self._tl, "bindings")
            if len(self._tl.bindings) > 0:
                self._tl.bindings[-1] = v
            else:
                self.push_bindings(v)
            return
        self._root = v

    @staticmethod
    def intern(
        ns: sym.Symbol, name: sym.Symbol, val, dynamic: bool = False, meta=None
    ) -> "Var":
        """Intern the value bound to the symbol `name` in namespace `ns`."""
        var_ns = Namespace.get_or_create(ns)
        var = var_ns.intern(name, Var(var_ns, name, dynamic=dynamic, meta=meta))
        var.root = val
        return var

    @staticmethod
    def intern_unbound(
        ns: sym.Symbol, name: sym.Symbol, dynamic: bool = False, meta=None
    ) -> "Var":
        """Create a new unbound `Var` instance to the symbol `name` in namespace `ns`."""
        var_ns = Namespace.get_or_create(ns)
        return var_ns.intern(name, Var(var_ns, name, dynamic=dynamic, meta=meta))

    @staticmethod
    def find_in_ns(ns_sym: sym.Symbol, name_sym: sym.Symbol) -> "Optional[Var]":
        """Return the value current bound to the name `name_sym` in the namespace
        specified by `ns_sym`."""
        ns = Namespace.get(ns_sym)
        if ns:
            return ns.find(name_sym)
        return None

    @staticmethod
    def find(ns_qualified_sym: sym.Symbol) -> "Optional[Var]":
        """Return the value currently bound to the name in the namespace specified
        by `ns_qualified_sym`."""
        ns = Maybe(ns_qualified_sym.ns).or_else_raise(
            lambda: ValueError(
                f"Namespace must be specified in Symbol {ns_qualified_sym}"
            )
        )
        ns_sym = sym.symbol(ns)
        name_sym = sym.symbol(ns_qualified_sym.name)
        return Var.find_in_ns(ns_sym, name_sym)

    @staticmethod
    def find_safe(ns_qualified_sym: sym.Symbol) -> "Var":
        """Return the Var currently bound to the name in the namespace specified
        by `ns_qualified_sym`. If no Var is bound to that name, raise an exception.

        This is a utility method to return useful debugging information when code
        refers to an invalid symbol at runtime."""
        v = Var.find(ns_qualified_sym)
        if v is None:
            raise RuntimeException(
                f"Unable to resolve symbol {ns_qualified_sym} in this context"
            )
        return v


class Namespace:
    """Namespaces serve as organizational units in Basilisp code, just as
    they do in Clojure code. Vars are mutable containers for functions and
    data which may be interned in a namespace and referred to by a Symbol.
    Namespaces additionally may have aliases to other namespaces, so code
    organized in one namespace may conveniently refer to code or data in
    other namespaces using that alias as the Symbol's namespace.
    Namespaces are constructed def-by-def as Basilisp reads in each form
    in a file (which will typically declare a namespace at the top).
    Namespaces have the following fields of interest:
    - `aliases` is a mapping between a symbolic alias and another
      Namespace. The fully qualified name of a namespace is also
      an alias for itself.

    - `imports` is a mapping of names to Python modules imported
      into the current namespace.

    - `interns` is a mapping between a symbolic name and a Var. The
      Var may point to code, data, or nothing, if it is unbound. Vars
      in `interns` are interned in _this_ namespace.

    - `refers` is a mapping between a symbolic name and a Var. Vars in
      `refers` are interned in another namespace and are only referred
      to without an alias in this namespace.
    """

    DEFAULT_IMPORTS = atom.Atom(
        lset.set(
            map(
                sym.symbol,
                [
                    "builtins",
                    "io",
                    "operator",
                    "sys",
                    "basilisp.lang.atom",
                    "basilisp.lang.compiler",
                    "basilisp.lang.delay",
                    "basilisp.lang.exception",
                    "basilisp.lang.keyword",
                    "basilisp.lang.list",
                    "basilisp.lang.map",
                    "basilisp.lang.multifn",
                    "basilisp.lang.reader",
                    "basilisp.lang.runtime",
                    "basilisp.lang.seq",
                    "basilisp.lang.set",
                    "basilisp.lang.symbol",
                    "basilisp.lang.vector",
                    "basilisp.lang.util",
                ],
            )
        )
    )
    GATED_IMPORTS = lset.set(["basilisp.core"])

    _NAMESPACES = atom.Atom(lmap.Map.empty())

    __slots__ = (
        "_name",
        "_module",
        "_interns",
        "_refers",
        "_aliases",
        "_imports",
        "_import_aliases",
    )

    def __init__(self, name: sym.Symbol, module: types.ModuleType = None) -> None:
        self._name = name
        self._module = Maybe(module).or_else(lambda: _new_module(name.as_python_sym()))

        self._aliases: atom.Atom = atom.Atom(lmap.Map.empty())
        self._imports: atom.Atom = atom.Atom(
            lmap.map(
                dict(
                    map(
                        lambda s: (s, importlib.import_module(s.name)),
                        Namespace.DEFAULT_IMPORTS.deref(),
                    )
                )
            )
        )
        self._import_aliases: atom.Atom = atom.Atom(lmap.Map.empty())
        self._interns: atom.Atom = atom.Atom(lmap.Map.empty())
        self._refers: atom.Atom = atom.Atom(lmap.Map.empty())

    @classmethod
    def add_default_import(cls, module: str):
        """Add a gated default import to the default imports.

        In particular, we need to avoid importing 'basilisp.core' before we have
        finished macro-expanding."""
        if module in cls.GATED_IMPORTS:
            cls.DEFAULT_IMPORTS.swap(lambda s: s.cons(sym.symbol(module)))

    @property
    def name(self) -> str:
        return self._name.name

    @property
    def module(self):
        return self._module

    @module.setter
    def module(self, m: types.ModuleType):
        """Override the Python module for this Namespace.

        ***WARNING**
        This should only be done by basilisp.importer code to make sure the
        correct module is generated for `basilisp.core`."""
        self._module = m

    @property
    def aliases(self) -> lmap.Map:
        """A mapping between a symbolic alias and another Namespace. The
        fully qualified name of a namespace is also an alias for itself."""
        return self._aliases.deref()

    @property
    def imports(self) -> lmap.Map:
        """A mapping of names to Python modules imported into the current
        namespace."""
        return self._imports.deref()

    @property
    def import_aliases(self) -> lmap.Map:
        """A mapping of a symbolic alias and a Python module name."""
        return self._import_aliases.deref()

    @property
    def interns(self) -> lmap.Map:
        """A mapping between a symbolic name and a Var. The Var may point to
        code, data, or nothing, if it is unbound. Vars in `interns` are
        interned in _this_ namespace."""
        return self._interns.deref()

    @property
    def refers(self) -> lmap.Map:
        """A mapping between a symbolic name and a Var. Vars in refers are
        interned in another namespace and are only referred to without an
        alias in this namespace."""
        return self._refers.deref()

    def __repr__(self):
        return f"{self._name}"

    def __hash__(self):
        return hash(self._name)

    def add_alias(self, alias: sym.Symbol, namespace: "Namespace") -> None:
        """Add a Symbol alias for the given Namespace."""
        self._aliases.swap(lambda m: m.assoc(alias, namespace))

    def get_alias(self, alias: sym.Symbol) -> "Optional[Namespace]":
        """Get the Namespace aliased by Symbol or None if it does not exist."""
        return self.aliases.entry(alias, None)

    def intern(self, sym: sym.Symbol, var: Var, force: bool = False) -> Var:
        """Intern the Var given in this namespace mapped by the given Symbol.
        If the Symbol already maps to a Var, this method _will not overwrite_
        the existing Var mapping unless the force keyword argument is given
        and is True."""
        m: lmap.Map = self._interns.swap(Namespace._intern, sym, var, force=force)
        return m.entry(sym)

    @staticmethod
    def _intern(
        m: lmap.Map, sym: sym.Symbol, new_var: Var, force: bool = False
    ) -> lmap.Map:
        """Swap function used by intern to atomically intern a new variable in
        the symbol mapping for this Namespace."""
        var = m.entry(sym, None)
        if var is None or force:
            return m.assoc(sym, new_var)
        return m

    def find(self, sym: sym.Symbol) -> Optional[Var]:
        """Find Vars mapped by the given Symbol input or None if no Vars are
        mapped by that Symbol."""
        v = self.interns.entry(sym, None)
        if v is None:
            return self.refers.entry(sym, None)
        return v

    def add_import(
        self, sym: sym.Symbol, module: types.ModuleType, *aliases: sym.Symbol
    ) -> None:
        """Add the Symbol as an imported Symbol in this Namespace. If aliases are given,
        the aliases will be applied to the """
        self._imports.swap(lambda m: m.assoc(sym, module))
        if aliases:
            self._import_aliases.swap(
                lambda m: m.assoc(
                    *itertools.chain.from_iterable([(alias, sym) for alias in aliases])
                )
            )

    def get_import(self, sym: sym.Symbol) -> Optional[types.ModuleType]:
        """Return the module if a moduled named by sym has been imported into
        this Namespace, None otherwise.

        First try to resolve a module directly with the given name. If no module
        can be resolved, attempt to resolve the module using import aliases."""
        mod = self.imports.entry(sym, None)
        if mod is None:
            alias = self.import_aliases.get(sym, None)
            if alias is None:
                return None
            return self.imports.entry(alias, None)
        return mod

    def add_refer(self, sym: sym.Symbol, var: Var) -> None:
        """Refer var in this namespace under the name sym."""
        if not var.is_private:
            self._refers.swap(lambda s: s.assoc(sym, var))

    def get_refer(self, sym: sym.Symbol) -> Optional[Var]:
        """Get the Var referred by Symbol or None if it does not exist."""
        return self.refers.entry(sym, None)

    @classmethod
    def __refer_all(cls, refers: lmap.Map, other_ns_interns: lmap.Map) -> lmap.Map:
        """Refer all _public_ interns from another namespace."""
        final_refers = refers
        for entry in other_ns_interns:
            s: sym.Symbol = entry.key
            var: Var = entry.value
            if not var.is_private:
                final_refers = final_refers.assoc(s, var)
        return final_refers

    def refer_all(self, other_ns: "Namespace"):
        """Refer all the Vars in the other namespace."""
        self._refers.swap(Namespace.__refer_all, other_ns.interns)

    @classmethod
    def ns_cache(cls) -> lmap.Map:
        """Return a snapshot of the Namespace cache."""
        return cls._NAMESPACES.deref()

    @staticmethod
    def __get_or_create(
        ns_cache: lmap.Map,
        name: sym.Symbol,
        module: types.ModuleType = None,
        core_ns_name=CORE_NS,
    ) -> lmap.Map:
        """Private swap function used by `get_or_create` to atomically swap
        the new namespace map into the global cache."""
        ns = ns_cache.entry(name, None)
        if ns is not None:
            return ns_cache
        new_ns = Namespace(name, module=module)
        if name.name != core_ns_name:
            core_ns = ns_cache.entry(sym.symbol(core_ns_name), None)
            assert core_ns is not None, "Core namespace not loaded yet!"
            new_ns.refer_all(core_ns)
        return ns_cache.assoc(name, new_ns)

    @classmethod
    def get_or_create(
        cls, name: sym.Symbol, module: types.ModuleType = None
    ) -> "Namespace":
        """Get the namespace bound to the symbol `name` in the global namespace
        cache, creating it if it does not exist.
        Return the namespace."""
        return cls._NAMESPACES.swap(Namespace.__get_or_create, name, module=module)[
            name
        ]

    @classmethod
    def get(cls, name: sym.Symbol) -> "Optional[Namespace]":
        """Get the namespace bound to the symbol `name` in the global namespace
        cache. Return the namespace if it exists or None otherwise.."""
        return cls._NAMESPACES.deref().entry(name, None)

    @classmethod
    def remove(cls, name: sym.Symbol) -> Optional["Namespace"]:
        """Remove the namespace bound to the symbol `name` in the global
        namespace cache and return that namespace.
        Return None if the namespace did not exist in the cache."""
        while True:
            oldval: lmap.Map = cls._NAMESPACES.deref()
            ns: Optional[Namespace] = oldval.entry(name, None)
            newval = oldval
            if ns is not None:
                newval = oldval.discard(name)
            if cls._NAMESPACES.compare_and_set(oldval, newval):
                return ns

    # REPL Completion support

    @staticmethod
    def __completion_matcher(text: str) -> CompletionMatcher:
        """Return a function which matches any symbol keys from map entries
        against the given text."""

        def is_match(entry: Tuple[sym.Symbol, Any]) -> bool:
            return entry[0].name.startswith(text)

        return is_match

    def __complete_alias(
        self, prefix: str, name_in_ns: Optional[str] = None
    ) -> Iterable[str]:
        """Return an iterable of possible completions matching the given
        prefix from the list of aliased namespaces. If name_in_ns is given,
        further attempt to refine the list to matching names in that namespace."""
        candidates: Iterable[Tuple[sym.Symbol, Namespace]] = filter(
            Namespace.__completion_matcher(prefix), self.aliases
        )
        if name_in_ns is not None:
            for _, candidate_ns in candidates:
                for match in candidate_ns.__complete_interns(
                    name_in_ns, include_private_vars=False
                ):
                    yield f"{prefix}/{match}"
        else:
            for alias, _ in candidates:
                yield f"{alias}/"

    def __complete_imports_and_aliases(
        self, prefix: str, name_in_module: Optional[str] = None
    ) -> Iterable[str]:
        """Return an iterable of possible completions matching the given
        prefix from the list of imports and aliased imports. If name_in_module
        is given, further attempt to refine the list to matching names in that
        namespace."""
        imports = self.imports
        aliases = lmap.map(
            {
                alias: imports.entry(import_name)
                for alias, import_name in self.import_aliases
            }
        )

        candidates: Iterable[Tuple[sym.Symbol, types.ModuleType]] = filter(
            Namespace.__completion_matcher(prefix), itertools.chain(aliases, imports)
        )
        if name_in_module is not None:
            for _, module in candidates:
                for name in module.__dict__:
                    if name.startswith(name_in_module):
                        yield f"{prefix}/{name}"
        else:
            for candidate_name, _ in candidates:
                yield f"{candidate_name}/"

    def __complete_interns(
        self, value: str, include_private_vars: bool = True
    ) -> Iterable[str]:
        """Return an iterable of possible completions matching the given
        prefix from the list of interned Vars."""
        if include_private_vars:
            is_match = Namespace.__completion_matcher(value)
        else:
            _is_match = Namespace.__completion_matcher(value)

            def is_match(entry: Tuple[sym.Symbol, Var]) -> bool:
                return _is_match(entry) and not entry[1].is_private

        return map(lambda entry: f"{entry[0].name}", filter(is_match, self.interns))

    def __complete_refers(self, value: str) -> Iterable[str]:
        """Return an iterable of possible completions matching the given
        prefix from the list of referred Vars."""
        return map(
            lambda entry: f"{entry[0].name}",
            filter(Namespace.__completion_matcher(value), self.refers),
        )

    def complete(self, text: str) -> Iterable[str]:
        """Return an iterable of possible completions for the given text in
        this namespace."""
        assert not text.startswith(":")

        if "/" in text:
            prefix, suffix = text.split("/", maxsplit=1)
            results = itertools.chain(
                self.__complete_alias(prefix, name_in_ns=suffix),
                self.__complete_imports_and_aliases(prefix, name_in_module=suffix),
            )
        else:
            results = itertools.chain(
                self.__complete_alias(text),
                self.__complete_imports_and_aliases(text),
                self.__complete_interns(text),
                self.__complete_refers(text),
            )

        return results


###################
# Runtime Support #
###################


def first(o):
    """If o is a Seq, return the first element from o. If o is None, return
    None. Otherwise, coerces o to a Seq and returns the first."""
    if o is None:
        return None
    if isinstance(o, lseq.Seq):
        return o.first
    s = to_seq(o)
    if s is None:
        return None
    return s.first


def rest(o) -> Optional[lseq.Seq]:
    """If o is a Seq, return the elements after the first in o. If o is None,
    returns an empty seq. Otherwise, coerces o to a seq and returns the rest."""
    if o is None:
        return None
    if isinstance(o, lseq.Seq):
        s = o.rest
        if s is None:
            return lseq.EMPTY
        return s
    n = to_seq(o)
    if n is None:
        return lseq.EMPTY
    return n.rest


def nthrest(coll, i: int):
    """Returns the nth rest sequence of coll, or coll if i is 0."""
    while True:
        if coll is None:
            return None
        if i == 0:
            return coll
        i -= 1
        coll = rest(coll)


def next_(o) -> Optional[lseq.Seq]:
    """Calls rest on o. If o returns an empty sequence or None, returns None.
    Otherwise, returns the elements after the first in o."""
    s = rest(o)
    if not s:
        return None
    return s


def nthnext(coll, i: int) -> Optional[lseq.Seq]:
    """Returns the nth next sequence of coll."""
    while True:
        if coll is None:
            return None
        if i == 0:
            return to_seq(coll)
        i -= 1
        coll = next_(coll)


def cons(o, seq) -> lseq.Seq:
    """Creates a new sequence where o is the first element and seq is the rest.
    If seq is None, return a list containing o. If seq is not a Seq, attempt
    to coerce it to a Seq and then cons o onto the resulting sequence."""
    if seq is None:
        return llist.l(o)
    if isinstance(seq, lseq.Seq):
        return seq.cons(o)
    return Maybe(to_seq(seq)).map(lambda s: s.cons(o)).or_else(lambda: llist.l(o))


def _seq_or_nil(s: lseq.Seq) -> Optional[lseq.Seq]:
    """Return None if a Seq is empty, the Seq otherwise."""
    if s.is_empty:
        return None
    return s


def to_seq(o) -> Optional[lseq.Seq]:
    """Coerce the argument o to a Seq. If o is None, return None."""
    if o is None:
        return None
    if isinstance(o, lseq.Seq):
        return _seq_or_nil(o)
    if isinstance(o, lseq.Seqable):
        return _seq_or_nil(o.seq())
    return _seq_or_nil(lseq.sequence(o))


def concat(*seqs) -> lseq.Seq:
    """Concatenate the sequences given by seqs into a single Seq."""
    allseqs = lseq.sequence(itertools.chain(*filter(None, map(to_seq, seqs))))
    if allseqs is None:
        return lseq.EMPTY
    return allseqs


def apply(f, args):
    """Apply function f to the arguments provided.
    The last argument must always be coercible to a Seq. Intermediate
    arguments are not modified.
    For example:
        (apply max [1 2 3])   ;=> 3
        (apply max 4 [1 2 3]) ;=> 4"""
    final = list(args[:-1])

    try:
        last = args[-1]
    except TypeError as e:
        logger.debug("Ignored %s: %s", type(e).__name__, e)

    s = to_seq(last)
    if s is not None:
        final.extend(s)

    return f(*final)


__nth_sentinel = object()


def nth(coll, i, notfound=__nth_sentinel):
    """Returns the ith element of coll (0-indexed), if it exists.
    None otherwise. If i is out of bounds, throws an IndexError unless
    notfound is specified."""
    if coll is None:
        return None

    try:
        return coll[i]
    except IndexError as ex:
        if notfound is not __nth_sentinel:
            return notfound
        raise ex
    except TypeError as ex:
        # Log these at TRACE so they don't gum up the DEBUG logs since most
        # cases where this exception occurs are not bugs.
        logger.log(TRACE, "Ignored %s: %s", type(ex).__name__, ex)

    try:
        for j, e in enumerate(coll):
            if i == j:
                return e
        if notfound is not __nth_sentinel:
            return notfound
        raise IndexError(f"Index {i} out of bounds")
    except TypeError:
        pass

    raise TypeError(f"nth not supported on object of type {type(coll)}")


def assoc(m, *kvs):
    """Associate keys to values in associative data structure m. If m is None,
    returns a new Map with key-values kvs."""
    if m is None:
        return lmap.Map.empty().assoc(*kvs)
    if isinstance(m, lassoc.Associative):
        return m.assoc(*kvs)
    raise TypeError(
        f"Object of type {type(m)} does not implement Associative interface"
    )


def update(m, k, f, *args):
    """Updates the value for key k in associative data structure m with the return value from
    calling f(old_v, *args). If m is None, use an empty map. If k is not in m, old_v will be
    None."""
    if m is None:
        return lmap.Map.empty().assoc(k, f(None, *args))
    if isinstance(m, lassoc.Associative):
        old_v = m.entry(k)
        new_v = f(old_v, *args)
        return m.assoc(k, new_v)
    raise TypeError(
        f"Object of type {type(m)} does not implement Associative interface"
    )


def conj(coll, *xs):
    """Conjoin xs to collection. New elements may be added in different positions
    depending on the type of coll. conj returns the same type as coll. If coll
    is None, return a list with xs conjoined."""
    if coll is None:
        l = llist.List.empty()
        return l.cons(*xs)
    if isinstance(coll, lcoll.Collection):
        return coll.cons(*xs)
    raise TypeError(
        f"Object of type {type(coll)} does not implement Collection interface"
    )


def partial(f, *args):
    """Return a function which is the partial application of f with args."""

    @functools.wraps(f)
    def partial_f(*inner_args):
        return f(*itertools.chain(args, inner_args))

    return partial_f


def deref(o):
    """Dereference a Deref object and return its contents."""
    if isinstance(o, lderef.Deref):
        return o.deref()
    raise TypeError(f"Object of type {type(o)} cannot be dereferenced")


def swap(a: atom.Atom, f, *args):
    """Atomically swap the value of an atom to the return value of (apply f
    current-value args). The function f may be called multiple times while
    swapping, so should be free of side effects. Return the new value."""
    return a.swap(f, *args)


def equals(v1, v2) -> bool:
    """Compare two objects by value. Unlike the standard Python equality operator,
    this function does not consider 1 == True or 0 == False. All other equality
    operations are the same and performed using Python's equality operator."""
    if isinstance(v1, (bool, type(None))) or isinstance(v2, (bool, type(None))):
        return v1 is v2
    return v1 == v2


def divide(x: LispNumber, y: LispNumber) -> LispNumber:
    """Division reducer. If both arguments are integers, return a Fraction.
    Otherwise, return the true division of x and y."""
    if isinstance(x, int) and isinstance(y, int):
        return Fraction(x, y)
    return x / y  # type: ignore


def quotient(num, div) -> LispNumber:
    """Return the integral quotient resulting from the division of num by div."""
    return math.trunc(num / div)


def sort(coll, f=None) -> Optional[lseq.Seq]:
    """Return a sorted sequence of the elements in coll. If a comparator
    function f is provided, compare elements in coll using f."""
    return to_seq(sorted(coll, key=Maybe(f).map(functools.cmp_to_key).value))


def contains(coll, k):
    """Return true if o contains the key k."""
    if isinstance(coll, lassoc.Associative):
        return coll.contains(k)
    return k in coll


def get(m, k, default=None):
    """Return the value of k in m. Return default if k not found in m."""
    if isinstance(m, lassoc.Associative):
        return m.entry(k, default=default)

    try:
        return m[k]
    except (KeyError, IndexError, TypeError) as e:
        logger.debug("Ignored %s: %s", type(e).__name__, e)
        return default


@functools.singledispatch
def to_lisp(o, keywordize_keys: bool = True):
    """Recursively convert Python collections into Lisp collections."""
    if not isinstance(o, (dict, frozenset, list, set, tuple)):
        return o
    else:  # pragma: no cover
        return _to_lisp_backup(o, keywordize_keys=keywordize_keys)


def _to_lisp_backup(o, keywordize_keys: bool = True):  # pragma: no cover
    if isinstance(o, (list, tuple)):
        return _to_lisp_vec(o, keywordize_keys=keywordize_keys)
    elif isinstance(o, dict):
        return _to_lisp_map(o, keywordize_keys=keywordize_keys)
    elif isinstance(o, (frozenset, set)):
        return _to_lisp_set(o, keywordize_keys=keywordize_keys)
    else:
        return o


@to_lisp.register(list)
@to_lisp.register(tuple)
def _to_lisp_vec(o: Union[list, tuple], keywordize_keys: bool = True) -> vec.Vector:
    return vec.vector(
        map(functools.partial(to_lisp, keywordize_keys=keywordize_keys), o)
    )


@to_lisp.register(dict)
def _to_lisp_map(o: dict, keywordize_keys: bool = True) -> lmap.Map:
    kvs = {}
    for k, v in o.items():
        if isinstance(k, str) and keywordize_keys:
            processed_key = kw.keyword(k)
        else:
            processed_key = to_lisp(k, keywordize_keys=keywordize_keys)

        kvs[processed_key] = to_lisp(v, keywordize_keys=keywordize_keys)
    return lmap.map(kvs)


@to_lisp.register(frozenset)
@to_lisp.register(set)
def _to_lisp_set(o: Union[frozenset, set], keywordize_keys: bool = True) -> lset.Set:
    return lset.set(map(functools.partial(to_lisp, keywordize_keys=keywordize_keys), o))


def _kw_name(kw: kw.Keyword) -> str:
    return kw.name


@functools.singledispatch
def to_py(o, keyword_fn: Callable[[kw.Keyword], Any] = _kw_name):
    """Recursively convert Lisp collections into Python collections."""
    if isinstance(o, lseq.Seq):
        return _to_py_list(o, keyword_fn=keyword_fn)
    elif not isinstance(o, (llist.List, lmap.Map, lset.Set, vec.Vector)):
        return o
    else:  # pragma: no cover
        return _to_py_backup(o, keyword_fn=keyword_fn)


def _to_py_backup(
    o, keyword_fn: Callable[[kw.Keyword], Any] = _kw_name
):  # pragma: no cover
    if isinstance(o, (llist.List, vec.Vector)):
        return _to_py_list(o, keyword_fn=keyword_fn)
    elif isinstance(o, lmap.Map):
        return _to_py_map(o, keyword_fn=keyword_fn)
    elif isinstance(o, lset.Set):
        return _to_py_set(o, keyword_fn=keyword_fn)
    else:
        return o


@to_py.register(kw.Keyword)
def _to_py_kw(o: kw.Keyword, keyword_fn: Callable[[kw.Keyword], Any] = _kw_name) -> Any:
    return keyword_fn(o)


@to_py.register(llist.List)
@to_py.register(lseq.Seq)
@to_py.register(vec.Vector)
def _to_py_list(
    o: Union[llist.List, lseq.Seq, vec.Vector],
    keyword_fn: Callable[[kw.Keyword], Any] = _kw_name,
) -> list:
    return list(map(functools.partial(to_py, keyword_fn=keyword_fn), o))


@to_py.register(lmap.Map)
def _to_py_map(o: lmap.Map, keyword_fn: Callable[[kw.Keyword], Any] = _kw_name) -> dict:
    return {
        to_py(entry.key, keyword_fn=keyword_fn): to_py(
            entry.value, keyword_fn=keyword_fn
        )
        for entry in o
    }


@to_py.register(lset.Set)
def _to_py_set(o: lset.Set, keyword_fn: Callable[[kw.Keyword], Any] = _kw_name) -> set:
    return set(to_py(e, keyword_fn=keyword_fn) for e in o)


def lrepr(o, human_readable: bool = False) -> str:
    """Produce a string representation of an object. If human_readable is False,
    the string representation of Lisp objects is something that can be read back
    in by the reader as the same object."""
    core_ns = Namespace.get(sym.symbol(CORE_NS))
    assert core_ns is not None
    return lobj.lrepr(
        o,
        human_readable=human_readable,
        print_dup=core_ns.find(sym.symbol(_PRINT_DUP_VAR_NAME)).value,  # type: ignore
        print_length=core_ns.find(  # type: ignore
            sym.symbol(_PRINT_LENGTH_VAR_NAME)
        ).value,
        print_level=core_ns.find(  # type: ignore
            sym.symbol(_PRINT_LEVEL_VAR_NAME)
        ).value,
        print_meta=core_ns.find(sym.symbol(_PRINT_META_VAR_NAME)).value,  # type: ignore
        print_readably=core_ns.find(  # type: ignore
            sym.symbol(_PRINT_READABLY_VAR_NAME)
        ).value,
    )


def lstr(o) -> str:
    """Produce a human readable string representation of an object."""
    return lrepr(o, human_readable=True)


__NOT_COMPLETEABLE = re.compile(r"^[0-9].*")


def repl_complete(text: str, state: int) -> Optional[str]:
    """Completer function for Python's readline/libedit implementation."""
    # Can't complete Keywords, Numerals
    if __NOT_COMPLETEABLE.match(text):
        return None
    elif text.startswith(":"):
        completions = kw.complete(text)
    else:
        ns = get_current_ns()
        completions = ns.complete(text)

    return list(completions)[state] if completions is not None else None


def _collect_args(args) -> lseq.Seq:
    """Collect Python starred arguments into a Basilisp list."""
    if isinstance(args, tuple):
        return llist.list(args)
    raise TypeError("Python variadic arguments should always be a tuple")


class _TrampolineArgs:
    __slots__ = ("_has_varargs", "_args", "_kwargs")

    def __init__(self, has_varargs: bool, *args, **kwargs) -> None:
        self._has_varargs = has_varargs
        self._args = args
        self._kwargs = kwargs

    @property
    def args(self) -> Tuple:
        """Return the arguments for a trampolined function. If the function
        that is being trampolined has varargs, unroll the final argument if
        it is a sequence."""
        if not self._has_varargs:
            return self._args

        try:
            final = self._args[-1]
            if isinstance(final, lseq.Seq):
                inits = self._args[:-1]
                return tuple(itertools.chain(inits, final))
            return self._args
        except IndexError:
            return ()

    @property
    def kwargs(self) -> Dict:
        return self._kwargs


def _trampoline(f):
    """Trampoline a function repeatedly until it is finished recurring to help
    avoid stack growth."""

    @functools.wraps(f)
    def trampoline(*args, **kwargs):
        while True:
            ret = f(*args, **kwargs)
            if isinstance(ret, _TrampolineArgs):
                args = ret.args
                kwargs = ret.kwargs
                continue
            return ret

    return trampoline


#########################
# Bootstrap the Runtime #
#########################


def init_ns_var(which_ns: str = CORE_NS, ns_var_name: str = NS_VAR_NAME) -> Var:
    """Initialize the dynamic `*ns*` variable in the Namespace `which_ns`."""
    core_sym = sym.Symbol(which_ns)
    core_ns = Namespace.get_or_create(core_sym)
    ns_var = Var.intern(core_sym, sym.Symbol(ns_var_name), core_ns, dynamic=True)
    logger.debug(f"Created namespace variable {sym.symbol(ns_var_name, ns=which_ns)}")
    return ns_var


def set_current_ns(
    ns_name: str,
    module: types.ModuleType = None,
    ns_var_name: str = NS_VAR_NAME,
    ns_var_ns: str = NS_VAR_NS,
) -> Var:
    """Set the value of the dynamic variable `*ns*` in the current thread."""
    symbol = sym.Symbol(ns_name)
    ns = Namespace.get_or_create(symbol, module=module)
    ns_var_sym = sym.Symbol(ns_var_name, ns=ns_var_ns)
    ns_var = Maybe(Var.find(ns_var_sym)).or_else_raise(
        lambda: RuntimeException(
            f"Dynamic Var {sym.Symbol(ns_var_name, ns=ns_var_ns)} not bound!"
        )
    )
    ns_var.push_bindings(ns)
    logger.debug(f"Setting {ns_var_sym} to {ns}")
    return ns_var


@contextlib.contextmanager
def ns_bindings(
    ns_name: str,
    module: types.ModuleType = None,
    ns_var_name: str = NS_VAR_NAME,
    ns_var_ns: str = NS_VAR_NS,
):
    """Context manager for temporarily changing the value of basilisp.core/*ns*."""
    symbol = sym.Symbol(ns_name)
    ns = Namespace.get_or_create(symbol, module=module)
    ns_var_sym = sym.Symbol(ns_var_name, ns=ns_var_ns)
    ns_var = Maybe(Var.find(ns_var_sym)).or_else_raise(
        lambda: RuntimeException(
            f"Dynamic Var {sym.Symbol(ns_var_name, ns=ns_var_ns)} not bound!"
        )
    )

    try:
        logger.debug(f"Binding {ns_var_sym} to {ns}")
        ns_var.push_bindings(ns)
        yield ns_var.value
    finally:
        ns_var.pop_bindings()
        logger.debug(f"Reset bindings for {ns_var_sym} to {ns_var.value}")


@contextlib.contextmanager
def remove_ns_bindings(ns_var_name: str = NS_VAR_NAME, ns_var_ns: str = NS_VAR_NS):
    """Context manager to pop the most recent bindings for basilisp.core/*ns* after
    completion of the code under management."""
    ns_var_sym = sym.Symbol(ns_var_name, ns=ns_var_ns)
    ns_var = Maybe(Var.find(ns_var_sym)).or_else_raise(
        lambda: RuntimeException(
            f"Dynamic Var {sym.Symbol(ns_var_name, ns=ns_var_ns)} not bound!"
        )
    )
    try:
        yield
    finally:
        ns_var.pop_bindings()
        logger.debug(f"Reset bindings for {ns_var_sym} to {ns_var.value}")


def get_current_ns(
    ns_var_name: str = NS_VAR_NAME, ns_var_ns: str = NS_VAR_NS
) -> Namespace:
    """Get the value of the dynamic variable `*ns*` in the current thread."""
    ns_sym = sym.Symbol(ns_var_name, ns=ns_var_ns)
    ns: Namespace = Maybe(Var.find(ns_sym)).map(lambda v: v.value).or_else_raise(
        lambda: RuntimeException(f"Dynamic Var {ns_sym} not bound!")
    )
    return ns


def resolve_alias(s: sym.Symbol, ns: Optional[Namespace] = None) -> sym.Symbol:
    """Resolve the aliased symbol in the current namespace."""
    if s in _SPECIAL_FORMS:
        return s

    ns = Maybe(ns).or_else(get_current_ns)
    if s.ns is not None:
        aliased_ns = ns.get_alias(sym.symbol(s.ns))
        if aliased_ns is not None:
            return sym.symbol(s.name, aliased_ns.name)
        else:
            return s
    else:
        which_var = ns.find(sym.symbol(s.name))
        if which_var is not None:
            return sym.symbol(which_var.name.name, which_var.ns.name)
        else:
            return sym.symbol(s.name, ns=ns.name)


def resolve_var(s: sym.Symbol, ns: Optional[Namespace] = None) -> Optional[Var]:
    """Resolve the aliased symbol to a Var from the specified
    namespace, or the current namespace if none is specified."""
    return Var.find(resolve_alias(s, ns))


def add_generated_python(
    generated_python: str,
    var_name: str = _GENERATED_PYTHON_VAR_NAME,
    which_ns: Optional[str] = None,
) -> None:
    """Add generated Python code to a dynamic variable in which_ns."""
    if which_ns is None:
        which_ns = get_current_ns().name
    ns_sym = sym.Symbol(var_name, ns=which_ns)
    v = Maybe(Var.find(ns_sym)).or_else(
        lambda: Var.intern(
            sym.symbol(which_ns),  # type: ignore
            sym.symbol(var_name),
            "",
            dynamic=True,
            meta=lmap.map({_PRIVATE_META_KEY: True}),
        )
    )
    v.value = v.value + generated_python


def print_generated_python(
    var_name: str = _PRINT_GENERATED_PY_VAR_NAME, core_ns_name: str = CORE_NS
) -> bool:
    """Return the value of the `*print-generated-python*` dynamic variable."""
    ns_sym = sym.Symbol(var_name, ns=core_ns_name)
    return (
        Maybe(Var.find(ns_sym))
        .map(lambda v: v.value)
        .or_else_raise(lambda: RuntimeException(f"Dynamic Var {ns_sym} not bound!"))
    )


def bootstrap(ns_var_name: str = NS_VAR_NAME, core_ns_name: str = CORE_NS) -> None:
    """Bootstrap the environment with functions that are are difficult to
    express with the very minimal lisp environment."""
    core_ns_sym = sym.symbol(core_ns_name)
    ns_var_sym = sym.symbol(ns_var_name, ns=core_ns_name)
    __NS = Maybe(Var.find(ns_var_sym)).or_else_raise(
        lambda: RuntimeException(f"Dynamic Var {ns_var_sym} not bound!")
    )

    def in_ns(s: sym.Symbol):
        ns = Namespace.get_or_create(s)
        __NS.value = ns
        return ns

    Var.intern_unbound(core_ns_sym, sym.symbol("unquote"))
    Var.intern_unbound(core_ns_sym, sym.symbol("unquote-splicing"))
    Var.intern(
        core_ns_sym, sym.symbol("in-ns"), in_ns, meta=lmap.map({_REDEF_META_KEY: True})
    )
    Var.intern(
        core_ns_sym,
        sym.symbol(_PRINT_GENERATED_PY_VAR_NAME),
        False,
        dynamic=True,
        meta=lmap.map({_PRIVATE_META_KEY: True}),
    )
    Var.intern(
        core_ns_sym,
        sym.symbol(_GENERATED_PYTHON_VAR_NAME),
        "",
        dynamic=True,
        meta=lmap.map({_PRIVATE_META_KEY: True}),
    )

    # Dynamic Vars for controlling printing
    Var.intern(
        core_ns_sym, sym.symbol(_PRINT_DUP_VAR_NAME), lobj.PRINT_DUP, dynamic=True
    )
    Var.intern(
        core_ns_sym, sym.symbol(_PRINT_LENGTH_VAR_NAME), lobj.PRINT_LENGTH, dynamic=True
    )
    Var.intern(
        core_ns_sym, sym.symbol(_PRINT_LEVEL_VAR_NAME), lobj.PRINT_LEVEL, dynamic=True
    )
    Var.intern(
        core_ns_sym, sym.symbol(_PRINT_META_VAR_NAME), lobj.PRINT_META, dynamic=True
    )
    Var.intern(
        core_ns_sym,
        sym.symbol(_PRINT_READABLY_VAR_NAME),
        lobj.PRINT_READABLY,
        dynamic=True,
    )<|MERGE_RESOLUTION|>--- conflicted
+++ resolved
@@ -49,11 +49,7 @@
 _REDEF_META_KEY = kw.keyword("redef")
 
 # Special form values, used for resolving Vars
-<<<<<<< HEAD
-_AWAIT = sym.symbol("catch")
-=======
 _AWAIT = sym.symbol("await")
->>>>>>> fb8456be
 _CATCH = sym.symbol("catch")
 _DEF = sym.symbol("def")
 _DO = sym.symbol("do")
