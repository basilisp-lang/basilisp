--- conflicted
+++ resolved
@@ -1,8 +1,5 @@
 import functools
-<<<<<<< HEAD
-=======
 import sys
->>>>>>> 85035c13
 import traceback
 from types import TracebackType
 from typing import List, Optional, Type
@@ -29,13 +26,9 @@
 
 @functools.singledispatch
 def format_exception(
-<<<<<<< HEAD
-    e: Optional[Exception], tp: Optional[Type[Exception]], tb: Optional[TracebackType]
-=======
     e: Optional[BaseException],
     tp: Optional[Type[BaseException]] = None,
     tb: Optional[TracebackType] = None,
->>>>>>> 85035c13
 ) -> List[str]:
     """Format an exception into something readable, returning a list of newline
     terminated strings.
@@ -43,25 +36,18 @@
     For the majority of Python exceptions, this will just be the result from calling
     `traceback.format_exception`. For Basilisp specific compilation errors, a custom
     output will be returned."""
-<<<<<<< HEAD
-=======
-    if isinstance(e, BaseException):
+    if isinstance(e, BaseException):  # pragma: no cover
         if tp is None:
             tp = type(e)
         if tb is None:
             tb = e.__traceback__
->>>>>>> 85035c13
     return traceback.format_exception(tp, e, tb)
 
 
 def print_exception(
-<<<<<<< HEAD
-    e: Optional[Exception], tp: Optional[Type[Exception]], tb: Optional[TracebackType]
-=======
     e: Optional[BaseException],
     tp: Optional[Type[BaseException]] = None,
     tb: Optional[TracebackType] = None,
->>>>>>> 85035c13
 ) -> None:
     """Print the given exception `e` using Basilisp's own exception formatting.
 
@@ -69,8 +55,4 @@
     traceback formatting. `basilisp.lang.compiler.CompilerException` and
     `basilisp.lang.reader.SyntaxError` have special handling to print useful information
     on exceptions."""
-<<<<<<< HEAD
-    print("".join(format_exception(e, tp, tb)))
-=======
-    print("".join(format_exception(e, tp, tb)), file=sys.stderr)
->>>>>>> 85035c13
+    print("".join(format_exception(e, tp, tb)), file=sys.stderr)