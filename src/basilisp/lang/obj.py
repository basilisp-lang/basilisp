import datetime
import re
import uuid
from abc import ABC, abstractmethod
from decimal import Decimal
from fractions import Fraction
from functools import singledispatch
from typing import Any, Callable, Iterable, Pattern, Tuple, Union

from functional import seq

PrintCountSetting = Union[bool, int, None]

SURPASSED_PRINT_LENGTH = "..."
SURPASSED_PRINT_LEVEL = "#"

PRINT_DUP = False
PRINT_LENGTH: PrintCountSetting = 50
PRINT_LEVEL: PrintCountSetting = None
PRINT_META = False
PRINT_READABLY = True
PRINT_SEPARATOR = " "


def _dec_print_level(lvl: PrintCountSetting):
    """Decrement the print level if it is numeric."""
    if isinstance(lvl, int):
        return lvl - 1
    return lvl


def _process_kwargs(**kwargs):
    """Process keyword arguments, decreasing the print-level. Should be called
    after examining the print level for the current level."""
    return dict(kwargs, print_level=_dec_print_level(kwargs["print_level"]))


class LispObject(ABC):
    """Abstract base class for Lisp objects which would like to customize
    their `str` and Python `repr` representation.

    Callers should use `ILispObject` in `basilisp.lang.interfaces` as their
    main interface. This interface is defined here so it may be used in
    `isinstance` checks below."""

    __slots__ = ()

    def __repr__(self):
        return self.lrepr()

    def __str__(self):
        return self.lrepr(human_readable=True)

    @abstractmethod
    def _lrepr(self, **kwargs) -> str:
        """Private Lisp representation method. Callers (including object
        internal callers) should not call this method directly, but instead
        should use the module function .lrepr()."""
        raise NotImplementedError()

    def lrepr(self, **kwargs) -> str:
        """Return a string representation of this Lisp object which can be
        read by the reader."""
        return lrepr(self, **kwargs)


def map_lrepr(
    entries: Callable[[], Iterable[Tuple[Any, Any]]],
    start: str,
    end: str,
    meta=None,
    **kwargs,
) -> str:
    """Produce a Lisp representation of an associative collection, bookended
    with the start and end string supplied. The entries argument must be a
    callable which will produce tuples of key-value pairs.

    The keyword arguments will be passed along to lrepr for the sequence
    elements."""
    print_level = kwargs["print_level"]
    if isinstance(print_level, int) and print_level < 1:
        return SURPASSED_PRINT_LEVEL

    kwargs = _process_kwargs(**kwargs)

    def entry_reprs():
        for k, v in entries():
            yield "{k} {v}".format(k=lrepr(k, **kwargs), v=lrepr(v, **kwargs))

    trailer = []
    print_dup = kwargs["print_dup"]
    print_length = kwargs["print_length"]
    if not print_dup and isinstance(print_length, int):
        items = seq(entry_reprs()).take(print_length + 1).to_list()
        if len(items) > print_length:
            items.pop()
            trailer.append(SURPASSED_PRINT_LENGTH)
    else:
        items = list(entry_reprs())

    seq_lrepr = PRINT_SEPARATOR.join(items + trailer)

    print_meta = kwargs["print_meta"]
    if print_meta and meta:
        return f"^{lrepr(meta, **kwargs)} {start}{seq_lrepr}{end}"

    return f"{start}{seq_lrepr}{end}"


def seq_lrepr(
    iterable: Iterable[Any], start: str, end: str, meta=None, **kwargs
) -> str:
    """Produce a Lisp representation of a sequential collection, bookended
    with the start and end string supplied. The keyword arguments will be
    passed along to lrepr for the sequence elements."""
    print_level = kwargs["print_level"]
    if isinstance(print_level, int) and print_level < 1:
        return SURPASSED_PRINT_LEVEL

    kwargs = _process_kwargs(**kwargs)

    trailer = []
    print_dup = kwargs["print_dup"]
    print_length = kwargs["print_length"]
    if not print_dup and isinstance(print_length, int):
        items = seq(iterable).take(print_length + 1).to_list()
        if len(items) > print_length:
            items.pop()
            trailer.append(SURPASSED_PRINT_LENGTH)
    else:
        items = iterable

    items = list(map(lambda o: lrepr(o, **kwargs), items))
    seq_lrepr = PRINT_SEPARATOR.join(items + trailer)

    print_meta = kwargs["print_meta"]
    if print_meta and meta:
        return f"^{lrepr(meta, **kwargs)} {start}{seq_lrepr}{end}"

    return f"{start}{seq_lrepr}{end}"


<<<<<<< HEAD
@singledispatch
def lrepr(  # pylint: disable=too-many-arguments,unused-arguments
=======
# pylint: disable=unused-argument
@singledispatch
def lrepr(  # pylint: disable=too-many-arguments
>>>>>>> 0b934976
    o: Any,
    human_readable: bool = False,
    print_dup: bool = PRINT_DUP,
    print_length: PrintCountSetting = PRINT_LENGTH,
    print_level: PrintCountSetting = PRINT_LEVEL,
    print_meta: bool = PRINT_META,
    print_readably: bool = PRINT_READABLY,
) -> str:
    """Return a string representation of a Lisp object.

    Permissible keyword arguments are:
    - human_readable: if logical True, print strings without quotations or
                      escape sequences (default: false)
    - print_dup: if logical true, print objects in a way that preserves their
                 types (default: false)
    - print_length: the number of items in a collection which will be printed,
                    or no limit if bound to a logical falsey value (default: 50)
    - print_level: the depth of the object graph to print, starting with 0, or
                   no limit if bound to a logical falsey value (default: nil)
    - print_meta: if logical true, print objects meta in a way that can be
                  read back by the reader (default: false)
    - print_readably: if logical false, print strings and characters with
                      non-alphanumeric characters converted to escape sequences
                      (default: true)

    Note that this function is not capable of capturing the values bound at
    runtime to the basilisp.core dynamic variables which correspond to each
    of the keyword arguments to this function. To use a version of lrepr
    which does capture those values, call basilisp.lang.runtime.lrepr directly."""
    return repr(o)


@lrepr.register(LispObject)
def _lrepr_lisp_obj(  # pylint: disable=too-many-arguments
    o: Any,
    human_readable: bool = False,
    print_dup: bool = PRINT_DUP,
    print_length: PrintCountSetting = PRINT_LENGTH,
    print_level: PrintCountSetting = PRINT_LEVEL,
    print_meta: bool = PRINT_META,
    print_readably: bool = PRINT_READABLY,
) -> str:  # pragma: no cover
    return o._lrepr(
        human_readable=human_readable,
        print_dup=print_dup,
        print_length=print_length,
        print_level=print_level,
        print_meta=print_meta,
        print_readably=print_readably,
    )


@lrepr.register(bool)
def _lrepr_bool(o: bool, **_) -> str:
    return repr(o).lower()


@lrepr.register(type(None))
def _lrepr_nil(_: None, **__) -> str:
    return "nil"


@lrepr.register(str)
def _lrepr_str(
    o: str, human_readable: bool = False, print_readably: bool = PRINT_READABLY, **_
) -> str:
    if human_readable:
        return o
    if print_readably is None or print_readably is False:
        return f'"{o}"'
    return f'"{o.encode("unicode_escape").decode("utf-8")}"'


@lrepr.register(list)
def _lrepr_py_list(o: list, **kwargs) -> str:
    return f"#py {seq_lrepr(o, '[', ']', **kwargs)}"


@lrepr.register(dict)
def _lrepr_py_dict(o: dict, **kwargs) -> str:
    return f"#py {map_lrepr(o.items, '{', '}', **kwargs)}"


@lrepr.register(set)
def _lrepr_py_set(o: set, **kwargs) -> str:
    return f"#py {seq_lrepr(o, '#{', '}', **kwargs)}"


@lrepr.register(tuple)
def _lrepr_py_tuple(o: tuple, **kwargs) -> str:
    return f"#py {seq_lrepr(o, '(', ')', **kwargs)}"


@lrepr.register(complex)
def _lrepr_complex(o: complex, **_) -> str:
    return repr(o).upper()


@lrepr.register(datetime.datetime)
def _lrepr_datetime(o: datetime.datetime, **_) -> str:
    return f'#inst "{o.isoformat()}"'


@lrepr.register(Decimal)
def _lrepr_decimal(o: Decimal, print_dup: bool = PRINT_DUP, **_) -> str:
    if print_dup:
        return f"{str(o)}M"
    return str(o)


@lrepr.register(Fraction)
def _lrepr_fraction(o: Fraction, **_) -> str:
    return f"{o.numerator}/{o.denominator}"


@lrepr.register(type(re.compile("")))
def _lrepr_pattern(o: Pattern, **_) -> str:
    return f'#"{o.pattern}"'


@lrepr.register(uuid.UUID)
def _lrepr_uuid(o: uuid.UUID, **_) -> str:
    return f'#uuid "{str(o)}"'<|MERGE_RESOLUTION|>--- conflicted
+++ resolved
@@ -140,14 +140,9 @@
     return f"{start}{seq_lrepr}{end}"
 
 
-<<<<<<< HEAD
-@singledispatch
-def lrepr(  # pylint: disable=too-many-arguments,unused-arguments
-=======
 # pylint: disable=unused-argument
 @singledispatch
 def lrepr(  # pylint: disable=too-many-arguments
->>>>>>> 0b934976
     o: Any,
     human_readable: bool = False,
     print_dup: bool = PRINT_DUP,
