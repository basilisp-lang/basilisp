import builtins
import collections
import contextlib
import inspect
import logging
import re
import sys
import uuid
from datetime import datetime
from decimal import Decimal
from fractions import Fraction
from functools import partial, wraps
from typing import (
    Any,
    Callable,
    Collection,
    Deque,
    FrozenSet,
    Iterable,
    List,
    Mapping,
    MutableMapping,
    MutableSet,
    Optional,
    Pattern,
    Set,
    Tuple,
    Type,
    Union,
    cast,
)

import attr

import basilisp.lang.keyword as kw
import basilisp.lang.list as llist
import basilisp.lang.map as lmap
import basilisp.lang.reader as reader
import basilisp.lang.runtime as runtime
import basilisp.lang.set as lset
import basilisp.lang.symbol as sym
import basilisp.lang.vector as vec
from basilisp.lang.compiler.constants import (
    AMPERSAND,
    ARGLISTS_KW,
    COL_KW,
    DEFAULT_COMPILER_FILE_PATH,
    DOC_KW,
    FILE_KW,
    LINE_KW,
    NAME_KW,
    NS_KW,
    OBJECT_DUNDER_METHODS,
    SYM_ASYNC_META_KEY,
    SYM_CLASSMETHOD_META_KEY,
    SYM_DEFAULT_META_KEY,
    SYM_DYNAMIC_META_KEY,
    SYM_KWARGS_META_KEY,
    SYM_MACRO_META_KEY,
    SYM_MUTABLE_META_KEY,
    SYM_NO_WARN_ON_SHADOW_META_KEY,
    SYM_NO_WARN_WHEN_UNUSED_META_KEY,
    SYM_PRIVATE_META_KEY,
    SYM_PROPERTY_META_KEY,
    SYM_STATICMETHOD_META_KEY,
    VAR_IS_PROTOCOL_META_KEY,
    SpecialForm,
)
from basilisp.lang.compiler.exception import CompilerException, CompilerPhase
from basilisp.lang.compiler.nodes import (
    Assignable,
    Await,
    Binding,
    Catch,
    ClassMethod,
    Const,
    ConstType,
    Def,
    DefType,
    DefTypeBase,
    DefTypeMember,
    Do,
    Fn,
    FnMethod,
    HostCall,
    HostField,
    If,
    Import,
    ImportAlias,
    Invoke,
    KeywordArgs,
    KeywordArgSupport,
    Let,
    LetFn,
    Local,
    LocalType,
    Loop,
    Map as MapNode,
    MaybeClass,
    MaybeHostForm,
    Method,
    Node,
    NodeEnv,
    NodeOp,
    NodeSyntacticPosition,
    PropertyMethod,
    PyDict,
    PyList,
    PySet,
    PyTuple,
    Quote,
    Recur,
    Require,
    RequireAlias,
    Set as SetNode,
    SetBang,
    SpecialFormNode,
    StaticMethod,
    Throw,
    Try,
    VarRef,
    Vector as VectorNode,
    WithMeta,
)
from basilisp.lang.interfaces import IMeta, IRecord, ISeq, IType, IWithMeta
from basilisp.lang.runtime import Var
from basilisp.lang.typing import CompilerOpts, LispForm, ReaderForm
from basilisp.lang.util import count, genname, munge
from basilisp.util import Maybe, partition

# Analyzer logging
logger = logging.getLogger(__name__)

# Analyzer options
WARN_ON_SHADOWED_NAME = kw.keyword("warn-on-shadowed-name")
WARN_ON_SHADOWED_VAR = kw.keyword("warn-on-shadowed-var")
WARN_ON_UNUSED_NAMES = kw.keyword("warn-on-unused-names")

# Lisp AST node keywords
INIT = kw.keyword("init")
META = kw.keyword("meta")
FIXED_ARITY = kw.keyword("fixed-arity")
BODY = kw.keyword("body")
CATCHES = kw.keyword("catches")
FINALLY = kw.keyword("finally")

# Constants used in analyzing
AS = kw.keyword("as")
IMPLEMENTS = kw.keyword("implements")
<<<<<<< HEAD
INTERFACE = kw.keyword("interface")
=======
STAR_STAR = sym.symbol("**")
>>>>>>> 06da141a
_DOUBLE_DOT_MACRO_NAME = ".."
_BUILTINS_NS = "python"

# Symbols to be ignored for unused symbol warnings
_IGNORED_SYM = sym.symbol("_")
_MACRO_ENV_SYM = sym.symbol("&env")
_MACRO_FORM_SYM = sym.symbol("&form")
_NO_WARN_UNUSED_SYMS = lset.s(_IGNORED_SYM, _MACRO_ENV_SYM, _MACRO_FORM_SYM)


AnalyzerException = partial(CompilerException, phase=CompilerPhase.ANALYZING)


@attr.s(auto_attribs=True, slots=True)
class RecurPoint:
    loop_id: str
    args: Collection[Binding] = ()


@attr.s(auto_attribs=True, frozen=True, slots=True)
class SymbolTableEntry:
    binding: Binding
    used: bool = False
    warn_if_unused: bool = True

    @property
    def symbol(self) -> sym.Symbol:
        return self.binding.form

    @property
    def context(self) -> LocalType:
        return self.binding.local


# pylint: disable=unsupported-membership-test,unsupported-delete-operation,unsupported-assignment-operation
@attr.s(auto_attribs=True, slots=True)
class SymbolTable:
    name: str
    _parent: Optional["SymbolTable"] = None
    _table: MutableMapping[sym.Symbol, SymbolTableEntry] = attr.ib(factory=dict)
    _children: MutableMapping[str, "SymbolTable"] = attr.ib(factory=dict)

    def new_symbol(
        self, s: sym.Symbol, binding: Binding, warn_if_unused: bool = True
    ) -> "SymbolTable":
        assert s == binding.form, "Binding symbol must match passed symbol"

        if s in self._table:
            self._table[s] = attr.evolve(
                self._table[s], binding=binding, warn_if_unused=warn_if_unused
            )
        else:
            self._table[s] = SymbolTableEntry(binding, warn_if_unused=warn_if_unused)
        return self

    def find_symbol(self, s: sym.Symbol) -> Optional[SymbolTableEntry]:
        if s in self._table:
            return self._table[s]
        if self._parent is None:
            return None
        return self._parent.find_symbol(s)

    def mark_used(self, s: sym.Symbol) -> None:
        """Mark the symbol s used in the current table or the first ancestor table
        which contains the symbol."""
        if s in self._table:
            old: SymbolTableEntry = self._table[s]
            if old.used:
                return
            self._table[s] = attr.evolve(old, used=True)
        elif self._parent is not None:
            self._parent.mark_used(s)
        else:  # pragma: no cover
            assert False, f"Symbol {s} not defined in any symbol table"

    def _warn_unused_names(self):
        """Log a warning message for locally bound names whose values are not used
        by the time the symbol table frame is being popped off the stack.

        The symbol table contains locally-bound symbols, recur point symbols, and
        symbols bound to var-args in generated Python functions. Only the locally-
        bound symbols are eligible for an unused warning, since it is not common
        that recur points will be used and user code is not permitted to directly
        access the var-args symbol (the compiler inserts an intermediate symbol
        which user code uses).

        Warnings will not be issued for symbols named '_', '&form', and '&env'. The
        latter symbols appear in macros and a great many macros will never use them."""
        assert logger.isEnabledFor(
            logging.WARNING
        ), "Only warn when logger is configured for WARNING level"
        ns = runtime.get_current_ns()
        for _, entry in self._table.items():
            if entry.symbol in _NO_WARN_UNUSED_SYMS:
                continue
            if entry.warn_if_unused and not entry.used:
                code_loc = (
                    Maybe(entry.symbol.meta)
                    .map(lambda m: f": {m.val_at(reader.READER_LINE_KW)}")
                    .or_else_get("")
                )
                logger.warning(
                    f"symbol '{entry.symbol}' defined but not used ({ns}{code_loc})"
                )

    def append_frame(self, name: str, parent: "SymbolTable" = None) -> "SymbolTable":
        new_frame = SymbolTable(name, parent=parent)
        self._children[name] = new_frame
        return new_frame

    def pop_frame(self, name: str) -> None:
        del self._children[name]

    @contextlib.contextmanager
    def new_frame(self, name, warn_on_unused_names):
        """Context manager for creating a new stack frame. If warn_on_unused_names is
        True and the logger is enabled for WARNING, call _warn_unused_names() on the
        child SymbolTable before it is popped."""
        new_frame = self.append_frame(name, parent=self)
        yield new_frame
        if warn_on_unused_names and logger.isEnabledFor(logging.WARNING):
            new_frame._warn_unused_names()
        self.pop_frame(name)

    def _as_env_map(self) -> MutableMapping[sym.Symbol, lmap.Map]:
        locals_ = {} if self._parent is None else self._parent._as_env_map()
        locals_.update({k: v.binding.to_map() for k, v in self._table.items()})
        return locals_

    def as_env_map(self) -> lmap.Map:
        """Return a map of symbols to the local binding objects in the
        local symbol table as of this call."""
        return lmap.map(self._as_env_map())


class AnalyzerContext:
    __slots__ = (
        "_allow_unresolved_symbols",
        "_filename",
        "_func_ctx",
        "_is_quoted",
        "_macro_ns",
        "_opts",
        "_recur_points",
        "_should_macroexpand",
        "_st",
        "_syntax_pos",
    )

    def __init__(
        self,
        filename: Optional[str] = None,
        opts: Optional[CompilerOpts] = None,
        should_macroexpand: bool = True,
        allow_unresolved_symbols: bool = False,
    ) -> None:
        self._allow_unresolved_symbols = allow_unresolved_symbols
        self._filename = Maybe(filename).or_else_get(DEFAULT_COMPILER_FILE_PATH)
        self._func_ctx: Deque[bool] = collections.deque([])
        self._is_quoted: Deque[bool] = collections.deque([])
        self._macro_ns: Deque[Optional[runtime.Namespace]] = collections.deque([])
        self._opts = (
            Maybe(opts).map(lmap.map).or_else_get(lmap.Map.empty())  # type: ignore
        )
        self._recur_points: Deque[RecurPoint] = collections.deque([])
        self._should_macroexpand = should_macroexpand
        self._st = collections.deque([SymbolTable("<Top>")])
        self._syntax_pos = collections.deque([NodeSyntacticPosition.EXPR])

    @property
    def current_ns(self) -> runtime.Namespace:
        return runtime.get_current_ns()

    @property
    def filename(self) -> str:
        return self._filename

    @property
    def warn_on_unused_names(self) -> bool:
        """If True, warn when local names are unused."""
        return self._opts.val_at(WARN_ON_UNUSED_NAMES, True)

    @property
    def warn_on_shadowed_name(self) -> bool:
        """If True, warn when a name is shadowed in an inner scope.

        Implies warn_on_shadowed_var."""
        return self._opts.val_at(WARN_ON_SHADOWED_NAME, False)

    @property
    def warn_on_shadowed_var(self) -> bool:
        """If True, warn when a def'ed Var name is shadowed in an inner scope.

        Implied by warn_on_shadowed_name. The value of warn_on_shadowed_name
        supersedes the value of this flag."""
        return self.warn_on_shadowed_name or self._opts.val_at(
            WARN_ON_SHADOWED_VAR, False
        )

    @property
    def is_quoted(self) -> bool:
        try:
            return self._is_quoted[-1] is True
        except IndexError:
            return False

    @contextlib.contextmanager
    def quoted(self):
        self._is_quoted.append(True)
        yield
        self._is_quoted.pop()

    @property
    def current_macro_ns(self) -> Optional[runtime.Namespace]:
        """Return the current transient namespace available during macroexpansion.

        If None, the analyzer should only use the current namespace for symbol
        resolution."""
        try:
            return self._macro_ns[-1]
        except IndexError:
            return None

    @contextlib.contextmanager
    def macro_ns(self, ns: Optional[runtime.Namespace]):
        """Set the transient namespace which is available to the analyzer during a
        macroexpansion phase.

        If set to None, prohibit the analyzer from using another namespace for symbol
        resolution.

        During macroexpansion, new forms referenced from the macro namespace would
        be unavailable to the namespace containing the original macro invocation.
        The macro namespace is a temporary override pointing to the namespace of the
        macro definition which can be used to resolve these transient references."""
        self._macro_ns.append(ns)
        try:
            yield
        finally:
            self._macro_ns.pop()

    @property
    def should_allow_unresolved_symbols(self) -> bool:
        """If True, the analyzer will allow unresolved symbols. This is primarily
        useful for contexts by the `macroexpand` and `macroexpand-1` core
        functions. This would not be a good setting to use for normal compiler
        scenarios."""
        return self._allow_unresolved_symbols

    @property
    def should_macroexpand(self) -> bool:
        """Return True if macros should be expanded."""
        return self._should_macroexpand

    @property
    def is_async_ctx(self) -> bool:
        """If True, the current node appears inside of an async function definition.
        It is possible that the current function is defined inside other functions,
        so this does not imply anything about the nesting level of the current node."""
        try:
            return self._func_ctx[-1] is True
        except IndexError:
            return False

    @property
    def in_func_ctx(self) -> bool:
        """If True, the current node appears inside of a function definition.
        It is possible that the current function is defined inside other functions,
        so this does not imply anything about the nesting level of the current node."""
        try:
            self._func_ctx[-1]
        except IndexError:
            return False
        else:
            return True

    @contextlib.contextmanager
    def new_func_ctx(self, is_async: bool = False):
        """Context manager which can be used to set a function context for child
        nodes to examine. A new function context is pushed onto the stack each time
        the Analyzer finds a new function definition, so there may be many nested
        function contexts."""
        self._func_ctx.append(is_async)
        yield
        self._func_ctx.pop()

    @property
    def recur_point(self) -> Optional[RecurPoint]:
        """Return the current recur point which applies to the current node, if there
        is one."""
        try:
            return self._recur_points[-1]
        except IndexError:
            return None

    @contextlib.contextmanager
    def new_recur_point(self, loop_id: str, args: Collection[Any] = ()):
        """Context manager which can be used to set a recur point for child nodes.
        A new recur point is pushed onto the stack each time the Analyzer finds a
        form which supports recursion (such as `fn*` or `loop*`), so there may be
        many recur points, though only one may be active at any given time for a
        node."""
        self._recur_points.append(RecurPoint(loop_id, args=args))
        yield
        self._recur_points.pop()

    @property
    def symbol_table(self) -> SymbolTable:
        return self._st[-1]

    def put_new_symbol(  # pylint: disable=too-many-arguments
        self,
        s: sym.Symbol,
        binding: Binding,
        warn_on_shadowed_name: bool = True,
        warn_on_shadowed_var: bool = True,
        warn_if_unused: bool = True,
    ):
        """Add a new symbol to the symbol table.

        This function allows individual warnings to be disabled for one run
        by supplying keyword arguments temporarily disabling those warnings.
        In certain cases, we do not want to issue warnings again for a
        previously checked case, so this is a simple way of disabling these
        warnings for those cases.

        There are cases where undesired warnings may be triggered non-locally,
        so the Python keyword arguments cannot be used to suppress unwanted
        warnings. For these cases, symbols may include the `:no-warn-on-shadow`
        metadata key to indicate that warnings for shadowing names from outer
        scopes should be suppressed. It is not currently possible to suppress
        Var shadowing warnings at the symbol level.

        If WARN_ON_SHADOWED_NAME compiler option is active and the
        warn_on_shadowed_name keyword argument is True, then a warning will be
        emitted if a local name is shadowed by another local name. Note that
        WARN_ON_SHADOWED_NAME implies WARN_ON_SHADOWED_VAR.

        If WARN_ON_SHADOWED_VAR compiler option is active and the
        warn_on_shadowed_var keyword argument is True, then a warning will be
        emitted if a named var is shadowed by a local name."""
        st = self.symbol_table
        no_warn_on_shadow = (
            Maybe(s.meta)
            .map(lambda m: m.val_at(SYM_NO_WARN_ON_SHADOW_META_KEY, False))
            .or_else_get(False)
        )
        if (
            not no_warn_on_shadow
            and warn_on_shadowed_name
            and self.warn_on_shadowed_name
        ):
            if st.find_symbol(s) is not None:
                logger.warning(f"name '{s}' shadows name from outer scope")
        if (
            warn_on_shadowed_name or warn_on_shadowed_var
        ) and self.warn_on_shadowed_var:
            if self.current_ns.find(s) is not None:
                logger.warning(f"name '{s}' shadows def'ed Var from outer scope")
        if s.meta is not None and s.meta.val_at(SYM_NO_WARN_WHEN_UNUSED_META_KEY, None):
            warn_if_unused = False
        st.new_symbol(s, binding, warn_if_unused=warn_if_unused)

    @contextlib.contextmanager
    def new_symbol_table(self, name):
        old_st = self.symbol_table
        with old_st.new_frame(name, self.warn_on_unused_names) as st:
            self._st.append(st)
            yield st
            self._st.pop()

    @contextlib.contextmanager
    def hide_parent_symbol_table(self):
        """Hide the immediate parent symbol table by temporarily popping
        it off the stack.

        Obviously doing this could have serious adverse consequences if another
        new symbol table is added to the stack during this operation, so it
        should essentially NEVER be used.

        Right now, it is being used to hide fields and `this` symbol from
        static and class methods."""
        old_st = self._st.pop()
        try:
            yield self.symbol_table
        finally:
            self._st.append(old_st)

    @contextlib.contextmanager
    def expr_pos(self):
        """Context manager which indicates to immediate child nodes that they
        are in an expression syntactic position."""
        self._syntax_pos.append(NodeSyntacticPosition.EXPR)
        try:
            yield
        finally:
            self._syntax_pos.pop()

    @contextlib.contextmanager
    def stmt_pos(self):
        """Context manager which indicates to immediate child nodes that they
        are in a statement syntactic position."""
        self._syntax_pos.append(NodeSyntacticPosition.STMT)
        try:
            yield
        finally:
            self._syntax_pos.pop()

    @contextlib.contextmanager
    def parent_pos(self):
        """Context manager which indicates to immediate child nodes that they
        are in an equivalent syntactic position as their parent node.

        This context manager copies the top position and pushes a new value onto
        the stack, so the parent node's syntax position will not be lost."""
        self._syntax_pos.append(self.syntax_position)
        try:
            yield
        finally:
            self._syntax_pos.pop()

    @property
    def syntax_position(self) -> NodeSyntacticPosition:
        """Return the syntax position of the current node as indicated by its
        parent node."""
        return self._syntax_pos[-1]

    def get_node_env(self, pos: Optional[NodeSyntacticPosition] = None):
        return NodeEnv(ns=self.current_ns, file=self.filename, pos=pos)


MetaGetter = Callable[[Union[IMeta, Var]], bool]
AnalyzeFunction = Callable[[AnalyzerContext, Union[LispForm, ISeq]], Node]


def _meta_getter(meta_kw: kw.Keyword) -> MetaGetter:
    """Return a function which checks an object with metadata for a boolean
    value by meta_kw."""

    def has_meta_prop(o: Union[IMeta, Var]) -> bool:
        return bool(
            Maybe(o.meta).map(lambda m: m.val_at(meta_kw, None)).or_else_get(False)
        )

    return has_meta_prop


_is_async = _meta_getter(SYM_ASYNC_META_KEY)
_is_mutable = _meta_getter(SYM_MUTABLE_META_KEY)
_is_py_classmethod = _meta_getter(SYM_CLASSMETHOD_META_KEY)
_is_py_property = _meta_getter(SYM_PROPERTY_META_KEY)
_is_py_staticmethod = _meta_getter(SYM_STATICMETHOD_META_KEY)
_is_macro = _meta_getter(SYM_MACRO_META_KEY)


def _loc(form: Union[LispForm, ISeq]) -> Optional[Tuple[int, int]]:
    """Fetch the location of the form in the original filename from the
    input form, if it has metadata."""
    # Technically, IMeta is sufficient for fetching `form.meta` but the
    # reader only applies line and column metadata to IWithMeta instances
    if isinstance(form, IWithMeta):
        meta = form.meta
        if meta is not None:
            line = meta.get(reader.READER_LINE_KW)
            col = meta.get(reader.READER_COL_KW)
            if isinstance(line, int) and isinstance(col, int):
                return line, col
    return None


def _with_loc(f: AnalyzeFunction):
    """Attach any available location information from the input form to
    the node environment returned from the parsing function."""

    @wraps(f)
    def _analyze_form(ctx: AnalyzerContext, form: Union[LispForm, ISeq]) -> Node:
        form_loc = _loc(form)
        if form_loc is None:
            return f(ctx, form)
        else:
            return f(ctx, form).fix_missing_locations(form_loc)

    return _analyze_form


def _clean_meta(meta: Optional[lmap.Map]) -> Optional[lmap.Map]:
    """Remove reader metadata from the form's meta map."""
    if meta is None:
        return None
    else:
        new_meta = meta.dissoc(reader.READER_LINE_KW, reader.READER_COL_KW)
        return None if len(new_meta) == 0 else new_meta


def _body_ast(
    ctx: AnalyzerContext, form: Union[llist.List, ISeq]
) -> Tuple[Iterable[Node], Node]:
    """Analyze the form and produce a body of statement nodes and a single
    return expression node.

    If the body is empty, return a constant node containing nil.

    If the parent indicates that it is in a statement syntactic position
    (and thus that it cannot return a value), the final node will be marked
    as a statement (rather than an expression) as well."""
    body_list = list(form)
    if body_list:
        *stmt_forms, ret_form = body_list

        with ctx.stmt_pos():
            body_stmts = list(map(partial(_analyze_form, ctx), stmt_forms))

        with ctx.parent_pos():
            body_expr = _analyze_form(ctx, ret_form)

        body = body_stmts + [body_expr]
    else:
        body = []

    if body:
        *stmts, ret = body
    else:
        stmts, ret = [], _const_node(ctx, None)
    return stmts, ret


def _call_args_ast(  # pylint: disable=too-many-branches
    ctx: AnalyzerContext, form: ISeq
) -> Tuple[Iterable[Node], KeywordArgs]:
    """Return a tuple of positional arguments and keyword arguments, splitting at the
    keyword argument marker symbol '**'."""
    with ctx.expr_pos():
        nmarkers = sum(int(e == STAR_STAR) for e in form)
        if nmarkers > 1:
            raise AnalyzerException(
                "function and method invocations may have at most 1 keyword argument marker '**'",
                form=form,
            )
        elif nmarkers == 1:
            kwarg_marker = False
            pos, kws = [], []
            for arg in form:
                if arg == STAR_STAR:
                    kwarg_marker = True
                    continue
                if kwarg_marker:
                    kws.append(arg)
                else:
                    pos.append(arg)

            args = vec.vector(map(partial(_analyze_form, ctx), pos))
            kw_map = {}
            try:
                for k, v in partition(kws, 2):
                    if isinstance(k, kw.Keyword):
                        munged_k = munge(k.name, allow_builtins=True)
                    elif isinstance(k, str):
                        munged_k = munge(k, allow_builtins=True)
                    else:
                        raise AnalyzerException(
                            f"keys for keyword arguments must be keywords or strings, not '{type(k)}'",
                            form=k,
                        )

                    if munged_k in kw_map:
                        raise AnalyzerException(
                            f"duplicate keyword argument key in function or method invocation",
                            form=k,
                        )

                    kw_map[munged_k] = _analyze_form(ctx, v)

            except ValueError:
                raise AnalyzerException(
                    "keyword arguments must appear in key/value pairs", form=form
                ) from ValueError
            else:
                kwargs = lmap.map(kw_map)
        else:
            args = vec.vector(map(partial(_analyze_form, ctx), form))
            kwargs = lmap.Map.empty()

        return args, kwargs


def _with_meta(gen_node):
    """Wraps the node generated by gen_node in a :with-meta AST node if the
    original form has meta.

    :with-meta AST nodes are used for non-quoted collection literals and for
    function expressions."""

    @wraps(gen_node)
    def with_meta(
        ctx: AnalyzerContext,
        form: Union[llist.List, lmap.Map, ISeq, lset.Set, vec.Vector],
    ) -> Node:
        assert not ctx.is_quoted, "with-meta nodes are not used in quoted expressions"

        descriptor = gen_node(ctx, form)

        if isinstance(form, IMeta):
            assert isinstance(form.meta, (lmap.Map, type(None)))
            form_meta = _clean_meta(form.meta)
            if form_meta is not None:
                meta_ast = _analyze_form(ctx, form_meta)
                assert isinstance(meta_ast, MapNode) or (
                    isinstance(meta_ast, Const) and meta_ast.type == ConstType.MAP
                )
                return WithMeta(
                    form=form,
                    meta=meta_ast,
                    expr=descriptor,
                    env=ctx.get_node_env(pos=ctx.syntax_position),
                )

        return descriptor

    return with_meta


def _await_ast(ctx: AnalyzerContext, form: ISeq) -> Await:
    assert form.first == SpecialForm.AWAIT

    if not ctx.is_async_ctx:
        raise AnalyzerException(
            f"await forms may not appear in non-async context", form=form
        )

    nelems = count(form)
    if nelems != 2:
        raise AnalyzerException(
            f"await forms must contain 2 elements, as in: (await expr)", form=form
        )

    with ctx.expr_pos():
        expr = _analyze_form(ctx, runtime.nth(form, 1))

    return Await(form=form, expr=expr, env=ctx.get_node_env(pos=ctx.syntax_position),)


def _def_ast(  # pylint: disable=too-many-branches,too-many-locals
    ctx: AnalyzerContext, form: ISeq
) -> Def:
    assert form.first == SpecialForm.DEF

    nelems = count(form)
    if nelems not in (2, 3, 4):
        raise AnalyzerException(
            f"def forms must have between 2 and 4 elements, as in: (def name docstring? init?)",
            form=form,
        )

    name = runtime.nth(form, 1)
    if not isinstance(name, sym.Symbol):
        raise AnalyzerException(
            f"def names must be symbols, not {type(name)}", form=name
        )

    if nelems == 2:
        init = None
        doc = None
        children: vec.Vector[kw.Keyword] = vec.Vector.empty()
    elif nelems == 3:
        with ctx.expr_pos():
            init = _analyze_form(ctx, runtime.nth(form, 2))
        doc = None
        children = vec.v(INIT)
    else:
        with ctx.expr_pos():
            init = _analyze_form(ctx, runtime.nth(form, 3))
        doc = runtime.nth(form, 2)
        if not isinstance(doc, str):
            raise AnalyzerException("def docstring must be a string", form=doc)
        children = vec.v(INIT)

    # Cache the current namespace
    current_ns = ctx.current_ns

    # Attach metadata relevant for the current process below.
    #
    # The reader line/col metadata will be attached to the form itself in the
    # happy path case (top-level bare def or top-level def returned from a
    # macro). Less commonly, we may have to rely on metadata attached to the
    # def symbol if, for example, the def form is returned by a macro wrapped
    # in a do or let form. In that case, the macroexpansion process won't have
    # any metadata to pass along to the expanded form, but the symbol itself
    # is likely to have metadata. In rare cases, we may not be able to get
    # any metadata. This may happen if the form and name were both generated
    # programmatically.
    def_loc = _loc(form) or _loc(name) or (None, None)
    if def_loc == (None, None):
        logger.warning(f"def line and column metadata not provided for Var {name}")
    def_node_env = ctx.get_node_env(pos=ctx.syntax_position)
    def_meta = _clean_meta(
        name.meta.update(  # type: ignore [union-attr]
            lmap.map(
                {
                    COL_KW: def_loc[1],
                    FILE_KW: def_node_env.file,
                    LINE_KW: def_loc[0],
                    NAME_KW: name,
                    NS_KW: current_ns,
                }
            )
        )
    )
    assert def_meta is not None, "def metadata must be defined at this point"
    if doc is not None:
        def_meta = def_meta.assoc(DOC_KW, doc)

    # Var metadata is set both for the running Basilisp instance
    # and cached as Python bytecode to be reread again. Argument lists
    # are quoted so as not to resolve argument symbols. For the compiled
    # and cached bytecode, this causes no trouble. However, for the case
    # where we directly set the Var meta for the running Basilisp instance
    # this causes problems since we'll end up getting something like
    # `(quote ([] [v]))` rather than simply `([] [v])`.
    arglists_meta = def_meta.val_at(ARGLISTS_KW)  # type: ignore
    if isinstance(arglists_meta, llist.List):
        assert arglists_meta.first == SpecialForm.QUOTE
        var_meta = def_meta.update(  # type: ignore
            {ARGLISTS_KW: runtime.nth(arglists_meta, 1)}
        )
    else:
        var_meta = def_meta

    # Generation fails later if we use the same symbol we received, since
    # its meta may contain values which fail to compile.
    bare_name = sym.symbol(name.name)

    ns_sym = sym.symbol(current_ns.name)
    var = Var.intern_unbound(
        ns_sym,
        bare_name,
        dynamic=def_meta.val_at(SYM_DYNAMIC_META_KEY, False),  # type: ignore
        meta=var_meta,
    )
    descriptor = Def(
        form=form,
        name=bare_name,
        var=var,
        init=init,
        doc=doc,
        in_func_ctx=ctx.in_func_ctx,
        children=children,
        env=def_node_env,
    )

    # We still have to compile the meta here down to Python source code, so
    # anything which is not constant below needs to be valid Basilisp code
    # at the site it is called.
    #
    # We are roughly generating code like this:
    #
    # (def ^{:col  1
    #        :file "<REPL Input>"
    #        :line 1
    #        :name 'some-name
    #        :ns   ((.- basilisp.lang.runtime/Namespace get) 'basilisp.user)}
    #       some-name
    #       "some value")
    meta_ast = _analyze_form(
        ctx,
        def_meta.update(  # type: ignore
            {
                NAME_KW: llist.l(SpecialForm.QUOTE, bare_name),
                NS_KW: llist.l(
                    llist.l(
                        SpecialForm.INTEROP_PROP,
                        sym.symbol("Namespace", "basilisp.lang.runtime"),
                        sym.symbol("get"),
                    ),
                    llist.l(SpecialForm.QUOTE, sym.symbol(current_ns.name)),
                ),
            }
        ),
    )

    assert (isinstance(meta_ast, Const) and meta_ast.type == ConstType.MAP) or (
        isinstance(meta_ast, MapNode)
    )
    existing_children = cast(vec.Vector, descriptor.children)
    return descriptor.assoc(
        meta=meta_ast, children=vec.vector(runtime.cons(META, existing_children))
    )


def __deftype_method_param_bindings(
    ctx: AnalyzerContext, params: vec.Vector
) -> Tuple[bool, List[Binding]]:
    """Generate parameter bindings for deftype* methods.

    Special cases for class and static methods must be handled by their
    respective handlers. This method will only produce vanilla ARG type
    bindings."""
    has_vargs, vargs_idx = False, 0
    param_nodes = []
    for i, s in enumerate(params):
        if not isinstance(s, sym.Symbol):
            raise AnalyzerException(
                "deftype* method parameter name must be a symbol", form=s
            )

        if s == AMPERSAND:
            has_vargs = True
            vargs_idx = i
            break

        binding = Binding(
            form=s,
            name=s.name,
            local=LocalType.ARG,
            arg_id=i,
            is_variadic=False,
            env=ctx.get_node_env(),
        )
        param_nodes.append(binding)
        ctx.put_new_symbol(s, binding)

    if has_vargs:
        try:
            vargs_sym = params[vargs_idx + 1]

            if not isinstance(vargs_sym, sym.Symbol):
                raise AnalyzerException(
                    "deftype* method rest parameter name must be a symbol",
                    form=vargs_sym,
                )

            binding = Binding(
                form=vargs_sym,
                name=vargs_sym.name,
                local=LocalType.ARG,
                arg_id=vargs_idx + 1,
                is_variadic=True,
                env=ctx.get_node_env(),
            )
            param_nodes.append(binding)
            ctx.put_new_symbol(vargs_sym, binding)
        except IndexError:
            raise AnalyzerException(
                "Expected variadic argument name after '&'", form=params
            ) from None

    return has_vargs, param_nodes


def __deftype_classmethod(
    ctx: AnalyzerContext,
    form: Union[llist.List, ISeq],
    method_name: str,
    args: vec.Vector,
    kwarg_support: Optional[KeywordArgSupport] = None,
) -> ClassMethod:
    """Emit a node for a :classmethod member of a deftype* form."""
    with ctx.hide_parent_symbol_table(), ctx.new_symbol_table(method_name):
        try:
            cls_arg = args[0]
        except IndexError:
            raise AnalyzerException(
                f"deftype* class method must include 'cls' argument", form=args
            )
        else:
            if not isinstance(cls_arg, sym.Symbol):
                raise AnalyzerException(
                    f"deftype* class method 'cls' argument must be a symbol", form=args
                )
            cls_binding = Binding(
                form=cls_arg,
                name=cls_arg.name,
                local=LocalType.ARG,
                env=ctx.get_node_env(),
            )
            ctx.put_new_symbol(cls_arg, cls_binding)

        params = args[1:]
        has_vargs, param_nodes = __deftype_method_param_bindings(ctx, params)
        with ctx.expr_pos():
            stmts, ret = _body_ast(ctx, runtime.nthrest(form, 2))
        method = ClassMethod(
            form=form,
            name=method_name,
            params=vec.vector(param_nodes),
            body=Do(
                form=form.rest,
                statements=vec.vector(stmts),
                ret=ret,
                is_body=True,
                # Use the argument vector or first body statement, whichever
                # exists, for metadata.
                env=ctx.get_node_env(),
            ),
            env=ctx.get_node_env(),
            class_local=cls_binding,
            is_variadic=has_vargs,
            kwarg_support=kwarg_support,
        )
        method.visit(_assert_no_recur)
        return method


def __deftype_method(
    ctx: AnalyzerContext,
    form: Union[llist.List, ISeq],
    method_name: str,
    args: vec.Vector,
    kwarg_support: Optional[KeywordArgSupport] = None,
) -> Method:
    """Emit a node for a method member of a deftype* form."""
    with ctx.new_symbol_table(method_name):
        try:
            this_arg = args[0]
        except IndexError:
            raise AnalyzerException(
                f"deftype* method must include 'this' or 'self' argument", form=args
            )
        else:
            if not isinstance(this_arg, sym.Symbol):
                raise AnalyzerException(
                    f"deftype* method 'this' argument must be a symbol", form=args
                )
            this_binding = Binding(
                form=this_arg,
                name=this_arg.name,
                local=LocalType.THIS,
                env=ctx.get_node_env(),
            )
            ctx.put_new_symbol(this_arg, this_binding, warn_if_unused=False)

        params = args[1:]
        has_vargs, param_nodes = __deftype_method_param_bindings(ctx, params)

        loop_id = genname(method_name)
        with ctx.new_recur_point(loop_id, param_nodes):
            with ctx.expr_pos():
                stmts, ret = _body_ast(ctx, runtime.nthrest(form, 2))
            method = Method(
                form=form,
                name=method_name,
                this_local=this_binding,
                params=vec.vector(param_nodes),
                is_variadic=has_vargs,
                kwarg_support=kwarg_support,
                body=Do(
                    form=form.rest,
                    statements=vec.vector(stmts),
                    ret=ret,
                    is_body=True,
                    # Use the argument vector or first body statement, whichever
                    # exists, for metadata.
                    env=ctx.get_node_env(),
                ),
                loop_id=loop_id,
                env=ctx.get_node_env(),
            )
            method.visit(_assert_recur_is_tail)
            return method


def __deftype_property(
    ctx: AnalyzerContext,
    form: Union[llist.List, ISeq],
    method_name: str,
    args: vec.Vector,
) -> PropertyMethod:
    """Emit a node for a :property member of a deftype* form."""
    with ctx.new_symbol_table(method_name):
        try:
            this_arg = args[0]
        except IndexError:
            raise AnalyzerException(
                f"deftype* property must include 'this' or 'self' argument", form=args
            )
        else:
            if not isinstance(this_arg, sym.Symbol):
                raise AnalyzerException(
                    f"deftype* property 'this' argument must be a symbol", form=args
                )
            this_binding = Binding(
                form=this_arg,
                name=this_arg.name,
                local=LocalType.THIS,
                env=ctx.get_node_env(),
            )
            ctx.put_new_symbol(this_arg, this_binding, warn_if_unused=False)

        params = args[1:]
        has_vargs, param_nodes = __deftype_method_param_bindings(ctx, params)

        if len(param_nodes) > 0:
            raise AnalyzerException(
                "deftype* properties may not specify arguments", form=form
            )

        assert not has_vargs, "deftype* properties may not have arguments"

        with ctx.expr_pos():
            stmts, ret = _body_ast(ctx, runtime.nthrest(form, 2))
        prop = PropertyMethod(
            form=form,
            name=method_name,
            this_local=this_binding,
            params=vec.vector(param_nodes),
            body=Do(
                form=form.rest,
                statements=vec.vector(stmts),
                ret=ret,
                is_body=True,
                # Use the argument vector or first body statement, whichever
                # exists, for metadata.
                env=ctx.get_node_env(),
            ),
            env=ctx.get_node_env(),
        )
        prop.visit(_assert_no_recur)
        return prop


def __deftype_staticmethod(
    ctx: AnalyzerContext,
    form: Union[llist.List, ISeq],
    method_name: str,
    args: vec.Vector,
    kwarg_support: Optional[KeywordArgSupport] = None,
) -> StaticMethod:
    """Emit a node for a :staticmethod member of a deftype* form."""
    with ctx.hide_parent_symbol_table(), ctx.new_symbol_table(method_name):
        has_vargs, param_nodes = __deftype_method_param_bindings(ctx, args)
        with ctx.expr_pos():
            stmts, ret = _body_ast(ctx, runtime.nthrest(form, 2))
        method = StaticMethod(
            form=form,
            name=method_name,
            params=vec.vector(param_nodes),
            body=Do(
                form=form.rest,
                statements=vec.vector(stmts),
                ret=ret,
                is_body=True,
                # Use the argument vector or first body statement, whichever
                # exists, for metadata.
                env=ctx.get_node_env(),
            ),
            env=ctx.get_node_env(),
            is_variadic=has_vargs,
            kwarg_support=kwarg_support,
        )
        method.visit(_assert_no_recur)
        return method


def __deftype_member(  # pylint: disable=too-many-branches
    ctx: AnalyzerContext, form: Union[llist.List, ISeq]
) -> DefTypeMember:
    """Emit a member node for a deftype* form.

    Member nodes are determined by the presence or absence of certain
    metadata elements on the input form (or the form's first member,
    typically a symbol naming that member)."""
    if not isinstance(form.first, sym.Symbol):
        raise AnalyzerException(
            "deftype* method must be named by symbol: (name [& args] & body)",
            form=form.first,
        )
    method_name = form.first.name

    is_classmethod = _is_py_classmethod(form.first) or (
        isinstance(form, IMeta) and _is_py_classmethod(form)
    )
    is_property = _is_py_property(form.first) or (
        isinstance(form, IMeta) and _is_py_property(form)
    )
    is_staticmethod = _is_py_staticmethod(form.first) or (
        isinstance(form, IMeta) and _is_py_staticmethod(form)
    )

    if not sum([is_classmethod, is_property, is_staticmethod]) in {0, 1}:
        raise AnalyzerException(
            "deftype* member may be only one of: :classmethod, :property, or :staticmethod",
            form=form,
        )

    args = runtime.nth(form, 1)
    if not isinstance(args, vec.Vector):
        raise AnalyzerException(
            f"deftype* member arguments must be vector, not {type(args)}", form=args
        )

    kwarg_meta = __fn_kwargs_support(form.first) or (
        isinstance(form, IMeta) and __fn_kwargs_support(form)
    )
    kwarg_support = None if isinstance(kwarg_meta, bool) else kwarg_meta

    if is_classmethod:
        return __deftype_classmethod(
            ctx, form, method_name, args, kwarg_support=kwarg_support
        )
    elif is_property:
        if kwarg_support is not None:
            raise AnalyzerException(
                f"deftype* properties may not declare keyword argument support",
                form=form,
            )

        return __deftype_property(ctx, form, method_name, args)
    elif is_staticmethod:
        return __deftype_staticmethod(
            ctx, form, method_name, args, kwarg_support=kwarg_support
        )
    else:
        return __deftype_method(
            ctx, form, method_name, args, kwarg_support=kwarg_support
        )


def __deftype_impls(  # pylint: disable=too-many-branches
    ctx: AnalyzerContext, form: ISeq
) -> Tuple[List[DefTypeBase], List[DefTypeMember]]:
    """Roll up deftype* declared bases and method implementations."""
    interface_names: MutableSet[sym.Symbol] = set()
    interfaces = []
    methods: List[DefTypeMember] = []

    if runtime.to_seq(form) is None:
        return [], []

    if not isinstance(form.first, kw.Keyword) or form.first != IMPLEMENTS:
        raise AnalyzerException(
            f"deftype* forms must declare which interfaces they implement", form=form
        )

    implements = runtime.nth(form, 1)
    if not isinstance(implements, vec.Vector):
        raise AnalyzerException(
            "deftype* interfaces must be declared as :implements [Interface1 Interface2 ...]",
            form=implements,
        )

    for iface in implements:
        if not isinstance(iface, sym.Symbol):
            raise AnalyzerException("deftype* interfaces must be symbols", form=iface)

        if iface in interface_names:
            raise AnalyzerException(
                "deftype* interfaces may only appear once in :implements vector",
                form=iface,
            )
        interface_names.add(iface)

        current_interface = _analyze_form(ctx, iface)
        if not isinstance(current_interface, (MaybeClass, MaybeHostForm, VarRef)):
            raise AnalyzerException(
                f"deftype* interface implementation must be an existing interface",
                form=iface,
            )
        interfaces.append(current_interface)

    for elem in runtime.nthrest(form, 2):
        if isinstance(elem, ISeq):
            methods.append(__deftype_member(ctx, elem))
        else:
            raise AnalyzerException(
                f"deftype* must consist of interface or protocol names and methods",
                form=elem,
            )

    return interfaces, list(methods)


def __is_abstract(tp: Type) -> bool:
    """Return True if tp is an abstract class.

    The builtin inspect.isabstract returns False for marker abstract classes
    which do not define any abstract members."""
    if inspect.isabstract(tp):
        return True
    return (
        inspect.isclass(tp)
        and hasattr(tp, "__abstractmethods__")
        and tp.__abstractmethods__ == frozenset()
    )


_var_is_protocol = _meta_getter(VAR_IS_PROTOCOL_META_KEY)


def __assert_deftype_impls_are_abstract(  # pylint: disable=too-many-branches,too-many-locals
    fields: Iterable[str],
    interfaces: Iterable[DefTypeBase],
    members: Iterable[DefTypeMember],
) -> None:
    field_names = frozenset(fields)
    member_names = frozenset(munge(member.name) for member in members)
    all_member_names = field_names.union(member_names)
    all_interface_methods: Set[str] = set()
    for interface in interfaces:
        if isinstance(interface, (MaybeClass, MaybeHostForm)):
            interface_type = interface.target
        elif isinstance(interface, VarRef):
            # Protocols are defined as maps, with the interface being simply a member
            # of the map, denoted by the keyword `:interface`.
            if _var_is_protocol(interface.var):
                proto_map = interface.var.value
                assert isinstance(proto_map, lmap.Map)
                interface_type = proto_map.val_at(INTERFACE)
            else:
                interface_type = interface.var.value
        else:  # pragma: no cover
            assert False, "Interface must be MaybeClass, MaybeHostForm, or VarRef"

        if interface_type is object:
            continue

        if not __is_abstract(interface_type):
            raise AnalyzerException(
                "deftype* interface must be Python abstract class or object",
                form=interface.form,
                lisp_ast=interface,
            )

        interface_names: FrozenSet[str] = interface_type.__abstractmethods__
        interface_property_names: FrozenSet[str] = frozenset(
            method
            for method in interface_names
            if isinstance(getattr(interface_type, method), property)
        )
        interface_method_names = interface_names - interface_property_names
        if not interface_method_names.issubset(member_names):
            missing_methods = ", ".join(interface_method_names - member_names)
            raise AnalyzerException(
                "deftype* definition missing interface members for interface "
                f"{interface.form}: {missing_methods}"
            )
        elif not interface_property_names.issubset(all_member_names):
            missing_fields = ", ".join(interface_property_names - field_names)
            raise AnalyzerException(
                "deftype* definition missing interface properties for interface "
                f"{interface.form}: {missing_fields}"
            )

        all_interface_methods.update(interface_names)

    extra_methods = member_names - all_interface_methods - OBJECT_DUNDER_METHODS
    if extra_methods:
        extra_method_str = ", ".join(extra_methods)
        raise AnalyzerException(
            "deftype* definition for interface includes members not part of "
            f"defined interfaces: {extra_method_str}"
        )


__DEFTYPE_DEFAULT_SENTINEL = object()


def _deftype_ast(  # pylint: disable=too-many-branches
    ctx: AnalyzerContext, form: ISeq
) -> DefType:
    assert form.first == SpecialForm.DEFTYPE

    nelems = count(form)
    if nelems < 3:
        raise AnalyzerException(
            f"deftype forms must have 3 or more elements, as in: (deftype* name fields [bases+impls])",
            form=form,
        )

    name = runtime.nth(form, 1)
    if not isinstance(name, sym.Symbol):
        raise AnalyzerException(
            f"deftype* names must be symbols, not {type(name)}", form=name
        )
    ctx.put_new_symbol(
        name,
        Binding(
            form=name, name=name.name, local=LocalType.DEFTYPE, env=ctx.get_node_env()
        ),
        warn_if_unused=False,
    )

    fields = runtime.nth(form, 2)
    if not isinstance(fields, vec.Vector):
        raise AnalyzerException(
            f"deftype* fields must be vector, not {type(fields)}", form=fields
        )

    has_defaults = False
    with ctx.new_symbol_table(name.name):
        is_frozen = True
        param_nodes = []
        for field in fields:
            if not isinstance(field, sym.Symbol):
                raise AnalyzerException(f"deftype* fields must be symbols", form=field)

            field_default = (
                Maybe(field.meta)
                .map(
                    lambda m: m.val_at(SYM_DEFAULT_META_KEY, __DEFTYPE_DEFAULT_SENTINEL)
                )
                .value
            )
            if not has_defaults and field_default is not __DEFTYPE_DEFAULT_SENTINEL:
                has_defaults = True
            elif has_defaults and field_default is __DEFTYPE_DEFAULT_SENTINEL:
                raise AnalyzerException(
                    "deftype* fields without defaults may not appear after fields "
                    "without defaults",
                    form=field,
                )

            is_mutable = _is_mutable(field)
            if is_mutable:
                is_frozen = False

            binding = Binding(
                form=field,
                name=field.name,
                local=LocalType.FIELD,
                is_assignable=is_mutable,
                env=ctx.get_node_env(),
                init=analyze_form(ctx, field_default)
                if field_default is not __DEFTYPE_DEFAULT_SENTINEL
                else None,
            )
            param_nodes.append(binding)
            ctx.put_new_symbol(field, binding, warn_if_unused=False)

        interfaces, members = __deftype_impls(ctx, runtime.nthrest(form, 3))
        __assert_deftype_impls_are_abstract(
            map(lambda f: f.name, fields), interfaces, members
        )
        return DefType(
            form=form,
            name=name.name,
            interfaces=vec.vector(interfaces),
            fields=vec.vector(param_nodes),
            members=vec.vector(members),
            is_frozen=is_frozen,
            env=ctx.get_node_env(pos=ctx.syntax_position),
        )


def _do_ast(ctx: AnalyzerContext, form: ISeq) -> Do:
    assert form.first == SpecialForm.DO
    statements, ret = _body_ast(ctx, form.rest)
    return Do(
        form=form,
        statements=vec.vector(statements),
        ret=ret,
        env=ctx.get_node_env(pos=ctx.syntax_position),
    )


def __fn_method_ast(  # pylint: disable=too-many-branches,too-many-locals
    ctx: AnalyzerContext, form: ISeq, fnname: Optional[sym.Symbol] = None
) -> FnMethod:
    with ctx.new_symbol_table("fn-method"):
        params = form.first
        if not isinstance(params, vec.Vector):
            raise AnalyzerException(
                "function arity arguments must be a vector", form=params
            )

        has_vargs, vargs_idx = False, 0
        param_nodes = []
        for i, s in enumerate(params):
            if not isinstance(s, sym.Symbol):
                raise AnalyzerException(
                    "function arity parameter name must be a symbol", form=s
                )

            if s == AMPERSAND:
                has_vargs = True
                vargs_idx = i
                break

            binding = Binding(
                form=s,
                name=s.name,
                local=LocalType.ARG,
                arg_id=i,
                is_variadic=False,
                env=ctx.get_node_env(),
            )
            param_nodes.append(binding)
            ctx.put_new_symbol(s, binding)

        if has_vargs:
            try:
                vargs_sym = params[vargs_idx + 1]

                if not isinstance(vargs_sym, sym.Symbol):
                    raise AnalyzerException(
                        "function rest parameter name must be a symbol", form=vargs_sym
                    )

                binding = Binding(
                    form=vargs_sym,
                    name=vargs_sym.name,
                    local=LocalType.ARG,
                    arg_id=vargs_idx + 1,
                    is_variadic=True,
                    env=ctx.get_node_env(),
                )
                param_nodes.append(binding)
                ctx.put_new_symbol(vargs_sym, binding)
            except IndexError:
                raise AnalyzerException(
                    "Expected variadic argument name after '&'", form=params
                ) from None

        fn_loop_id = genname("fn_arity" if fnname is None else fnname.name)
        with ctx.new_recur_point(fn_loop_id, param_nodes):
            with ctx.expr_pos():
                stmts, ret = _body_ast(ctx, form.rest)
            method = FnMethod(
                form=form,
                loop_id=fn_loop_id,
                params=vec.vector(param_nodes),
                is_variadic=has_vargs,
                fixed_arity=len(param_nodes) - int(has_vargs),
                body=Do(
                    form=form.rest,
                    statements=vec.vector(stmts),
                    ret=ret,
                    is_body=True,
                    # Use the argument vector or first body statement, whichever
                    # exists, for metadata.
                    env=ctx.get_node_env(),
                ),
                # Use the argument vector for fetching line/col since the
                # form itself is a sequence with no meaningful metadata.
                env=ctx.get_node_env(),
            )
            method.visit(_assert_recur_is_tail)
            return method


def __fn_kwargs_support(o: IMeta) -> Optional[KeywordArgSupport]:
    if o.meta is None:
        return None

    kwarg_support = o.meta.val_at(SYM_KWARGS_META_KEY)
    if kwarg_support is None:
        return None

    try:
        return KeywordArgSupport(kwarg_support)
    except ValueError:
        raise AnalyzerException(
            "fn keyword argument support metadata :kwarg must be one of: #{:apply :collect}",
            form=kwarg_support,
        )


@_with_meta  # noqa: MC0001
def _fn_ast(  # pylint: disable=too-many-branches
    ctx: AnalyzerContext, form: Union[llist.List, ISeq]
) -> Fn:
    assert form.first == SpecialForm.FN

    idx = 1

    with ctx.new_symbol_table("fn"):
        try:
            name = runtime.nth(form, idx)
        except IndexError:
            raise AnalyzerException(
                "fn form must match: (fn* name? [arg*] body*) or (fn* name? method*)",
                form=form,
            )

        if isinstance(name, sym.Symbol):
            name_node: Optional[Binding] = Binding(
                form=name, name=name.name, local=LocalType.FN, env=ctx.get_node_env()
            )
            assert name_node is not None
            is_async = _is_async(name) or isinstance(form, IMeta) and _is_async(form)
            kwarg_support = (
                __fn_kwargs_support(name)
                or isinstance(form, IMeta)
                and __fn_kwargs_support(form)
            )
            ctx.put_new_symbol(name, name_node, warn_if_unused=False)
            idx += 1
        elif isinstance(name, (llist.List, vec.Vector)):
            name = None
            name_node = None
            is_async = isinstance(form, IMeta) and _is_async(form)
            kwarg_support = isinstance(form, IMeta) and __fn_kwargs_support(form)
        else:
            raise AnalyzerException(
                "fn form must match: (fn* name? [arg*] body*) or (fn* name? method*)",
                form=form,
            )

        try:
            arity_or_args = runtime.nth(form, idx)
        except IndexError:
            raise AnalyzerException(
                "fn form expects either multiple arities or a vector of arguments",
                form=form,
            )

        with ctx.new_func_ctx(is_async=is_async):
            if isinstance(arity_or_args, llist.List):
                methods = vec.vector(
                    map(
                        partial(__fn_method_ast, ctx, fnname=name),
                        runtime.nthrest(form, idx),
                    )
                )
            elif isinstance(arity_or_args, vec.Vector):
                methods = vec.v(
                    __fn_method_ast(ctx, runtime.nthrest(form, idx), fnname=name)
                )
            else:
                raise AnalyzerException(
                    "fn form must match: (fn* name? [arg*] body*) or (fn* name? method*)",
                    form=form,
                )

        nmethods = count(methods)
        assert nmethods > 0, "fn must have at least one arity"

        if kwarg_support is not None and nmethods > 1:
            raise AnalyzerException(
                "multi-arity functions may not declare support for keyword arguments",
                form=form,
            )

        fixed_arities: MutableSet[int] = set()
        fixed_arity_for_variadic: Optional[int] = None
        num_variadic = 0
        for method in methods:
            if fixed_arity_for_variadic is not None:
                if method.fixed_arity >= fixed_arity_for_variadic:
                    raise AnalyzerException(
                        "fn may not have a method with fixed arity greater than "
                        "fixed arity of variadic function",
                        form=method.form,
                    )
            if method.is_variadic:
                if num_variadic > 0:
                    raise AnalyzerException(
                        "fn may have at most 1 variadic arity", form=method.form
                    )
                fixed_arity_for_variadic = method.fixed_arity
                num_variadic += 1
            else:
                if method.fixed_arity in fixed_arities:
                    raise AnalyzerException(
                        "fn may not have multiple methods with the same fixed arity",
                        form=method.form,
                    )
                fixed_arities.add(method.fixed_arity)

        if fixed_arity_for_variadic is not None and any(
            fixed_arity_for_variadic < arity for arity in fixed_arities
        ):
            raise AnalyzerException(
                "variadic arity may not have fewer fixed arity arguments than any other arities",
                form=form,
            )

        return Fn(
            form=form,
            is_variadic=num_variadic == 1,
            max_fixed_arity=max([node.fixed_arity for node in methods]),
            methods=methods,
            local=name_node,
            env=ctx.get_node_env(pos=ctx.syntax_position),
            is_async=is_async,
            kwarg_support=None if isinstance(kwarg_support, bool) else kwarg_support,
        )


def _host_call_ast(ctx: AnalyzerContext, form: ISeq) -> HostCall:
    assert isinstance(form.first, sym.Symbol)

    method = form.first
    assert isinstance(method, sym.Symbol), "host interop field must be a symbol"
    assert method.name.startswith(".")

    if not count(form) >= 2:
        raise AnalyzerException(
            "host interop calls must be 2 or more elements long", form=form
        )

    args, kwargs = _call_args_ast(ctx, runtime.nthrest(form, 2))
    return HostCall(
        form=form,
        method=method.name[1:],
        target=_analyze_form(ctx, runtime.nth(form, 1)),
        args=args,
        kwargs=kwargs,
        env=ctx.get_node_env(pos=ctx.syntax_position),
    )


def _host_prop_ast(ctx: AnalyzerContext, form: ISeq) -> HostField:
    assert isinstance(form.first, sym.Symbol)

    field = form.first
    assert isinstance(field, sym.Symbol), "host interop field must be a symbol"

    nelems = count(form)
    assert field.name.startswith(".-")

    if field.name == ".-":
        try:
            field = runtime.nth(form, 2)
        except IndexError:
            raise AnalyzerException(
                "host interop prop must be exactly 3 elems long: (.- target field)",
                form=form,
            )
        else:
            if not isinstance(field, sym.Symbol):
                raise AnalyzerException(
                    "host interop field must be a symbol", form=form
                )

        if not nelems == 3:
            raise AnalyzerException(
                "host interop prop must be exactly 3 elems long: (.- target field)",
                form=form,
            )

        return HostField(
            form=form,
            field=field.name,
            target=_analyze_form(ctx, runtime.nth(form, 1)),
            is_assignable=True,
            env=ctx.get_node_env(pos=ctx.syntax_position),
        )
    else:
        if not nelems == 2:
            raise AnalyzerException(
                "host interop prop must be exactly 2 elements long: (.-field target)",
                form=form,
            )

        return HostField(
            form=form,
            field=field.name[2:],
            target=_analyze_form(ctx, runtime.nth(form, 1)),
            is_assignable=True,
            env=ctx.get_node_env(pos=ctx.syntax_position),
        )


def _host_interop_ast(  # pylint: disable=too-many-branches
    ctx: AnalyzerContext, form: ISeq
) -> Union[HostCall, HostField]:
    assert form.first == SpecialForm.INTEROP_CALL
    nelems = count(form)
    assert nelems >= 3

    maybe_m_or_f = runtime.nth(form, 2)
    if isinstance(maybe_m_or_f, sym.Symbol):
        # The clojure.tools.analyzer spec is unclear about whether or not a form
        # like (. target -field) should be emitted as a :host-field or as a
        # :host-interop node. I have elected to emit :host-field, since it is
        # more specific.
        if maybe_m_or_f.name.startswith("-"):
            if nelems != 3:
                raise AnalyzerException(
                    "host field accesses must be exactly 3 elements long", form=form
                )

            return HostField(
                form=form,
                field=maybe_m_or_f.name[1:],
                target=_analyze_form(ctx, runtime.nth(form, 1)),
                is_assignable=True,
                env=ctx.get_node_env(pos=ctx.syntax_position),
            )
        else:
            args, kwargs = _call_args_ast(ctx, runtime.nthrest(form, 3))
            return HostCall(
                form=form,
                method=maybe_m_or_f.name,
                target=_analyze_form(ctx, runtime.nth(form, 1)),
                args=args,
                kwargs=kwargs,
                env=ctx.get_node_env(pos=ctx.syntax_position),
            )
    elif isinstance(maybe_m_or_f, (llist.List, ISeq)):
        # Likewise, I emit :host-call for forms like (. target (method arg1 ...)).
        method = maybe_m_or_f.first
        if not isinstance(method, sym.Symbol):
            raise AnalyzerException("host call method must be a symbol", form=method)

        args, kwargs = _call_args_ast(ctx, maybe_m_or_f.rest)
        return HostCall(
            form=form,
            method=method.name[1:] if method.name.startswith("-") else method.name,
            target=_analyze_form(ctx, runtime.nth(form, 1)),
            args=args,
            kwargs=kwargs,
            env=ctx.get_node_env(pos=ctx.syntax_position),
        )
    else:
        raise AnalyzerException(
            "host interop forms must take the form: "
            "(. instance (method args*)), "
            "(. instance method args*), "
            "(. instance -field), ",
            form=form,
        )


def _if_ast(ctx: AnalyzerContext, form: ISeq) -> If:
    assert form.first == SpecialForm.IF

    nelems = count(form)
    if nelems not in (3, 4):
        raise AnalyzerException(
            "if forms must have either 3 or 4 elements, as in: (if test then else?)",
            form=form,
        )

    with ctx.expr_pos():
        test_node = _analyze_form(ctx, runtime.nth(form, 1))

    with ctx.parent_pos():
        then_node = _analyze_form(ctx, runtime.nth(form, 2))

        if nelems == 4:
            else_node = _analyze_form(ctx, runtime.nth(form, 3))
        else:
            else_node = _const_node(ctx, None)

    return If(
        form=form,
        test=test_node,
        then=then_node,
        else_=else_node,
        env=ctx.get_node_env(pos=ctx.syntax_position),
    )


def _import_ast(  # pylint: disable=too-many-branches
    ctx: AnalyzerContext, form: ISeq
) -> Import:
    assert form.first == SpecialForm.IMPORT

    aliases = []
    for f in form.rest:
        if isinstance(f, sym.Symbol):
            module_name = f
            module_alias = None
        elif isinstance(f, vec.Vector):
            if len(f) != 3:
                raise AnalyzerException(
                    "import alias must take the form: [module :as alias]", form=f
                )
            module_name = f.val_at(0)
            if not isinstance(module_name, sym.Symbol):
                raise AnalyzerException("Python module name must be a symbol", form=f)
            if not AS == f.val_at(1):
                raise AnalyzerException("expected :as alias for Python import", form=f)
            module_alias_sym = f.val_at(2)
            if not isinstance(module_alias_sym, sym.Symbol):
                raise AnalyzerException("Python module alias must be a symbol", form=f)
            module_alias = module_alias_sym.name
        else:
            raise AnalyzerException("symbol or vector expected for import*", form=f)

        aliases.append(
            ImportAlias(
                form=f,
                name=module_name.name,
                alias=module_alias,
                env=ctx.get_node_env(),
            )
        )

    return Import(
        form=form, aliases=aliases, env=ctx.get_node_env(pos=ctx.syntax_position),
    )


def _invoke_ast(ctx: AnalyzerContext, form: Union[llist.List, ISeq]) -> Node:
    with ctx.expr_pos():
        fn = _analyze_form(ctx, form.first)

    if fn.op == NodeOp.VAR and isinstance(fn, VarRef):
        if _is_macro(fn.var):
            if ctx.should_macroexpand:
                try:
                    macro_env = ctx.symbol_table.as_env_map()
                    expanded = fn.var.value(macro_env, form, *form.rest)
                    if isinstance(expanded, IWithMeta) and isinstance(form, IMeta):
                        old_meta = expanded.meta
                        expanded = expanded.with_meta(
                            old_meta.cons(form.meta) if old_meta else form.meta
                        )
                    with ctx.macro_ns(
                        fn.var.ns if fn.var.ns is not ctx.current_ns else None
                    ), ctx.expr_pos():
                        expanded_ast = _analyze_form(ctx, expanded)

                    # Verify that macroexpanded code also does not have any
                    # non-tail recur forms
                    if ctx.recur_point is not None:
                        _assert_recur_is_tail(expanded_ast)

                    return expanded_ast.assoc(
                        raw_forms=cast(vec.Vector, expanded_ast.raw_forms).cons(form)
                    )
                except Exception as e:
                    raise CompilerException(
                        "error occurred during macroexpansion",
                        form=form,
                        phase=CompilerPhase.MACROEXPANSION,
                    ) from e

    args, kwargs = _call_args_ast(ctx, form.rest)
    return Invoke(
        form=form,
        fn=fn,
        args=args,
        kwargs=kwargs,
        env=ctx.get_node_env(pos=ctx.syntax_position),
    )


def _let_ast(ctx: AnalyzerContext, form: ISeq) -> Let:
    assert form.first == SpecialForm.LET
    nelems = count(form)

    if nelems < 2:
        raise AnalyzerException(
            "let forms must have bindings vector and 0 or more body forms", form=form
        )

    bindings = runtime.nth(form, 1)
    if not isinstance(bindings, vec.Vector):
        raise AnalyzerException("let bindings must be a vector", form=bindings)
    elif len(bindings) % 2 != 0:
        raise AnalyzerException(
            "let bindings must appear in name-value pairs", form=bindings
        )

    with ctx.new_symbol_table("let"):
        binding_nodes = []
        for name, value in partition(bindings, 2):
            if not isinstance(name, sym.Symbol):
                raise AnalyzerException("let binding name must be a symbol", form=name)

            binding = Binding(
                form=name,
                name=name.name,
                local=LocalType.LET,
                init=_analyze_form(ctx, value),
                children=vec.v(INIT),
                env=ctx.get_node_env(),
            )
            binding_nodes.append(binding)
            ctx.put_new_symbol(name, binding)

        let_body = runtime.nthrest(form, 2)
        stmts, ret = _body_ast(ctx, let_body)
        return Let(
            form=form,
            bindings=vec.vector(binding_nodes),
            body=Do(
                form=let_body,
                statements=vec.vector(stmts),
                ret=ret,
                is_body=True,
                env=ctx.get_node_env(),
            ),
            env=ctx.get_node_env(pos=ctx.syntax_position),
        )


def __letfn_fn_body(ctx: AnalyzerContext, form: ISeq) -> Fn:
    """Produce an `Fn` node for a `letfn*` special form.

    `letfn*` forms use `let*`-like bindings. Each function binding name is
    added to the symbol table as a forward declaration before analyzing the
    function body. The function bodies are defined as

        (fn* name
          [...]
          ...)

    When the `name` is added to the symbol table for the function, a warning
    will be produced because it will previously have been defined in the
    `letfn*` binding scope. This function adds `:no-warn-on-shadow` metadata to
    the function name symbol to disable the compiler warning."""
    fn_sym = form.first

    fn_name = runtime.nth(form, 1)
    if not isinstance(fn_name, sym.Symbol):
        raise AnalyzerException("letfn function name must be a symbol", form=fn_name)

    fn_rest = runtime.nthrest(form, 2)

    fn_body = _analyze_form(
        ctx,
        fn_rest.cons(
            fn_name.with_meta(
                (fn_name.meta or lmap.Map.empty()).assoc(
                    SYM_NO_WARN_ON_SHADOW_META_KEY, True
                )
            )
        ).cons(fn_sym),
    )

    if not isinstance(fn_body, Fn):
        raise AnalyzerException(
            "letfn bindings must be functions", form=form, lisp_ast=fn_body
        )

    return fn_body


def _letfn_ast(  # pylint: disable=too-many-locals
    ctx: AnalyzerContext, form: ISeq
) -> LetFn:
    assert form.first == SpecialForm.LETFN
    nelems = count(form)

    if nelems < 2:
        raise AnalyzerException(
            "letfn forms must have bindings vector and 0 or more body forms", form=form
        )

    bindings = runtime.nth(form, 1)
    if not isinstance(bindings, vec.Vector):
        raise AnalyzerException("letfn bindings must be a vector", form=bindings)
    elif len(bindings) % 2 != 0:
        raise AnalyzerException(
            "letfn bindings must appear in name-value pairs", form=bindings
        )

    with ctx.new_symbol_table("letfn"):
        # Generate empty Binding nodes to put into the symbol table
        # as forward declarations. All functions in letfn* forms may
        # refer to all other functions regardless of order of definition.
        empty_binding_nodes = []
        for name, value in partition(bindings, 2):
            if not isinstance(name, sym.Symbol):
                raise AnalyzerException(
                    "letfn binding name must be a symbol", form=name
                )

            if not isinstance(value, llist.List):
                raise AnalyzerException(
                    "letfn binding value must be a list", form=value
                )

            binding = Binding(
                form=name,
                name=name.name,
                local=LocalType.LETFN,
                init=_const_node(ctx, None),
                children=vec.v(INIT),
                env=ctx.get_node_env(),
            )
            empty_binding_nodes.append((name, value, binding))
            ctx.put_new_symbol(
                name, binding,
            )

        # Once we've generated all of the filler Binding nodes, analyze the
        # function bodies and replace the Binding nodes with full nodes.
        binding_nodes = []
        for fn_name, fn_def, binding in empty_binding_nodes:
            fn_body = __letfn_fn_body(ctx, fn_def)
            new_binding = binding.assoc(init=fn_body)
            binding_nodes.append(new_binding)
            ctx.put_new_symbol(
                fn_name,
                new_binding,
                warn_on_shadowed_name=False,
                warn_on_shadowed_var=False,
            )

        letfn_body = runtime.nthrest(form, 2)
        stmts, ret = _body_ast(ctx, letfn_body)
        return LetFn(
            form=form,
            bindings=vec.vector(binding_nodes),
            body=Do(
                form=letfn_body,
                statements=vec.vector(stmts),
                ret=ret,
                is_body=True,
                env=ctx.get_node_env(),
            ),
            env=ctx.get_node_env(pos=ctx.syntax_position),
        )


def _loop_ast(ctx: AnalyzerContext, form: ISeq) -> Loop:
    assert form.first == SpecialForm.LOOP
    nelems = count(form)

    if nelems < 2:
        raise AnalyzerException(
            "loop forms must have bindings vector and 0 or more body forms", form=form
        )

    bindings = runtime.nth(form, 1)
    if not isinstance(bindings, vec.Vector):
        raise AnalyzerException("loop bindings must be a vector", form=bindings)
    elif len(bindings) % 2 != 0:
        raise AnalyzerException(
            "loop bindings must appear in name-value pairs", form=bindings
        )

    loop_id = genname("loop")
    with ctx.new_symbol_table(loop_id):
        binding_nodes = []
        for name, value in partition(bindings, 2):
            if not isinstance(name, sym.Symbol):
                raise AnalyzerException("loop binding name must be a symbol", form=name)

            binding = Binding(
                form=name,
                name=name.name,
                local=LocalType.LOOP,
                init=_analyze_form(ctx, value),
                env=ctx.get_node_env(),
            )
            binding_nodes.append(binding)
            ctx.put_new_symbol(name, binding)

        with ctx.new_recur_point(loop_id, binding_nodes):
            loop_body = runtime.nthrest(form, 2)
            stmts, ret = _body_ast(ctx, loop_body)
            loop_node = Loop(
                form=form,
                bindings=vec.vector(binding_nodes),
                body=Do(
                    form=loop_body,
                    statements=vec.vector(stmts),
                    ret=ret,
                    is_body=True,
                    env=ctx.get_node_env(),
                ),
                loop_id=loop_id,
                env=ctx.get_node_env(pos=ctx.syntax_position),
            )
            loop_node.visit(_assert_recur_is_tail)
            return loop_node


def _quote_ast(ctx: AnalyzerContext, form: ISeq) -> Quote:
    assert form.first == SpecialForm.QUOTE
    nelems = count(form)

    if nelems != 2:
        raise AnalyzerException(
            "quote forms must have exactly two elements: (quote form)", form=form
        )

    with ctx.quoted():
        with ctx.expr_pos():
            expr = _analyze_form(ctx, runtime.nth(form, 1))
        assert isinstance(expr, Const), "Quoted expressions must yield :const nodes"
        return Quote(
            form=form,
            expr=expr,
            is_literal=True,
            env=ctx.get_node_env(pos=ctx.syntax_position),
        )


def _assert_no_recur(node: Node) -> None:
    """Assert that `recur` forms do not appear in any position of this or
    child AST nodes."""
    if node.op == NodeOp.RECUR:
        raise AnalyzerException(
            "recur must appear in tail position", form=node.form, lisp_ast=node
        )
    elif node.op in {NodeOp.FN, NodeOp.LOOP}:
        pass
    else:
        node.visit(_assert_no_recur)


def _assert_recur_is_tail(node: Node) -> None:  # pylint: disable=too-many-branches
    """Assert that `recur` forms only appear in the tail position of this
    or child AST nodes.

    `recur` forms may only appear in `do` nodes (both literal and synthetic
    `do` nodes) and in either the :then or :else expression of an `if` node."""
    if node.op == NodeOp.DO:
        assert isinstance(node, Do)
        for child in node.statements:
            _assert_no_recur(child)
        _assert_recur_is_tail(node.ret)
    elif node.op in {NodeOp.FN, NodeOp.FN_METHOD, NodeOp.METHOD}:
        assert isinstance(node, (Fn, FnMethod, Method))
        node.visit(_assert_recur_is_tail)
    elif node.op == NodeOp.IF:
        assert isinstance(node, If)
        _assert_no_recur(node.test)
        _assert_recur_is_tail(node.then)
        _assert_recur_is_tail(node.else_)
    elif node.op in {NodeOp.LET, NodeOp.LETFN}:
        assert isinstance(node, (Let, LetFn))
        for binding in node.bindings:
            assert binding.init is not None
            _assert_no_recur(binding.init)
        _assert_recur_is_tail(node.body)
    elif node.op == NodeOp.LOOP:
        assert isinstance(node, Loop)
        for binding in node.bindings:
            assert binding.init is not None
            _assert_no_recur(binding.init)
    elif node.op == NodeOp.RECUR:
        pass
    elif node.op == NodeOp.TRY:
        assert isinstance(node, Try)
        _assert_recur_is_tail(node.body)
        for catch in node.catches:
            _assert_recur_is_tail(catch)
        if node.finally_:
            _assert_no_recur(node.finally_)
    else:
        node.visit(_assert_no_recur)


def _recur_ast(ctx: AnalyzerContext, form: ISeq) -> Recur:
    assert form.first == SpecialForm.RECUR

    if ctx.recur_point is None:
        raise AnalyzerException("no recur point defined for recur", form=form)

    if len(ctx.recur_point.args) != count(form.rest):
        raise AnalyzerException(
            "recur arity does not match last recur point arity", form=form
        )

    with ctx.expr_pos():
        exprs = vec.vector(map(partial(_analyze_form, ctx), form.rest))

    return Recur(
        form=form, exprs=exprs, loop_id=ctx.recur_point.loop_id, env=ctx.get_node_env()
    )


def _require_ast(  # pylint: disable=too-many-branches
    ctx: AnalyzerContext, form: ISeq
) -> Require:
    assert form.first == SpecialForm.REQUIRE

    aliases = []
    for f in form.rest:
        if isinstance(f, sym.Symbol):
            module_name = f
            module_alias = None
        elif isinstance(f, vec.Vector):
            if len(f) != 3:
                raise AnalyzerException(
                    "require alias must take the form: [namespace :as alias]", form=f
                )
            module_name = f.val_at(0)
            if not isinstance(module_name, sym.Symbol):
                raise AnalyzerException(
                    "Basilisp namespace name must be a symbol", form=f
                )
            if not AS == f.val_at(1):
                raise AnalyzerException("expected :as alias for Basilisp alias", form=f)
            module_alias_sym = f.val_at(2)
            if not isinstance(module_alias_sym, sym.Symbol):
                raise AnalyzerException(
                    "Basilisp namespace alias must be a symbol", form=f
                )
            module_alias = module_alias_sym.name
        else:
            raise AnalyzerException("symbol or vector expected for require*", form=f)

        aliases.append(
            RequireAlias(
                form=f,
                name=module_name.name,
                alias=module_alias,
                env=ctx.get_node_env(),
            )
        )

    return Require(
        form=form, aliases=aliases, env=ctx.get_node_env(pos=ctx.syntax_position),
    )


def _set_bang_ast(ctx: AnalyzerContext, form: ISeq) -> SetBang:
    assert form.first == SpecialForm.SET_BANG
    nelems = count(form)

    if nelems != 3:
        raise AnalyzerException(
            "set! forms must contain exactly 3 elements: (set! target value)", form=form
        )

    with ctx.expr_pos():
        target = _analyze_form(ctx, runtime.nth(form, 1))

    if not isinstance(target, Assignable):
        raise AnalyzerException(
            f"cannot set! targets of type {type(target)}", form=target
        )

    if not target.is_assignable:
        raise AnalyzerException(
            f"cannot set! target which is not assignable", form=target
        )

    with ctx.expr_pos():
        val = _analyze_form(ctx, runtime.nth(form, 2))

    return SetBang(
        form=form,
        target=target,
        val=val,
        env=ctx.get_node_env(pos=ctx.syntax_position),
    )


def _throw_ast(ctx: AnalyzerContext, form: ISeq) -> Throw:
    assert form.first == SpecialForm.THROW
    with ctx.expr_pos():
        exc = _analyze_form(ctx, runtime.nth(form, 1))
    return Throw(
        form=form, exception=exc, env=ctx.get_node_env(pos=ctx.syntax_position),
    )


def _catch_ast(ctx: AnalyzerContext, form: ISeq) -> Catch:
    assert form.first == SpecialForm.CATCH
    nelems = count(form)

    if nelems < 4:
        raise AnalyzerException(
            "catch forms must contain at least 4 elements: (catch class local body*)",
            form=form,
        )

    catch_cls = _analyze_form(ctx, runtime.nth(form, 1))
    if not isinstance(catch_cls, (MaybeClass, MaybeHostForm)):
        raise AnalyzerException(
            "catch forms must name a class type to catch", form=catch_cls
        )

    local_name = runtime.nth(form, 2)
    if not isinstance(local_name, sym.Symbol):
        raise AnalyzerException("catch local must be a symbol", form=local_name)

    with ctx.new_symbol_table("catch"):
        catch_binding = Binding(
            form=local_name,
            name=local_name.name,
            local=LocalType.CATCH,
            env=ctx.get_node_env(),
        )
        ctx.put_new_symbol(local_name, catch_binding)

        catch_body = runtime.nthrest(form, 3)
        catch_statements, catch_ret = _body_ast(ctx, catch_body)
        return Catch(
            form=form,
            class_=catch_cls,
            local=catch_binding,
            body=Do(
                form=catch_body,
                statements=vec.vector(catch_statements),
                ret=catch_ret,
                is_body=True,
                env=ctx.get_node_env(),
            ),
            env=ctx.get_node_env(),
        )


def _try_ast(  # pylint: disable=too-many-branches
    ctx: AnalyzerContext, form: ISeq
) -> Try:
    assert form.first == SpecialForm.TRY

    try_exprs = []
    catches = []
    finally_: Optional[Do] = None
    for expr in form.rest:
        if isinstance(expr, (llist.List, ISeq)):
            if expr.first == SpecialForm.CATCH:
                if finally_:
                    raise AnalyzerException(
                        "catch forms may not appear after finally forms in a try",
                        form=expr,
                    )
                catches.append(_catch_ast(ctx, expr))
                continue
            elif expr.first == SpecialForm.FINALLY:
                if finally_ is not None:
                    raise AnalyzerException(
                        "try forms may not contain multiple finally forms", form=expr
                    )
                # Finally values are never returned
                with ctx.stmt_pos():
                    *finally_stmts, finally_ret = map(
                        partial(_analyze_form, ctx), expr.rest
                    )
                finally_ = Do(
                    form=expr.rest,
                    statements=vec.vector(finally_stmts),
                    ret=finally_ret,
                    is_body=True,
                    env=ctx.get_node_env(pos=NodeSyntacticPosition.STMT,),
                )
                continue

        lisp_node = _analyze_form(ctx, expr)

        if catches:
            raise AnalyzerException(
                "try body expressions may not appear after catch forms", form=expr
            )
        if finally_:
            raise AnalyzerException(
                "try body expressions may not appear after finally forms", form=expr
            )

        try_exprs.append(lisp_node)

    assert all(
        isinstance(node, Catch) for node in catches
    ), "All catch statements must be catch ops"

    *try_statements, try_ret = try_exprs
    return Try(
        form=form,
        body=Do(
            form=form,
            statements=vec.vector(try_statements),
            ret=try_ret,
            is_body=True,
            env=ctx.get_node_env(pos=ctx.syntax_position),
        ),
        catches=vec.vector(catches),
        finally_=finally_,
        children=vec.v(BODY, CATCHES, FINALLY)
        if finally_ is not None
        else vec.v(BODY, CATCHES),
        env=ctx.get_node_env(pos=ctx.syntax_position),
    )


def _var_ast(ctx: AnalyzerContext, form: ISeq) -> VarRef:
    assert form.first == SpecialForm.VAR

    nelems = count(form)
    if nelems != 2:
        raise AnalyzerException(
            "var special forms must contain 2 elements: (var sym)", form=form
        )

    var_sym = runtime.nth(form, 1)
    if not isinstance(var_sym, sym.Symbol):
        raise AnalyzerException("vars may only be resolved for symbols", form=form)

    if var_sym.ns is None:
        var = runtime.resolve_var(sym.symbol(var_sym.name, ctx.current_ns.name))
    else:
        var = runtime.resolve_var(var_sym)

    if var is None:
        raise AnalyzerException(f"cannot resolve var {var_sym}", form=form)

    return VarRef(
        form=var_sym,
        var=var,
        return_var=True,
        env=ctx.get_node_env(pos=ctx.syntax_position),
    )


SpecialFormHandler = Callable[[AnalyzerContext, ISeq], SpecialFormNode]
_SPECIAL_FORM_HANDLERS: Mapping[sym.Symbol, SpecialFormHandler] = {
    SpecialForm.AWAIT: _await_ast,
    SpecialForm.DEF: _def_ast,
    SpecialForm.DO: _do_ast,
    SpecialForm.DEFTYPE: _deftype_ast,
    SpecialForm.FN: _fn_ast,
    SpecialForm.IF: _if_ast,
    SpecialForm.IMPORT: _import_ast,
    SpecialForm.INTEROP_CALL: _host_interop_ast,
    SpecialForm.LET: _let_ast,
    SpecialForm.LETFN: _letfn_ast,
    SpecialForm.LOOP: _loop_ast,
    SpecialForm.QUOTE: _quote_ast,
    SpecialForm.RECUR: _recur_ast,
    SpecialForm.REQUIRE: _require_ast,
    SpecialForm.SET_BANG: _set_bang_ast,
    SpecialForm.THROW: _throw_ast,
    SpecialForm.TRY: _try_ast,
    SpecialForm.VAR: _var_ast,
}


def _list_node(ctx: AnalyzerContext, form: ISeq) -> Node:
    if ctx.is_quoted:
        return _const_node(ctx, form)

    s = form.first
    if isinstance(s, sym.Symbol):
        handle_special_form = _SPECIAL_FORM_HANDLERS.get(s)
        if handle_special_form is not None:
            return handle_special_form(ctx, form)
        elif s.name.startswith(".-"):
            return _host_prop_ast(ctx, form)
        elif s.name.startswith(".") and s.name != _DOUBLE_DOT_MACRO_NAME:
            return _host_call_ast(ctx, form)

    return _invoke_ast(ctx, form)


def _resolve_nested_symbol(ctx: AnalyzerContext, form: sym.Symbol) -> HostField:
    """Resolve an attribute by recursively accessing the parent object
    as if it were its own namespaced symbol."""
    assert form.ns is not None
    assert "." in form.ns

    parent_ns, parent_name = form.ns.rsplit(".", maxsplit=1)
    parent = sym.symbol(parent_name, ns=parent_ns)
    parent_node = __resolve_namespaced_symbol(ctx, parent)

    return HostField(
        form,
        field=form.name,
        target=parent_node,
        is_assignable=True,
        env=ctx.get_node_env(pos=ctx.syntax_position),
    )


def __resolve_namespaced_symbol_in_ns(  # pylint: disable=too-many-branches
    ctx: AnalyzerContext, which_ns: runtime.Namespace, form: sym.Symbol,
) -> Optional[Union[MaybeHostForm, VarRef]]:
    """Resolve the symbol `form` in the context of the Namespace `which_ns`. If
    `allow_fuzzy_macroexpansion_matching` is True and no match is made on existing
    imports, import aliases, or namespace aliases, then attempt to match the
    namespace portion"""
    assert form.ns is not None

    ns_sym = sym.symbol(form.ns)
    if ns_sym in which_ns.imports or ns_sym in which_ns.import_aliases:
        # Fetch the full namespace name for the aliased namespace/module.
        # We don't need this for actually generating the link later, but
        # we _do_ need it for fetching a reference to the module to check
        # for membership.
        if ns_sym in which_ns.import_aliases:
            ns = which_ns.import_aliases[ns_sym]
            assert ns is not None
            ns_name = ns.name
        else:
            ns_name = ns_sym.name

        safe_module_name = munge(ns_name)
        assert (
            safe_module_name in sys.modules
        ), f"Module '{safe_module_name}' is not imported"
        ns_module = sys.modules[safe_module_name]
        safe_name = munge(form.name)

        # Try without allowing builtins first
        if safe_name in vars(ns_module):
            return MaybeHostForm(
                form=form,
                class_=munge(ns_sym.name),
                field=safe_name,
                target=vars(ns_module)[safe_name],
                env=ctx.get_node_env(pos=ctx.syntax_position),
            )

        # Then allow builtins
        safe_name = munge(form.name, allow_builtins=True)
        if safe_name not in vars(ns_module):
            raise AnalyzerException("can't identify aliased form", form=form)

        # Aliased imports generate code which uses the import alias, so we
        # don't need to care if this is an import or an alias.
        return MaybeHostForm(
            form=form,
            class_=munge(ns_sym.name),
            field=safe_name,
            target=vars(ns_module)[safe_name],
            env=ctx.get_node_env(pos=ctx.syntax_position),
        )
    elif ns_sym in which_ns.aliases:
        aliased_ns: runtime.Namespace = which_ns.aliases[ns_sym]
        v = Var.find_in_ns(aliased_ns, sym.symbol(form.name))
        if v is None:
            raise AnalyzerException(
                f"unable to resolve symbol '{sym.symbol(form.name, ns_sym.name)}' in this context",
                form=form,
            )
        elif v.meta is not None and v.meta.val_at(SYM_PRIVATE_META_KEY, False):
            raise AnalyzerException(
                f"cannot resolve private Var {form.name} from namespace {form.ns}",
                form=form,
            )
        return VarRef(form=form, var=v, env=ctx.get_node_env(pos=ctx.syntax_position),)

    return None


def __resolve_namespaced_symbol(  # pylint: disable=too-many-branches
    ctx: AnalyzerContext, form: sym.Symbol
) -> Union[Const, HostField, MaybeClass, MaybeHostForm, VarRef]:
    """Resolve a namespaced symbol into a Python name or Basilisp Var."""
    assert form.ns is not None

    current_ns = ctx.current_ns
    if form.ns == current_ns.name:
        v = current_ns.find(sym.symbol(form.name))
        if v is not None:
            return VarRef(
                form=form, var=v, env=ctx.get_node_env(pos=ctx.syntax_position),
            )
    elif form.ns == _BUILTINS_NS:
        class_ = munge(form.name, allow_builtins=True)
        target = getattr(builtins, class_, None)
        if target is None:
            raise AnalyzerException(
                f"cannot resolve builtin function '{class_}'", form=form
            )
        return MaybeClass(
            form=form,
            class_=class_,
            target=target,
            env=ctx.get_node_env(pos=ctx.syntax_position),
        )

    v = Var.find(form)
    if v is not None:
        # Disallow global references to Vars defined with :private metadata
        #
        # Global references to private Vars are allowed in macroexpanded code
        # as long as the macro referencing the private Var is in the same
        # Namespace as the private Var (via `ctx.current_macro_ns`)
        if (
            v.ns != ctx.current_macro_ns
            and v.meta is not None
            and v.meta.val_at(SYM_PRIVATE_META_KEY, False)
        ):
            raise AnalyzerException(
                f"cannot resolve private Var {form.name} from namespace {form.ns}",
                form=form,
            )
        return VarRef(form=form, var=v, env=ctx.get_node_env(pos=ctx.syntax_position))

    if "." in form.name and form.name != _DOUBLE_DOT_MACRO_NAME:
        raise AnalyzerException(
            "symbol names may not contain the '.' operator", form=form
        )

    resolved = __resolve_namespaced_symbol_in_ns(ctx, current_ns, form)
    if resolved is not None:
        return resolved

    if "." in form.ns:
        try:
            return _resolve_nested_symbol(ctx, form)
        except CompilerException:
            raise AnalyzerException(
                f"unable to resolve symbol '{form}' in this context", form=form
            ) from None
    elif ctx.should_allow_unresolved_symbols:
        return _const_node(ctx, form)
    else:
        raise AnalyzerException(
            f"unable to resolve symbol '{form}' in this context", form=form
        )


def __resolve_bare_symbol(
    ctx: AnalyzerContext, form: sym.Symbol
) -> Union[Const, MaybeClass, VarRef]:
    """Resolve a non-namespaced symbol into a Python name or a local
    Basilisp Var."""
    assert form.ns is None

    # Look up the symbol in the namespace mapping of the current namespace.
    current_ns = ctx.current_ns
    v = current_ns.find(form)
    if v is not None:
        return VarRef(form=form, var=v, env=ctx.get_node_env(pos=ctx.syntax_position),)

    # Look up the symbol in the current macro namespace, if one
    if ctx.current_macro_ns is not None:
        v = ctx.current_macro_ns.find(form)
        if v is not None:
            return VarRef(
                form=form, var=v, env=ctx.get_node_env(pos=ctx.syntax_position),
            )

    if "." in form.name:
        raise AnalyzerException(
            "symbol names may not contain the '.' operator", form=form
        )

    munged = munge(form.name, allow_builtins=True)
    if munged in vars(builtins):
        return MaybeClass(
            form=form,
            class_=munged,
            target=vars(builtins)[munged],
            env=ctx.get_node_env(pos=ctx.syntax_position),
        )

    if ctx.should_allow_unresolved_symbols:
        return _const_node(ctx, form)

    assert munged not in vars(current_ns.module)
    raise AnalyzerException(
        f"unable to resolve symbol '{form}' in this context", form=form
    )


def _resolve_sym(
    ctx: AnalyzerContext, form: sym.Symbol
) -> Union[Const, HostField, MaybeClass, MaybeHostForm, VarRef]:
    """Resolve a Basilisp symbol as a Var or Python name."""
    # Support special class-name syntax to instantiate new classes
    #   (Classname. *args)
    #   (aliased.Classname. *args)
    #   (fully.qualified.Classname. *args)
    if (
        form.ns is None
        and form.name.endswith(".")
        and form.name != _DOUBLE_DOT_MACRO_NAME
    ):
        try:
            ns, name = form.name[:-1].rsplit(".", maxsplit=1)
            form = sym.symbol(name, ns=ns)
        except ValueError:
            form = sym.symbol(form.name[:-1])

    if form.ns is not None:
        return __resolve_namespaced_symbol(ctx, form)
    else:
        return __resolve_bare_symbol(ctx, form)


def _symbol_node(
    ctx: AnalyzerContext, form: sym.Symbol
) -> Union[Const, HostField, Local, MaybeClass, MaybeHostForm, VarRef]:
    if ctx.is_quoted:
        return _const_node(ctx, form)

    sym_entry = ctx.symbol_table.find_symbol(form)
    if sym_entry is not None:
        ctx.symbol_table.mark_used(form)
        return Local(
            form=form,
            name=form.name,
            local=sym_entry.context,
            is_assignable=sym_entry.binding.is_assignable,
            env=ctx.get_node_env(pos=ctx.syntax_position),
        )

    return _resolve_sym(ctx, form)


def _py_dict_node(ctx: AnalyzerContext, form: dict) -> PyDict:
    keys, vals = [], []
    for k, v in form.items():
        keys.append(_analyze_form(ctx, k))
        vals.append(_analyze_form(ctx, v))

    return PyDict(
        form=form,
        keys=vec.vector(keys),
        vals=vec.vector(vals),
        env=ctx.get_node_env(pos=ctx.syntax_position),
    )


def _py_list_node(ctx: AnalyzerContext, form: list) -> PyList:
    return PyList(
        form=form,
        items=vec.vector(map(partial(_analyze_form, ctx), form)),
        env=ctx.get_node_env(pos=ctx.syntax_position),
    )


def _py_set_node(ctx: AnalyzerContext, form: set) -> PySet:
    return PySet(
        form=form,
        items=vec.vector(map(partial(_analyze_form, ctx), form)),
        env=ctx.get_node_env(pos=ctx.syntax_position),
    )


def _py_tuple_node(ctx: AnalyzerContext, form: tuple) -> PyTuple:
    return PyTuple(
        form=form,
        items=vec.vector(map(partial(_analyze_form, ctx), form)),
        env=ctx.get_node_env(pos=ctx.syntax_position),
    )


@_with_meta
def _map_node(ctx: AnalyzerContext, form: lmap.Map) -> MapNode:
    keys, vals = [], []
    for k, v in form.items():
        keys.append(_analyze_form(ctx, k))
        vals.append(_analyze_form(ctx, v))

    return MapNode(
        form=form,
        keys=vec.vector(keys),
        vals=vec.vector(vals),
        env=ctx.get_node_env(pos=ctx.syntax_position),
    )


@_with_meta
def _set_node(ctx: AnalyzerContext, form: lset.Set) -> SetNode:
    return SetNode(
        form=form,
        items=vec.vector(map(partial(_analyze_form, ctx), form)),
        env=ctx.get_node_env(pos=ctx.syntax_position),
    )


@_with_meta
def _vector_node(ctx: AnalyzerContext, form: vec.Vector) -> VectorNode:
    return VectorNode(
        form=form,
        items=vec.vector(map(partial(_analyze_form, ctx), form)),
        env=ctx.get_node_env(pos=ctx.syntax_position),
    )


_CONST_NODE_TYPES: Mapping[Type, ConstType] = {
    bool: ConstType.BOOL,
    complex: ConstType.NUMBER,
    datetime: ConstType.INST,
    Decimal: ConstType.DECIMAL,
    dict: ConstType.PY_DICT,
    float: ConstType.NUMBER,
    Fraction: ConstType.FRACTION,
    int: ConstType.NUMBER,
    kw.Keyword: ConstType.KEYWORD,
    list: ConstType.PY_LIST,
    llist.List: ConstType.SEQ,
    lmap.Map: ConstType.MAP,
    lset.Set: ConstType.SET,
    IRecord: ConstType.RECORD,
    ISeq: ConstType.SEQ,
    IType: ConstType.TYPE,
    type(re.compile("")): ConstType.REGEX,
    set: ConstType.PY_SET,
    sym.Symbol: ConstType.SYMBOL,
    str: ConstType.STRING,
    tuple: ConstType.PY_TUPLE,
    type(None): ConstType.NIL,
    uuid.UUID: ConstType.UUID,
    vec.Vector: ConstType.VECTOR,
}


def _const_node(ctx: AnalyzerContext, form: ReaderForm) -> Const:
    assert (
        (
            ctx.is_quoted
            and isinstance(
                form, (sym.Symbol, vec.Vector, llist.List, lmap.Map, lset.Set, ISeq)
            )
        )
        or (ctx.should_allow_unresolved_symbols and isinstance(form, sym.Symbol))
        or (isinstance(form, (llist.List, ISeq)) and form.is_empty)
        or isinstance(
            form,
            (
                bool,
                complex,
                datetime,
                Decimal,
                dict,
                float,
                Fraction,
                int,
                IRecord,
                IType,
                kw.Keyword,
                list,
                Pattern,
                set,
                str,
                tuple,
                type(None),
                uuid.UUID,
            ),
        )
    )

    node_type = _CONST_NODE_TYPES.get(type(form), ConstType.UNKNOWN)
    if node_type == ConstType.UNKNOWN:
        if isinstance(form, IRecord):
            node_type = ConstType.RECORD
        elif isinstance(form, ISeq):
            node_type = ConstType.SEQ
        elif isinstance(form, IType):
            node_type = ConstType.TYPE
    assert node_type != ConstType.UNKNOWN, "Only allow known constant types"

    descriptor = Const(
        form=form,
        is_literal=True,
        type=cast(ConstType, node_type),
        val=form,
        env=ctx.get_node_env(pos=ctx.syntax_position),
    )

    if hasattr(form, "meta"):
        form_meta = _clean_meta(form.meta)  # type: ignore
        if form_meta is not None:
            meta_ast = _const_node(ctx, form_meta)
            assert isinstance(meta_ast, MapNode) or (
                isinstance(meta_ast, Const) and meta_ast.type == ConstType.MAP
            )
            return descriptor.assoc(meta=meta_ast, children=vec.v(META))

    return descriptor


@_with_loc  # noqa: MC0001
def _analyze_form(  # pylint: disable=too-many-branches
    ctx: AnalyzerContext, form: Union[ReaderForm, ISeq]
) -> Node:
    if isinstance(form, (llist.List, ISeq)):
        # Special case for unquoted empty list
        if form == llist.List.empty():
            with ctx.quoted():
                return _const_node(ctx, form)
        else:
            return _list_node(ctx, form)
    elif isinstance(form, vec.Vector):
        if ctx.is_quoted:
            return _const_node(ctx, form)
        return _vector_node(ctx, form)
    elif isinstance(form, lmap.Map):
        if ctx.is_quoted:
            return _const_node(ctx, form)
        return _map_node(ctx, form)
    elif isinstance(form, lset.Set):
        if ctx.is_quoted:
            return _const_node(ctx, form)
        return _set_node(ctx, form)
    elif isinstance(form, sym.Symbol):
        return _symbol_node(ctx, form)
    elif isinstance(
        form,
        (
            bool,
            complex,
            datetime,
            Decimal,
            float,
            Fraction,
            int,
            IRecord,
            IType,
            kw.Keyword,
            Pattern,
            sym.Symbol,
            str,
            type(None),
            uuid.UUID,
        ),
    ):
        return _const_node(ctx, form)
    elif isinstance(form, dict):
        if ctx.is_quoted:
            return _const_node(ctx, form)
        return _py_dict_node(ctx, form)
    elif isinstance(form, list):
        if ctx.is_quoted:
            return _const_node(ctx, form)
        return _py_list_node(ctx, form)
    elif isinstance(form, set):
        if ctx.is_quoted:
            return _const_node(ctx, form)
        return _py_set_node(ctx, form)
    elif isinstance(form, tuple):
        if ctx.is_quoted:
            return _const_node(ctx, form)
        return _py_tuple_node(ctx, form)
    else:  # pragma: no cover
        raise AnalyzerException(f"Unexpected form type {type(form)}", form=form)


def analyze_form(ctx: AnalyzerContext, form: ReaderForm) -> Node:
    """Take a Lisp form as an argument and produce a Basilisp syntax
    tree matching the clojure.tools.analyzer AST spec."""
    return _analyze_form(ctx, form).assoc(top_level=True)


def macroexpand_1(form: ReaderForm) -> ReaderForm:
    """Macroexpand form one time. Returns the macroexpanded form. The return
    value may still represent a macro. Does not macroexpand child forms."""
    ctx = AnalyzerContext(
        "<Macroexpand>", should_macroexpand=False, allow_unresolved_symbols=True
    )
    maybe_macro = analyze_form(ctx, form)
    if maybe_macro.op == NodeOp.INVOKE:
        assert isinstance(maybe_macro, Invoke)

        fn = maybe_macro.fn
        if fn.op == NodeOp.VAR and isinstance(fn, VarRef):
            if _is_macro(fn.var):
                assert isinstance(form, ISeq)
                macro_env = ctx.symbol_table.as_env_map()
                return fn.var.value(macro_env, form, *form.rest)
    return maybe_macro.form


def macroexpand(form: ReaderForm) -> ReaderForm:
    """Repeatedly macroexpand form as by macroexpand-1 until form no longer
    represents a macro. Returns the expanded form. Does not macroexpand child
    forms."""
    return analyze_form(
        AnalyzerContext("<Macroexpand>", allow_unresolved_symbols=True), form
    ).form<|MERGE_RESOLUTION|>--- conflicted
+++ resolved
@@ -147,11 +147,8 @@
 # Constants used in analyzing
 AS = kw.keyword("as")
 IMPLEMENTS = kw.keyword("implements")
-<<<<<<< HEAD
 INTERFACE = kw.keyword("interface")
-=======
 STAR_STAR = sym.symbol("**")
->>>>>>> 06da141a
 _DOUBLE_DOT_MACRO_NAME = ".."
 _BUILTINS_NS = "python"
 
