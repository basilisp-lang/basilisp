--- conflicted
+++ resolved
@@ -1540,29 +1540,11 @@
     return interfaces, members
 
 
-<<<<<<< HEAD
-def __is_abstract(tp: Type) -> bool:
-    """Return True if tp is an abstract class.
-
-    The builtin inspect.isabstract returns False for marker abstract classes
-    which do not define any abstract members."""
-    if inspect.isabstract(tp):
-        return True
-    return (
-        inspect.isclass(tp)
-        and hasattr(tp, "__abstractmethods__")
-        and tp.__abstractmethods__ == frozenset()
-    )
-
-
 _var_is_protocol = _meta_getter(VAR_IS_PROTOCOL_META_KEY)
 
 
-def __assert_deftype_impls_are_abstract(  # pylint: disable=too-many-branches,too-many-locals
-=======
 def __deftype_and_reify_impls_are_all_abstract(  # pylint: disable=too-many-branches,too-many-locals
     special_form: sym.Symbol,
->>>>>>> 5773d9c8
     fields: Iterable[str],
     interfaces: Iterable[DefTypeBase],
     members: Iterable[DefTypeMember],
@@ -1586,19 +1568,6 @@
     for interface in interfaces:
         if isinstance(interface, (MaybeClass, MaybeHostForm)):
             interface_type = interface.target
-<<<<<<< HEAD
-        elif isinstance(interface, VarRef):
-            # Protocols are defined as maps, with the interface being simply a member
-            # of the map, denoted by the keyword `:interface`.
-            if _var_is_protocol(interface.var):
-                proto_map = interface.var.value
-                assert isinstance(proto_map, lmap.Map)
-                interface_type = proto_map.val_at(INTERFACE)
-            else:
-                interface_type = interface.var.value
-        else:  # pragma: no cover
-            assert False, "Interface must be MaybeClass, MaybeHostForm, or VarRef"
-=======
         else:
             assert isinstance(
                 interface, VarRef
@@ -1610,8 +1579,15 @@
                     "and cannot be checked for abstractness; deferring to runtime",
                 )
                 return False
-            interface_type = interface.var.value
->>>>>>> 5773d9c8
+
+            # Protocols are defined as maps, with the interface being simply a member
+            # of the map, denoted by the keyword `:interface`.
+            if _var_is_protocol(interface.var):
+                proto_map = interface.var.value
+                assert isinstance(proto_map, lmap.Map)
+                interface_type = proto_map.val_at(INTERFACE)
+            else:
+                interface_type = interface.var.value
 
         if interface_type is object:
             continue
