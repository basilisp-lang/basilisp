from enum import Enum
from typing import Optional, Union

import attr

import basilisp._pyast as ast
import basilisp.lang.keyword as kw
import basilisp.lang.map as lmap
from basilisp.lang.compiler.nodes import Node
from basilisp.lang.interfaces import IExceptionInfo, IMeta, IPersistentMap, ISeq
from basilisp.lang.obj import lrepr
from basilisp.lang.reader import READER_COL_KW, READER_LINE_KW
from basilisp.lang.typing import LispForm

_PHASE = kw.keyword("phase")
_FORM = kw.keyword("form")
_LISP_AST = kw.keyword("lisp_ast")
_PY_AST = kw.keyword("py_ast")
_LINE = kw.keyword("line")
_COL = kw.keyword("col")


class CompilerPhase(Enum):
    ANALYZING = kw.keyword("analyzing")
    CODE_GENERATION = kw.keyword("code-generation")
    MACROEXPANSION = kw.keyword("macroexpansion")
    COMPILING_PYTHON = kw.keyword("compiling-python")


<<<<<<< HEAD
@attr.s(auto_attribs=True, repr=False, slots=True, str=False)
class CompilerException(Exception):
=======
@attr.s(auto_attribs=True, frozen=True, slots=True)
class _loc:
    line: Optional[int] = None
    col: Optional[int] = None

    def __bool__(self):
        return self.line is not None and self.col is not None


@attr.s(auto_attribs=True, slots=True, str=False)
class CompilerException(IExceptionInfo):
>>>>>>> e2f6715f
    msg: str
    phase: CompilerPhase
    form: Union[LispForm, None, ISeq] = None
    lisp_ast: Optional[Node] = None
    py_ast: Optional[ast.AST] = None

<<<<<<< HEAD
    def __repr__(self):
        return (
            f"basilisp.lang.compiler.exception.CompilerException({self.msg}, "
            f"{self.phase}, {self.form}, {self.lisp_ast}, {self.py_ast})"
        )

    def __str__(self):
        m = lmap.map(
            {
                kw.keyword("phase"): self.phase.value,
                **({kw.keyword("form"): self.form} if self.form is not None else {}),
                **(
                    {kw.keyword("lisp_ast"): self.lisp_ast}
                    if self.lisp_ast is not None
                    else {}
                ),
                **(
                    {kw.keyword("py_ast"): self.py_ast}
                    if self.py_ast is not None
                    else {}
                ),
            }
        )
        return f"{self.msg} {m}"
=======
    @property
    def data(self) -> IPersistentMap:
        d = {_PHASE: self.phase.value}
        loc = None
        if self.form is not None:
            d[_FORM] = self.form
            loc = (
                _loc(
                    self.form.meta.val_at(READER_LINE_KW),
                    self.form.meta.val_at(READER_COL_KW),
                )
                if isinstance(self.form, IMeta) and self.form.meta
                else None
            )
        if self.lisp_ast is not None:  # pragma: no cover
            d[_LISP_AST] = self.lisp_ast
            loc = loc or _loc(self.lisp_ast.env.line, self.lisp_ast.env.col)
        if self.py_ast is not None:  # pragma: no cover
            d[_PY_AST] = self.py_ast
            loc = loc or _loc(self.py_ast.lineno, self.py_ast.col_offset)
        if loc:  # pragma: no cover
            d[_LINE] = loc.line
            d[_COL] = loc.col
        return lmap.map(d)

    def __str__(self):
        return f"{self.msg} {lrepr(self.data)}"
>>>>>>> e2f6715f
<|MERGE_RESOLUTION|>--- conflicted
+++ resolved
@@ -27,10 +27,6 @@
     COMPILING_PYTHON = kw.keyword("compiling-python")
 
 
-<<<<<<< HEAD
-@attr.s(auto_attribs=True, repr=False, slots=True, str=False)
-class CompilerException(Exception):
-=======
 @attr.s(auto_attribs=True, frozen=True, slots=True)
 class _loc:
     line: Optional[int] = None
@@ -42,39 +38,12 @@
 
 @attr.s(auto_attribs=True, slots=True, str=False)
 class CompilerException(IExceptionInfo):
->>>>>>> e2f6715f
     msg: str
     phase: CompilerPhase
     form: Union[LispForm, None, ISeq] = None
     lisp_ast: Optional[Node] = None
     py_ast: Optional[ast.AST] = None
 
-<<<<<<< HEAD
-    def __repr__(self):
-        return (
-            f"basilisp.lang.compiler.exception.CompilerException({self.msg}, "
-            f"{self.phase}, {self.form}, {self.lisp_ast}, {self.py_ast})"
-        )
-
-    def __str__(self):
-        m = lmap.map(
-            {
-                kw.keyword("phase"): self.phase.value,
-                **({kw.keyword("form"): self.form} if self.form is not None else {}),
-                **(
-                    {kw.keyword("lisp_ast"): self.lisp_ast}
-                    if self.lisp_ast is not None
-                    else {}
-                ),
-                **(
-                    {kw.keyword("py_ast"): self.py_ast}
-                    if self.py_ast is not None
-                    else {}
-                ),
-            }
-        )
-        return f"{self.msg} {m}"
-=======
     @property
     def data(self) -> IPersistentMap:
         d = {_PHASE: self.phase.value}
@@ -101,5 +70,4 @@
         return lmap.map(d)
 
     def __str__(self):
-        return f"{self.msg} {lrepr(self.data)}"
->>>>>>> e2f6715f
+        return f"{self.msg} {lrepr(self.data)}"