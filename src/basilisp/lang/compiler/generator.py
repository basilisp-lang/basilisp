--- conflicted
+++ resolved
@@ -684,47 +684,6 @@
             f"'{ctx.current_ns.module.__name__}' ({node.env.ns}:{node.env.line})"
         )
 
-<<<<<<< HEAD
-    meta_ast = gen_py_ast(ctx, node.meta)
-
-    # For defn style def generation, we specifically need to generate the
-    # global declaration prior to emitting the Python `def` otherwise the
-    # Python compiler will throw an exception during compilation
-    # complaining that we assign the value prior to global declaration.
-    should_emit_global_decl = bool(node.top_level and not node.in_func_ctx)
-    if is_defn:
-        assert def_ast is not None, "def_ast must be defined at this point"
-        def_dependencies = list(
-            chain(
-                [ast.Global(names=[safe_name])] if should_emit_global_decl else [],
-                def_ast.dependencies,
-                [] if meta_ast is None else meta_ast.dependencies,
-            )
-        )
-    elif is_noop_redef_of_bound_var:
-        # Re-def-ing previously bound Vars without providing a value is
-        # essentially a no-op, which should not modify the Var root.
-        assert def_ast is None, "def_ast is not defined at this point"
-        def_dependencies = list(
-            chain(
-                [ast.Global(names=[safe_name])] if should_emit_global_decl else [],
-                [] if meta_ast is None else meta_ast.dependencies,
-            )
-        )
-    else:
-        assert def_ast is not None, "def_ast must be defined at this point"
-        def_dependencies = list(
-            chain(
-                def_ast.dependencies,
-                [ast.Global(names=[safe_name])] if should_emit_global_decl else [],
-                [
-                    ast.Assign(
-                        targets=[ast.Name(id=safe_name, ctx=ast.Store())],
-                        value=def_ast.node,
-                    )
-                ],
-                [] if meta_ast is None else meta_ast.dependencies,
-=======
     if node.init is not None:
         # Since Python function definitions always take the form `def name(...):`,
         # it is redundant to assign them to the their final name after they have
@@ -775,7 +734,6 @@
                         )
                     ],
                 )
->>>>>>> d357c186
             )
     else:
         # Callers can either `(def v)` to declare an unbound Var or they
