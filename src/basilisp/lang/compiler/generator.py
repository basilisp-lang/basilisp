--- conflicted
+++ resolved
@@ -637,7 +637,6 @@
 _EMPTY_LIST_FN_NAME = _load_attr(f"{_LIST_ALIAS}.List.empty")
 _NEW_QUEUE_FN_NAME = _load_attr(f"{_QUEUE_ALIAS}.queue")
 _NEW_MAP_FN_NAME = _load_attr(f"{_MAP_ALIAS}.map")
-_NEW_QUEUE_FN_NAME = _load_attr(f"{_QUEUE_ALIAS}.queue")
 _NEW_REGEX_FN_NAME = _load_attr(f"{_UTIL_ALIAS}.regex_from_str")
 _NEW_SET_FN_NAME = _load_attr(f"{_SET_ALIAS}.set")
 _NEW_SYM_FN_NAME = _load_attr(f"{_SYM_ALIAS}.symbol")
@@ -3325,14 +3324,9 @@
     )
 
 
-<<<<<<< HEAD
-def _const_queue_to_py_ast(
-    ctx: GeneratorContext, form: lqueue.PersistentQueue
-=======
 @_const_val_to_py_ast.register(lqueue.PersistentQueue)
 def _const_queue_to_py_ast(
     form: lqueue.PersistentQueue, ctx: GeneratorContext
->>>>>>> 9da46dc4
 ) -> GeneratedPyAST:
     elem_deps, elems = _chain_py_ast(*_collection_literal_to_py_ast(ctx, form))
     meta = _const_meta_kwargs_ast(ctx, form)
@@ -3348,14 +3342,10 @@
     )
 
 
-<<<<<<< HEAD
-def _const_set_to_py_ast(ctx: GeneratorContext, form: lset.Set) -> GeneratedPyAST:
-=======
 @_const_val_to_py_ast.register(lset.PersistentSet)
 def _const_set_to_py_ast(
     form: lset.PersistentSet, ctx: GeneratorContext
 ) -> GeneratedPyAST:
->>>>>>> 9da46dc4
     elem_deps, elems = _chain_py_ast(*_collection_literal_to_py_ast(ctx, form))
     meta = _const_meta_kwargs_ast(ctx, form)
     return GeneratedPyAST(
@@ -3476,94 +3466,6 @@
     )
 
 
-<<<<<<< HEAD
-_CONST_VALUE_HANDLERS: Mapping[Type, SimplePyASTGenerator] = {
-    bool: _name_const_to_py_ast,
-    complex: _num_to_py_ast,
-    datetime: _inst_to_py_ast,
-    Decimal: _decimal_to_py_ast,
-    dict: _const_py_dict_to_py_ast,  # type: ignore[dict-item]
-    float: _num_to_py_ast,
-    Fraction: _fraction_to_py_ast,
-    int: _num_to_py_ast,
-    kw.Keyword: _kw_to_py_ast,
-    list: _const_py_list_to_py_ast,  # type: ignore[dict-item]
-    llist.List: _const_seq_to_py_ast,  # type: ignore[dict-item]
-    lmap.Map: _const_map_to_py_ast,  # type: ignore[dict-item]
-    lqueue.PersistentQueue: _const_queue_to_py_ast,  # type: ignore[dict-item]
-    lset.Set: _const_set_to_py_ast,  # type: ignore[dict-item]
-    IRecord: _const_record_to_py_ast,  # type: ignore[dict-item]
-    ISeq: _const_seq_to_py_ast,  # type: ignore[dict-item]
-    IType: _const_type_to_py_ast,  # type: ignore[dict-item]
-    type(re.compile("")): _regex_to_py_ast,
-    set: _const_py_set_to_py_ast,  # type: ignore[dict-item]
-    sym.Symbol: _const_sym_to_py_ast,  # type: ignore[dict-item]
-    str: _str_to_py_ast,
-    tuple: _const_py_tuple_to_py_ast,  # type: ignore[dict-item]
-    type(None): _name_const_to_py_ast,
-    uuid.UUID: _uuid_to_py_ast,
-    vec.Vector: _const_vec_to_py_ast,  # type: ignore[dict-item]
-}
-
-
-def _const_val_to_py_ast(ctx: GeneratorContext, form: LispForm) -> GeneratedPyAST:
-    """Generate Python AST nodes for constant Lisp forms.
-
-    Nested values in collections for :const nodes are not analyzed, so recursive
-    structures need to call into this function to generate Python AST nodes for
-    nested elements. For top-level :const Lisp AST nodes, see
-    `_const_node_to_py_ast`."""
-    handle_value = _CONST_VALUE_HANDLERS.get(type(form))
-    if handle_value is None:
-        if isinstance(form, ISeq):
-            handle_value = _const_seq_to_py_ast  # type: ignore
-        elif isinstance(form, IRecord):
-            handle_value = _const_record_to_py_ast
-        elif isinstance(form, IType):
-            handle_value = _const_type_to_py_ast
-    assert handle_value is not None, "A type handler must be defined for constants"
-    return handle_value(ctx, form)
-
-
-def _collection_literal_to_py_ast(
-    ctx: GeneratorContext, form: Iterable[LispForm]
-) -> Iterable[GeneratedPyAST]:
-    """Turn a quoted collection literal of Lisp forms into Python AST nodes.
-
-    This function can only handle constant values. It does not call back into
-    the generic AST generators, so only constant values will be generated down
-    this path."""
-    yield from map(partial(_const_val_to_py_ast, ctx), form)
-
-
-_CONSTANT_HANDLER: Mapping[ConstType, SimplePyASTGenerator] = {
-    ConstType.BOOL: _name_const_to_py_ast,
-    ConstType.INST: _inst_to_py_ast,
-    ConstType.NUMBER: _num_to_py_ast,
-    ConstType.DECIMAL: _decimal_to_py_ast,
-    ConstType.FRACTION: _fraction_to_py_ast,
-    ConstType.KEYWORD: _kw_to_py_ast,
-    ConstType.MAP: _const_map_to_py_ast,  # type: ignore[dict-item]
-    ConstType.QUEUE: _const_queue_to_py_ast,  # type: ignore[dict-item]
-    ConstType.SET: _const_set_to_py_ast,  # type: ignore[dict-item]
-    ConstType.RECORD: _const_record_to_py_ast,  # type: ignore[dict-item]
-    ConstType.SEQ: _const_seq_to_py_ast,  # type: ignore[dict-item]
-    ConstType.TYPE: _const_type_to_py_ast,  # type: ignore[dict-item]
-    ConstType.REGEX: _regex_to_py_ast,
-    ConstType.SYMBOL: _const_sym_to_py_ast,  # type: ignore[dict-item]
-    ConstType.STRING: _str_to_py_ast,
-    ConstType.NIL: _name_const_to_py_ast,
-    ConstType.UUID: _uuid_to_py_ast,
-    ConstType.PY_DICT: _const_py_dict_to_py_ast,  # type: ignore[dict-item]
-    ConstType.PY_LIST: _const_py_list_to_py_ast,  # type: ignore[dict-item]
-    ConstType.PY_SET: _const_py_set_to_py_ast,  # type: ignore[dict-item]
-    ConstType.PY_TUPLE: _const_py_tuple_to_py_ast,  # type: ignore[dict-item]
-    ConstType.VECTOR: _const_vec_to_py_ast,  # type: ignore[dict-item]
-}
-
-
-=======
->>>>>>> 9da46dc4
 @_with_ast_loc
 def _const_node_to_py_ast(ctx: GeneratorContext, lisp_ast: Const) -> GeneratedPyAST:
     """Generate Python AST nodes for a :const Lisp AST node.
