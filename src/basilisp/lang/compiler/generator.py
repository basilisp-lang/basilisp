import ast
import collections
import contextlib
import functools
import logging
import re
import uuid
from datetime import datetime
from decimal import Decimal
from enum import Enum
from fractions import Fraction
from functools import partial, wraps
from itertools import chain
from typing import (
    Callable,
    Collection,
    Deque,
    Iterable,
    List,
    Mapping,
    MutableMapping,
    Optional,
    Pattern,
    Tuple,
    Union,
    cast,
)

import attr

<<<<<<< HEAD
from basilisp.lang import (
    keyword as kw,
    list as llist,
    map as lmap,
    queue as lqueue,
    reader as reader,
    runtime as runtime,
    set as lset,
    symbol as sym,
    vector as vec,
)
=======
from basilisp.lang import keyword as kw
from basilisp.lang import list as llist
from basilisp.lang import map as lmap
from basilisp.lang import queue as lqueue
from basilisp.lang import reader as reader
from basilisp.lang import runtime as runtime
from basilisp.lang import set as lset
from basilisp.lang import symbol as sym
from basilisp.lang import vector as vec
>>>>>>> 88b02758
from basilisp.lang.compiler.constants import (
    DEFAULT_COMPILER_FILE_PATH,
    SYM_DYNAMIC_META_KEY,
    SYM_NO_WARN_ON_REDEF_META_KEY,
    SYM_REDEF_META_KEY,
    VAR_IS_PROTOCOL_META_KEY,
)
from basilisp.lang.compiler.exception import CompilerException, CompilerPhase
from basilisp.lang.compiler.nodes import (
    Await,
    Binding,
    Catch,
    Const,
    Def,
    DefType,
    DefTypeBase,
    DefTypeClassMethod,
    DefTypeMember,
    DefTypeMethod,
    DefTypeMethodArity,
    DefTypeProperty,
    DefTypeStaticMethod,
    Do,
    Fn,
    FnArity,
    HostCall,
    HostField,
    If,
    Import,
    Invoke,
    KeywordArgSupport,
    KeywordArgs,
    Let,
    LetFn,
    Local,
    LocalType,
    Loop,
    Map as MapNode,
    MaybeClass,
    MaybeHostForm,
    Node,
    NodeEnv,
    NodeOp,
    NodeSyntacticPosition,
    PyDict,
    PyList,
    PySet,
    PyTuple,
    Queue as QueueNode,
    Quote,
    ReaderLispForm,
    Recur,
    Reify,
    Require,
    Set as SetNode,
    SetBang,
    Throw,
    Try,
    VarRef,
    Vector as VectorNode,
    WithMeta,
    Yield,
)
from basilisp.lang.interfaces import IMeta, IRecord, ISeq, ISeqable, IType
from basilisp.lang.runtime import (
    BasilispModule,
    CORE_NS,
    NS_VAR_NAME as LISP_NS_VAR,
    Var,
)
from basilisp.lang.typing import CompilerOpts, LispForm
from basilisp.lang.util import count, genname, munge
from basilisp.util import Maybe

# Generator logging
logger = logging.getLogger(__name__)

# Generator options
USE_VAR_INDIRECTION = kw.keyword("use-var-indirection")
WARN_ON_VAR_INDIRECTION = kw.keyword("warn-on-var-indirection")

# String constants used in generating code
_DEFAULT_FN = "__lisp_expr__"
_DO_PREFIX = "lisp_do"
_FN_PREFIX = "lisp_fn"
_IF_PREFIX = "lisp_if"
_IF_RESULT_PREFIX = "if_result"
_IF_TEST_PREFIX = "if_test"
_LET_RESULT_PREFIX = "let_result"
_LETFN_RESULT_PREFIX = "letfn_result"
_LOOP_RESULT_PREFIX = "loop_result"
_MULTI_ARITY_ARG_NAME = "multi_arity_args"
_SET_BANG_TEMP_PREFIX = "set_bang_val"
_THROW_PREFIX = "lisp_throw"
_TRY_PREFIX = "lisp_try"
_NS_VAR = "_NS"

# Keyword constants used in generating code
_INTERFACE_KW = kw.keyword("interface")
_REST_KW = kw.keyword("rest")


GeneratorException = partial(CompilerException, phase=CompilerPhase.CODE_GENERATION)


@attr.s(auto_attribs=True, frozen=True, slots=True)
class SymbolTableEntry:
    context: LocalType
    munged: str
    symbol: sym.Symbol


@attr.s(auto_attribs=True, slots=True)
class SymbolTable:
    name: str
    _is_context_boundary: bool = False
    _parent: Optional["SymbolTable"] = None
    _table: MutableMapping[sym.Symbol, SymbolTableEntry] = attr.ib(factory=dict)

    def new_symbol(self, s: sym.Symbol, munged: str, ctx: LocalType) -> "SymbolTable":
        if s in self._table:
            self._table[s] = attr.evolve(
                self._table[s], context=ctx, munged=munged, symbol=s
            )
        else:
            self._table[s] = SymbolTableEntry(ctx, munged, s)
        return self

    def find_symbol(self, s: sym.Symbol) -> Optional[SymbolTableEntry]:
        if s in self._table:
            return self._table[s]
        if self._parent is None:
            return None
        return self._parent.find_symbol(s)

    @contextlib.contextmanager
    def new_frame(self, name: str, is_context_boundary: bool):
        """Context manager for creating a new stack frame."""
        yield SymbolTable(name, is_context_boundary=is_context_boundary, parent=self)

    @property
    def is_top(self) -> bool:
        """Return true if this is the top-level symbol table (e.g. there is no
        parent)."""
        return self._parent is None

    @property
    def context_boundary(self) -> "SymbolTable":
        """Return the nearest context boundary parent symbol table to this one. If the
        current table is a context boundary, it will be returned directly.

        Context boundary symbol tables are symbol tables defined at the top level for
        major Python execution boundaries, such as modules (namespaces), functions
        (sync and async), and methods.

        Certain symbols (such as imports) are globally available in the execution
        context they are defined in once they have been created, context boundary
        symbol tables serve as the anchor points where we hoist these global symbols
        so they do not go out of scope when the local table frame is popped."""
        if self._is_context_boundary:
            return self
        assert (
            self._parent is not None
        ), "Top symbol table must always be a context boundary"
        return self._parent.context_boundary


class RecurType(Enum):
    FN = kw.keyword("fn")
    METHOD = kw.keyword("method")
    LOOP = kw.keyword("loop")


@attr.s(auto_attribs=True, slots=True)
class RecurPoint:
    loop_id: str
    type: RecurType
    binding_names: Optional[Collection[str]] = None
    is_variadic: Optional[bool] = None
    has_recur: bool = False


class GeneratorContext:
    __slots__ = (
        "_filename",
        "_opts",
        "_recur_points",
        "_st",
        "_this",
        "_var_indirection_override",
    )

    def __init__(
        self, filename: Optional[str] = None, opts: Optional[CompilerOpts] = None
    ) -> None:
        self._filename = Maybe(filename).or_else_get(DEFAULT_COMPILER_FILE_PATH)
        self._opts = Maybe(opts).map(lmap.map).or_else_get(lmap.m())  # type: ignore
        self._recur_points: Deque[RecurPoint] = collections.deque([])
        self._st = collections.deque([SymbolTable("<Top>", is_context_boundary=True)])
        self._this: Deque[sym.Symbol] = collections.deque([])
        self._var_indirection_override: Deque[bool] = collections.deque([])

        if logger.isEnabledFor(logging.DEBUG):  # pragma: no cover
            for k, v in self._opts.items():
                logger.debug("Compiler option %s = %s", k, v)

    @property
    def current_ns(self) -> runtime.Namespace:
        return runtime.get_current_ns()

    @property
    def filename(self) -> str:
        return self._filename

    @property
    def use_var_indirection(self) -> bool:
        """If True, compile all variable references using Var.find indirection."""
        return self._opts.val_at(USE_VAR_INDIRECTION, False)

    @property
    def warn_on_var_indirection(self) -> bool:
        """If True, warn when a Var reference cannot be direct linked (iff
        use_var_indirection is False).."""
        return not self.use_var_indirection and self._opts.val_at(
            WARN_ON_VAR_INDIRECTION, True
        )

    @contextlib.contextmanager
    def with_var_indirection_override(self, has_override: bool = True):
        self._var_indirection_override.append(has_override)
        yield
        self._var_indirection_override.pop()

    @property
    def has_var_indirection_override(self) -> bool:
        try:
            return self._var_indirection_override[-1]
        except IndexError:
            return False

    @property
    def recur_point(self):
        return self._recur_points[-1]

    @contextlib.contextmanager
    def new_recur_point(
        self,
        loop_id: str,
        type_: RecurType,
        binding_names: Optional[Collection[str]] = None,
        is_variadic: Optional[bool] = None,
    ):
        self._recur_points.append(
            RecurPoint(
                loop_id, type_, binding_names=binding_names, is_variadic=is_variadic
            )
        )
        yield
        self._recur_points.pop()

    @property
    def symbol_table(self) -> SymbolTable:
        return self._st[-1]

    @contextlib.contextmanager
    def new_symbol_table(self, name: str, is_context_boundary: bool = False):
        old_st = self.symbol_table
        with old_st.new_frame(name, is_context_boundary) as st:
            self._st.append(st)
            yield st
            self._st.pop()

    @property
    def current_this(self):
        return self._this[-1]

    @contextlib.contextmanager
    def new_this(self, this: sym.Symbol):
        self._this.append(this)
        yield
        self._this.pop()


@attr.s(auto_attribs=True, frozen=True, slots=True)
class GeneratedPyAST:
    node: ast.AST
    dependencies: Iterable[ast.AST] = ()

    @staticmethod
    def reduce(*genned: "GeneratedPyAST") -> "GeneratedPyAST":
        deps: List[ast.AST] = []
        for n in genned:
            deps.extend(n.dependencies)
            deps.append(n.node)

        return GeneratedPyAST(node=deps[-1], dependencies=deps[:-1])


PyASTStream = Iterable[ast.AST]
SimplePyASTGenerator = Callable[[GeneratorContext, ReaderLispForm], GeneratedPyAST]
PyASTGenerator = Callable[[GeneratorContext, Node], GeneratedPyAST]


####################
# Private Utilities
####################


def _chain_py_ast(
    *genned: GeneratedPyAST,
) -> Tuple[PyASTStream, PyASTStream]:
    """Chain a sequence of generated Python ASTs into a tuple of dependency nodes"""
    deps = chain.from_iterable(map(lambda n: n.dependencies, genned))
    nodes = map(lambda n: n.node, genned)
    return deps, nodes


PyASTCtx = Union[ast.Load, ast.Store]


def _load_attr(name: str, ctx: PyASTCtx = ast.Load()) -> ast.Attribute:
    """Generate recursive Python Attribute AST nodes for resolving nested
    names."""
    attrs = name.split(".")

    def attr_node(node, idx):
        if idx >= len(attrs):
            node.ctx = ctx
            return node
        return attr_node(
            ast.Attribute(value=node, attr=attrs[idx], ctx=ast.Load()), idx + 1
        )

    return attr_node(ast.Name(id=attrs[0], ctx=ast.Load()), 1)


def _simple_ast_generator(gen_ast):
    """Wrap simpler AST generators to return a GeneratedPyAST."""

    @wraps(gen_ast)
    def wrapped_ast_generator(ctx: GeneratorContext, form: LispForm) -> GeneratedPyAST:
        return GeneratedPyAST(node=gen_ast(ctx, form))

    return wrapped_ast_generator


def _collection_ast(
    ctx: GeneratorContext, form: Iterable[Node]
) -> Tuple[PyASTStream, PyASTStream]:
    """Turn a collection of Lisp forms into Python AST nodes."""
    return _chain_py_ast(*map(partial(gen_py_ast, ctx), form))


def _class_ast(  # pylint: disable=too-many-arguments
    class_name: str,
    body: List[ast.AST],
    bases: Iterable[ast.AST] = (),
    fields: Iterable[str] = (),
    members: Iterable[str] = (),
    verified_abstract: bool = False,
    artificially_abstract_bases: Iterable[ast.AST] = (),
    is_frozen: bool = True,
    use_slots: bool = True,
) -> ast.ClassDef:
    """Return a Python class definition for `deftype` and `reify` special forms."""
    return ast.ClassDef(
        name=class_name,
        bases=bases,
        keywords=[],
        body=body,
        decorator_list=list(
            chain(
                []
                if verified_abstract
                else [
                    ast.Call(
                        func=_BASILISP_TYPE_FN_NAME,
                        args=[],
                        keywords=[
                            ast.keyword(
                                arg="fields",
                                value=ast.Tuple(
                                    elts=[ast.Constant(e) for e in fields],
                                    ctx=ast.Load(),
                                ),
                            ),
                            ast.keyword(
                                arg="interfaces",
                                value=ast.Tuple(elts=list(bases), ctx=ast.Load()),
                            ),
                            ast.keyword(
                                arg="artificially_abstract_bases",
                                value=ast.Set(elts=list(artificially_abstract_bases)),
                            ),
                            ast.keyword(
                                arg="members",
                                value=ast.Tuple(
                                    elts=[ast.Constant(e) for e in members],
                                    ctx=ast.Load(),
                                ),
                            ),
                        ],
                    )
                ],
                [
                    ast.Call(
                        func=_ATTR_CLASS_DECORATOR_NAME,
                        args=[],
                        keywords=[
                            ast.keyword(arg="eq", value=ast.Constant(False)),
                            ast.keyword(arg="frozen", value=ast.Constant(is_frozen)),
                            ast.keyword(arg="order", value=ast.Constant(False)),
                            ast.keyword(arg="slots", value=ast.Constant(use_slots)),
                        ],
                    ),
                ],
            )
        ),
    )


def _kwargs_ast(
    ctx: GeneratorContext,
    kwargs: KeywordArgs,
) -> Tuple[PyASTStream, PyASTStream]:
    """Return a tuple of dependency nodes and Python `ast.keyword` nodes from a
    Basilisp `KeywordArgs` Node property."""
    kwargs_keys, kwargs_nodes = [], []
    kwargs_deps: List[ast.AST] = []
    for k, v in kwargs.items():
        kwargs_keys.append(k)
        kwarg_ast = gen_py_ast(ctx, v)
        kwargs_nodes.append(kwarg_ast.node)
        kwargs_deps.extend(kwarg_ast.dependencies)
    return (
        kwargs_deps,
        [ast.keyword(arg=k, value=v) for k, v in zip(kwargs_keys, kwargs_nodes)],
    )


def _clean_meta(form: IMeta) -> LispForm:
    """Remove reader metadata from the form's meta map."""
    assert form.meta is not None, "Form must have non-null 'meta' attribute"
    meta = form.meta.dissoc(
        reader.READER_LINE_KW,
        reader.READER_COL_KW,
        reader.READER_END_LINE_KW,
        reader.READER_END_COL_KW,
    )
    if len(meta) == 0:
        return None
    return cast(lmap.PersistentMap, meta)


def _ast_with_loc(
    py_ast: GeneratedPyAST, env: NodeEnv, include_dependencies: bool = False
) -> GeneratedPyAST:
    """Hydrate Generated Python AST nodes with line numbers and column offsets
    if they exist in the node environment."""
    if env.line is not None and env.end_line is not None:
        py_ast.node.lineno = env.line
        py_ast.node.end_lineno = env.end_line
        if include_dependencies:
            for dep in py_ast.dependencies:
                dep.lineno = env.line
                dep.end_lineno = env.end_line

    if env.col is not None and env.end_col is not None:
        py_ast.node.col_offset = env.col - 1
        py_ast.node.end_col_offset = env.end_col - 1
        if include_dependencies:
            for dep in py_ast.dependencies:
                dep.col_offset = env.col - 1
                dep.end_col_offset = env.end_col - 1

    return py_ast


def _with_ast_loc(f):
    """Wrap a generator function in a decorator to supply line and column
    information to the returned Python AST node. Dependency nodes will not
    be hydrated, functions whose returns need dependency nodes to be
    hydrated should use `_with_ast_loc_deps` below."""

    @wraps(f)
    def with_lineno_and_col(
        ctx: GeneratorContext, node: Node, *args, **kwargs
    ) -> GeneratedPyAST:
        py_ast = f(ctx, node, *args, **kwargs)
        return _ast_with_loc(py_ast, node.env)

    return with_lineno_and_col


def _with_ast_loc_deps(f):
    """Wrap a generator function in a decorator to supply line and column
    information to the returned Python AST node and dependency nodes.

    Dependency nodes should likely only be included if they are new nodes
    created in the same function wrapped by this function. Otherwise, dependencies
    returned from e.g. calling `gen_py_ast` should be assumed to already have
    their location information hydrated."""

    @wraps(f)
    def with_lineno_and_col(
        ctx: GeneratorContext, node: Node, *args, **kwargs
    ) -> GeneratedPyAST:
        py_ast = f(ctx, node, *args, **kwargs)
        return _ast_with_loc(py_ast, node.env, include_dependencies=True)

    return with_lineno_and_col


def _is_dynamic(v: Var) -> bool:
    """Return True if the Var holds a value which should be compiled to a dynamic
    Var access."""
    return (
        Maybe(v.meta)
        .map(lambda m: m.get(SYM_DYNAMIC_META_KEY, None))
        .or_else_get(False)
    )


def _is_redefable(v: Var) -> bool:
    """Return True if the Var can be redefined."""
    return (
        Maybe(v.meta).map(lambda m: m.get(SYM_REDEF_META_KEY, None)).or_else_get(False)
    )


def _noop_node() -> ast.AST:
    """Return a Constant node containing the expression `None`.

    The optimizer filters out constant expressions in the AST as standalone
    statements, so for generators which generate code for statement nodes,
    for example, emitting a final `None` expression is a way to effectively
    skirt the requirement for returning an expression node from every
    generator."""
    return ast.Constant(None)


def _var_ns_as_python_sym(name: str) -> str:
    """Return a Var namespace as a valid Python symbol."""
    return munge(name.replace(".", "_"))


#######################
# Aliases & Attributes
#######################


_ATOM_ALIAS = genname("atom")
_COMPILER_ALIAS = genname("compiler")
_CORE_ALIAS = genname("core")
_DELAY_ALIAS = genname("delay")
_EXC_ALIAS = genname("exc")
_FUTURES_ALIAS = genname("futures")
_INTERFACES_ALIAS = genname("interfaces")
_KW_ALIAS = genname("kw")
_LIST_ALIAS = genname("llist")
_MAP_ALIAS = genname("lmap")
_MULTIFN_ALIAS = genname("multifn")
_PROMISE_ALIAS = genname("promise")
_QUEUE_ALIAS = genname("queue")
_READER_ALIAS = genname("reader")
_REDUCED_ALIAS = genname("reduced")
_RUNTIME_ALIAS = genname("runtime")
_SEQ_ALIAS = genname("seq")
_SET_ALIAS = genname("lset")
_SYM_ALIAS = genname("sym")
_VEC_ALIAS = genname("vec")
_VOLATILE_ALIAS = genname("volatile")
_VAR_ALIAS = genname("Var")
_UTIL_ALIAS = genname("langutil")

_MODULE_ALIASES = {
    "basilisp.lang.atom": _ATOM_ALIAS,
    "basilisp.lang.compiler": _COMPILER_ALIAS,
    "basilisp.core": _CORE_ALIAS,
    "basilisp.lang.delay": _DELAY_ALIAS,
    "basilisp.lang.exception": _EXC_ALIAS,
    "basilisp.lang.futures": _FUTURES_ALIAS,
    "basilisp.lang.interfaces": _INTERFACES_ALIAS,
    "basilisp.lang.keyword": _KW_ALIAS,
    "basilisp.lang.list": _LIST_ALIAS,
    "basilisp.lang.map": _MAP_ALIAS,
    "basilisp.lang.multifn": _MULTIFN_ALIAS,
    "basilisp.lang.promise": _PROMISE_ALIAS,
    "basilisp.lang.queue": _QUEUE_ALIAS,
    "basilisp.lang.reader": _READER_ALIAS,
    "basilisp.lang.reduced": _REDUCED_ALIAS,
    "basilisp.lang.runtime": _RUNTIME_ALIAS,
    "basilisp.lang.seq": _SEQ_ALIAS,
    "basilisp.lang.set": _SET_ALIAS,
    "basilisp.lang.symbol": _SYM_ALIAS,
    "basilisp.lang.vector": _VEC_ALIAS,
    "basilisp.lang.volatile": _VOLATILE_ALIAS,
    "basilisp.lang.util": _UTIL_ALIAS,
}

_NS_VAR_VALUE = f"{_NS_VAR}.value"

_NS_VAR_VALUE_SETTER_FN_NAME = _load_attr(f"{_NS_VAR}.set_value")
_NS_VAR_NAME = _load_attr(f"{_NS_VAR_VALUE}.name")
_NEW_DECIMAL_FN_NAME = _load_attr(f"{_UTIL_ALIAS}.decimal_from_str")
_NEW_FRACTION_FN_NAME = _load_attr(f"{_UTIL_ALIAS}.fraction")
_NEW_INST_FN_NAME = _load_attr(f"{_UTIL_ALIAS}.inst_from_str")
_NEW_KW_FN_NAME = _load_attr(f"{_KW_ALIAS}.keyword_from_hash")
_NEW_LIST_FN_NAME = _load_attr(f"{_LIST_ALIAS}.list")
_EMPTY_LIST_FN_NAME = _load_attr(f"{_LIST_ALIAS}.List.empty")
_NEW_QUEUE_FN_NAME = _load_attr(f"{_QUEUE_ALIAS}.queue")
_NEW_MAP_FN_NAME = _load_attr(f"{_MAP_ALIAS}.map")
_NEW_REGEX_FN_NAME = _load_attr(f"{_UTIL_ALIAS}.regex_from_str")
_NEW_SET_FN_NAME = _load_attr(f"{_SET_ALIAS}.set")
_NEW_SYM_FN_NAME = _load_attr(f"{_SYM_ALIAS}.symbol")
_NEW_UUID_FN_NAME = _load_attr(f"{_UTIL_ALIAS}.uuid_from_str")
_NEW_VEC_FN_NAME = _load_attr(f"{_VEC_ALIAS}.vector")
_INTERN_VAR_FN_NAME = _load_attr(f"{_VAR_ALIAS}.intern")
_INTERN_UNBOUND_VAR_FN_NAME = _load_attr(f"{_VAR_ALIAS}.intern_unbound")
_FIND_VAR_FN_NAME = _load_attr(f"{_VAR_ALIAS}.find_safe")
_ATTR_CLASS_DECORATOR_NAME = _load_attr("attr.s")
_ATTRIB_FIELD_FN_NAME = _load_attr("attr.ib")
_COLLECT_ARGS_FN_NAME = _load_attr(f"{_RUNTIME_ALIAS}._collect_args")
_COERCE_SEQ_FN_NAME = _load_attr(f"{_RUNTIME_ALIAS}.to_seq")
_BASILISP_FN_FN_NAME = _load_attr(f"{_RUNTIME_ALIAS}._basilisp_fn")
_FN_WITH_ATTRS_FN_NAME = _load_attr(f"{_RUNTIME_ALIAS}._with_attrs")
_BASILISP_TYPE_FN_NAME = _load_attr(f"{_RUNTIME_ALIAS}._basilisp_type")
_BASILISP_WITH_META_INTERFACE_NAME = _load_attr(f"{_INTERFACES_ALIAS}.IWithMeta")
_BUILTINS_IMPORT_FN_NAME = _load_attr("builtins.__import__")
_IMPORTLIB_IMPORT_MODULE_FN_NAME = _load_attr("importlib.import_module")
_LISP_FN_APPLY_KWARGS_FN_NAME = _load_attr(f"{_RUNTIME_ALIAS}._lisp_fn_apply_kwargs")
_LISP_FN_COLLECT_KWARGS_FN_NAME = _load_attr(
    f"{_RUNTIME_ALIAS}._lisp_fn_collect_kwargs"
)
_PY_CLASSMETHOD_FN_NAME = _load_attr("classmethod")
_PY_PROPERTY_FN_NAME = _load_attr("property")
_PY_STATICMETHOD_FN_NAME = _load_attr("staticmethod")
_TRAMPOLINE_FN_NAME = _load_attr(f"{_RUNTIME_ALIAS}._trampoline")
_TRAMPOLINE_ARGS_FN_NAME = _load_attr(f"{_RUNTIME_ALIAS}._TrampolineArgs")


###################
# Public Utilities
###################


def statementize(e: ast.AST) -> ast.AST:
    """Transform non-statements into ast.Expr nodes so they can
    stand alone as statements."""
    # noinspection PyPep8
    if isinstance(
        e,
        (
            ast.Assign,
            ast.AnnAssign,
            ast.AugAssign,
            ast.Expr,
            ast.Raise,
            ast.Assert,
            ast.Pass,
            ast.Import,
            ast.ImportFrom,
            ast.If,
            ast.For,
            ast.While,
            ast.Continue,
            ast.Break,
            ast.Try,
            ast.ExceptHandler,
            ast.With,
            ast.FunctionDef,
            ast.Return,
            ast.Global,
            ast.ClassDef,
            ast.AsyncFunctionDef,
            ast.AsyncFor,
            ast.AsyncWith,
            ast.Delete,
        ),
    ):
        return e
    return ast.Expr(value=e)


def expressionize(
    body: GeneratedPyAST,
    fn_name: str,
    args: Optional[Iterable[ast.arg]] = None,
    vargs: Optional[ast.arg] = None,
) -> ast.FunctionDef:
    """Given a series of expression AST nodes, create a function AST node
    with the given name that can be called and will return the result of
    the final expression in the input body nodes.

    This helps to fix the impedance mismatch of Python, which includes
    statements and expressions, and Lisps, which have only expressions.
    """
    args = Maybe(args).or_else_get([])
    body_nodes: List[ast.AST] = list(map(statementize, body.dependencies))
    body_nodes.append(ast.Return(value=body.node))

    return ast.FunctionDef(
        name=fn_name,
        args=ast.arguments(
            posonlyargs=[],
            args=args,
            kwarg=None,
            vararg=vargs,
            kwonlyargs=[],
            defaults=[],
            kw_defaults=[],
        ),
        body=body_nodes,
        decorator_list=[],
        returns=None,
    )


#################
# Special Forms
#################


@_with_ast_loc_deps
def _await_to_py_ast(ctx: GeneratorContext, node: Await) -> GeneratedPyAST:
    assert node.op == NodeOp.AWAIT
    expr_ast = gen_py_ast(ctx, node.expr)
    return GeneratedPyAST(
        node=ast.Await(value=expr_ast.node), dependencies=expr_ast.dependencies
    )


def __should_warn_on_redef(
    ctx: GeneratorContext,
    defsym: sym.Symbol,
    safe_name: str,
    def_meta: lmap.PersistentMap,
) -> bool:
    """Return True if the compiler should emit a warning about this name being redefined."""
    no_warn_on_redef = def_meta.val_at(SYM_NO_WARN_ON_REDEF_META_KEY, False)
    if no_warn_on_redef:
        return False

    current_ns = ctx.current_ns
    if defsym in current_ns.interns:
        var = current_ns.find(defsym)
        assert var is not None, f"Var {defsym} cannot be none here"

        if var.meta is not None and var.meta.val_at(SYM_REDEF_META_KEY):
            return False
        else:
            return bool(var.is_bound)
    else:
        return safe_name in current_ns.module.__dict__


@_with_ast_loc
def _def_to_py_ast(ctx: GeneratorContext, node: Def) -> GeneratedPyAST:
    """Return a Python AST Node for a `def` expression."""
    assert node.op == NodeOp.DEF

    defsym = node.name
    ns_name = _load_attr(_NS_VAR_VALUE)
    def_name = ast.Call(
        func=_NEW_SYM_FN_NAME, args=[ast.Constant(defsym.name)], keywords=[]
    )
    safe_name = munge(defsym.name)

    assert node.meta is not None, "Meta should always be attached to Def nodes"
    def_meta = node.meta.form
    assert isinstance(def_meta, lmap.PersistentMap), "Meta should always be a map"

    # If the Var is marked as dynamic, we need to generate a keyword argument
    # for the generated Python code to set the Var as dynamic
    is_dynamic = def_meta.val_at(SYM_DYNAMIC_META_KEY, False)
    dynamic_kwarg = (
        [ast.keyword(arg="dynamic", value=ast.Constant(is_dynamic))]
        if is_dynamic
        else []
    )

    # Warn if this symbol is potentially being redefined (if the Var was
    # previously bound)
    if node.var.is_bound and __should_warn_on_redef(ctx, defsym, safe_name, def_meta):
        logger.warning(
            f"redefining local Python name '{safe_name}' in module "
            f"'{ctx.current_ns.module.__name__}' ({node.env.ns}:{node.env.line})"
        )

    if node.init is not None:
        # Since Python function definitions always take the form `def name(...):`,
        # it is redundant to assign them to the their final name after they have
        # been defined under a private alias. This codepath generates `defn`
        # declarations by directly generating the Python `def` with the correct
        # function name and short-circuiting the default double-declaration.
        assert node.init is not None  # silence MyPy
        if node.init.op == NodeOp.FN:
            assert isinstance(node.init, Fn)
            def_ast = _fn_to_py_ast(  # type: ignore[call-arg]
                ctx, node.init, def_name=defsym.name
            )
            is_defn = True
        elif (
            node.init.op == NodeOp.WITH_META
            and isinstance(node.init, WithMeta)
            and node.init.expr.op == NodeOp.FN
        ):
            assert isinstance(node.init, WithMeta)
            def_ast = _with_meta_to_py_ast(ctx, node.init, def_name=defsym.name)
            is_defn = True
        else:
            def_ast = gen_py_ast(ctx, node.init)
            is_defn = False

        func = _INTERN_VAR_FN_NAME
        extra_args = [ast.Name(id=safe_name, ctx=ast.Load())]
        if is_defn:
            # For defn style def generation, we specifically need to generate
            # the global declaration prior to emitting the Python `def` otherwise
            # the Python compiler will throw an exception during compilation
            # complaining that we assign the value prior to global declaration.
            def_dependencies = list(
                chain(
                    [ast.Global(names=[safe_name])]
                    if node.env.func_ctx is not None
                    else [],
                    def_ast.dependencies,
                )
            )
        else:
            def_dependencies = list(
                chain(
                    def_ast.dependencies,
                    [ast.Global(names=[safe_name])]
                    if node.env.func_ctx is not None
                    else [],
                    [
                        ast.Assign(
                            targets=[ast.Name(id=safe_name, ctx=ast.Store())],
                            value=def_ast.node,
                        )
                    ],
                )
            )
    else:
        # Callers can either `(def v)` to declare an unbound Var or they
        # can redef a bound Var with no init value to fetch a reference
        # to the var. Re-def-ing previously bound Vars without providing
        # a value is essentially a no-op, which should not modify the Var
        # root.
        func = _INTERN_UNBOUND_VAR_FN_NAME
        extra_args = []
        def_dependencies = (
            [ast.Global(names=[safe_name])] if node.env.func_ctx is not None else []
        )

    meta_ast = gen_py_ast(ctx, node.meta)

    return GeneratedPyAST(
        node=ast.Call(
            func=func,
            args=list(chain([ns_name, def_name], extra_args)),
            keywords=list(
                chain(
                    dynamic_kwarg,
                    []
                    if meta_ast is None
                    else [ast.keyword(arg="meta", value=meta_ast.node)],
                )
            ),
        ),
        dependencies=list(
            chain(
                def_dependencies,
                [] if meta_ast is None else meta_ast.dependencies,
            )
        ),
    )


@_with_ast_loc
def __deftype_classmethod_to_py_ast(
    ctx: GeneratorContext,
    node: DefTypeClassMethod,
) -> GeneratedPyAST:
    """Return a Python AST Node for a `deftype*` or `reify*` classmethod."""
    assert node.op == NodeOp.DEFTYPE_CLASSMETHOD

    with ctx.new_symbol_table(node.name, is_context_boundary=True):
        class_name = genname(munge(node.class_local.name))
        class_sym = sym.symbol(node.class_local.name)
        ctx.symbol_table.new_symbol(class_sym, class_name, LocalType.ARG)

        fn_args, varg, fn_body_ast = __fn_args_to_py_ast(ctx, node.params, node.body)
        return GeneratedPyAST(
            node=ast.FunctionDef(
                name=munge(node.name),
                args=ast.arguments(
                    posonlyargs=[],
                    args=list(
                        chain((ast.arg(arg=class_name, annotation=None),), fn_args)
                    ),
                    kwarg=None,
                    vararg=varg,
                    kwonlyargs=[],
                    defaults=[],
                    kw_defaults=[],
                ),
                body=fn_body_ast,
                decorator_list=list(
                    chain([_PY_CLASSMETHOD_FN_NAME], __kwargs_support_decorator(node))
                ),
                returns=None,
            )
        )


@_with_ast_loc
def __deftype_property_to_py_ast(
    ctx: GeneratorContext,
    node: DefTypeProperty,
) -> GeneratedPyAST:
    assert node.op == NodeOp.DEFTYPE_PROPERTY
    method_name = munge(node.name)

    with ctx.new_symbol_table(node.name, is_context_boundary=True):
        this_name = genname(munge(node.this_local.name))
        this_sym = sym.symbol(node.this_local.name)
        ctx.symbol_table.new_symbol(this_sym, this_name, LocalType.THIS)

        with ctx.new_this(this_sym):
            fn_args, varg, fn_body_ast = __fn_args_to_py_ast(
                ctx, node.params, node.body
            )
            return GeneratedPyAST(
                node=ast.FunctionDef(
                    name=method_name,
                    args=ast.arguments(
                        posonlyargs=[],
                        args=list(
                            chain([ast.arg(arg=this_name, annotation=None)], fn_args)
                        ),
                        kwarg=None,
                        vararg=varg,
                        kwonlyargs=[],
                        defaults=[],
                        kw_defaults=[],
                    ),
                    body=fn_body_ast,
                    decorator_list=[_PY_PROPERTY_FN_NAME],
                    returns=None,
                )
            )


def __multi_arity_deftype_dispatch_method(
    name: str,
    arity_map: Mapping[int, str],
    default_name: Optional[str] = None,
    max_fixed_arity: Optional[int] = None,
) -> GeneratedPyAST:
    """Return the Python AST nodes for an argument-length dispatch method for
    multi-arity `deftype*` or `reify*` methods.

    The `arity_map` names the mapping of number of arguments to the munged name of the
    method arity handling that method. `default_name` is the name of the default
    handler method if no method is found in the `arity_map` and the number of arguments
    exceeds `max_fixed_arity`. `decorators` are applied to the generated function.

    `instance_or_class_var_name` is used to generate the first argument name and
    prefixes for class methods and standard methods; this name is not used outside the
    generated method and no user code exists here, so it can be a unique name that does
    not match the user's selected 'this' or 'self' name. If no
    `instance_or_class_var_name` is given, then a `class_name` must be given.
    `class_name` is used for static methods to ensure we can dispatch to static method
    arities without a class or self reference. You may *only* provide either a
    `class_name` or `instance_or_class_var_name`. Providing both is an error.

    class DefType:
        def __method_arity_1(self, arg): ...

        def __method_arity_2(self, arg1, arg2): ...

        def method(self, *args):
            nargs = len(args)
            method = {
                1: self.__method_arity_1,
                2: self.__method_arity_2
            }.get(nargs)
            if method:
                return method(*args)
            # Only if default
            if nargs > max_fixed_arity:
                return default(*args)
            raise RuntimeError
    """
    method_prefix = genname("self")

    dispatch_keys, dispatch_vals = [], []
    for k, v in arity_map.items():
        dispatch_keys.append(ast.Constant(k))
        dispatch_vals.append(_load_attr(f"{method_prefix}.{v}"))

    nargs_name = genname("nargs")
    method_name = genname("method")
    body = [
        ast.Assign(
            targets=[ast.Name(id=nargs_name, ctx=ast.Store())],
            value=ast.Call(
                func=ast.Name(id="len", ctx=ast.Load()),
                args=[ast.Name(id=_MULTI_ARITY_ARG_NAME, ctx=ast.Load())],
                keywords=[],
            ),
        ),
        ast.Assign(
            targets=[ast.Name(id=method_name, ctx=ast.Store())],
            value=ast.Call(
                func=ast.Attribute(
                    value=ast.Dict(keys=dispatch_keys, values=dispatch_vals),
                    attr="get",
                    ctx=ast.Load(),
                ),
                args=[ast.Name(id=nargs_name, ctx=ast.Load())],
                keywords=[],
            ),
        ),
        ast.If(
            test=ast.Compare(
                left=ast.Constant(None),
                ops=[ast.IsNot()],
                comparators=[ast.Name(id=method_name, ctx=ast.Load())],
            ),
            body=[
                ast.Return(
                    value=ast.Call(
                        func=ast.Name(id=method_name, ctx=ast.Load()),
                        args=[
                            ast.Starred(
                                value=ast.Name(
                                    id=_MULTI_ARITY_ARG_NAME, ctx=ast.Load()
                                ),
                                ctx=ast.Load(),
                            )
                        ],
                        keywords=[],
                    )
                )
            ],
            orelse=[]
            if default_name is None
            else [
                ast.If(
                    test=ast.Compare(
                        left=ast.Name(id=nargs_name, ctx=ast.Load()),
                        ops=[ast.GtE()],
                        comparators=[ast.Constant(max_fixed_arity)],
                    ),
                    body=[
                        ast.Return(
                            value=ast.Call(
                                func=_load_attr(f"{method_prefix}.{default_name}"),
                                args=[
                                    ast.Starred(
                                        value=ast.Name(
                                            id=_MULTI_ARITY_ARG_NAME, ctx=ast.Load()
                                        ),
                                        ctx=ast.Load(),
                                    )
                                ],
                                keywords=[],
                            )
                        )
                    ],
                    orelse=[],
                )
            ],
        ),
        ast.Raise(
            exc=ast.Call(
                func=_load_attr("basilisp.lang.runtime.RuntimeException"),
                args=[
                    ast.Constant(f"Wrong number of args passed to method: {name}"),
                    ast.Name(id=nargs_name, ctx=ast.Load()),
                ],
                keywords=[],
            ),
            cause=None,
        ),
    ]

    return GeneratedPyAST(
        # This is a pretty unusual case where we actually want to return the statement
        # node itself, rather than a name or expression. We're injecting all of these
        # nodes directly into the generated class body and Python does not like the
        # empty ast.Name in the class body definition (and also its unnecessary).
        node=ast.FunctionDef(
            name=name,
            args=ast.arguments(
                posonlyargs=[],
                args=[ast.arg(arg=method_prefix, annotation=None)],
                kwarg=None,
                vararg=ast.arg(arg=_MULTI_ARITY_ARG_NAME, annotation=None),
                kwonlyargs=[],
                defaults=[],
                kw_defaults=[],
            ),
            body=body,
            decorator_list=[],
            returns=None,
        ),
    )


@_with_ast_loc_deps
def __multi_arity_deftype_method_to_py_ast(
    ctx: GeneratorContext,
    node: DefTypeMethod,
) -> GeneratedPyAST:
    """Return a Python AST node for a function with multiple arities."""
    arities = node.arities

    assert node.op == NodeOp.DEFTYPE_METHOD and all(
        arity.op == NodeOp.DEFTYPE_METHOD_ARITY for arity in arities
    )

    arity_to_name = {}
    rest_arity_name: Optional[str] = None
    fn_defs = []
    for arity in arities:
        arity_name = arity.python_name
        if arity.is_variadic:
            rest_arity_name = arity_name
        else:
            arity_to_name[arity.fixed_arity] = arity_name

        fn_def = __deftype_method_arity_to_py_ast(ctx, node, arity, arity_name)
        assert (
            not fn_def.dependencies
        ), "deftype* or reify* method arities may not have dependency nodes"
        fn_defs.append(fn_def.node)

    dispatch_fn_ast = __multi_arity_deftype_dispatch_method(
        node.python_name,
        arity_to_name,
        default_name=rest_arity_name,
        max_fixed_arity=node.max_fixed_arity,
    )
    assert (
        not dispatch_fn_ast.dependencies
    ), "dispatch function should have no dependencies"

    return GeneratedPyAST(
        node=dispatch_fn_ast.node,
        dependencies=fn_defs,
    )


def __deftype_method_arity_to_py_ast(
    ctx: GeneratorContext,
    node: DefTypeMethod,
    arity: DefTypeMethodArity,
    method_name: Optional[str] = None,
) -> GeneratedPyAST:
    assert arity.op == NodeOp.DEFTYPE_METHOD_ARITY
    assert node.name == arity.name

    with ctx.new_symbol_table(node.name, is_context_boundary=True), ctx.new_recur_point(
        arity.loop_id, RecurType.METHOD, is_variadic=node.is_variadic
    ):
        this_name = genname(munge(arity.this_local.name))
        this_sym = sym.symbol(arity.this_local.name)
        ctx.symbol_table.new_symbol(this_sym, this_name, LocalType.THIS)

        with ctx.new_this(this_sym):
            fn_args, varg, fn_body_ast = __fn_args_to_py_ast(
                ctx, arity.params, arity.body
            )
            return GeneratedPyAST(
                node=ast.FunctionDef(
                    name=method_name if method_name is not None else munge(arity.name),
                    args=ast.arguments(
                        posonlyargs=[],
                        args=list(
                            chain((ast.arg(arg=this_name, annotation=None),), fn_args)
                        ),
                        kwarg=None,
                        vararg=varg,
                        kwonlyargs=[],
                        defaults=[],
                        kw_defaults=[],
                    ),
                    body=fn_body_ast,
                    decorator_list=list(
                        chain(
                            [_TRAMPOLINE_FN_NAME] if ctx.recur_point.has_recur else [],
                            __kwargs_support_decorator(arity),
                        )
                    ),
                    returns=None,
                )
            )


@_with_ast_loc
def __deftype_method_to_py_ast(
    ctx: GeneratorContext,
    node: DefTypeMethod,
) -> GeneratedPyAST:
    """Return a Python AST Node for a `deftype*` or `reify*` method."""
    assert node.op == NodeOp.DEFTYPE_METHOD

    if len(node.arities) == 1:
        return __deftype_method_arity_to_py_ast(ctx, node, next(iter(node.arities)))
    else:
        return __multi_arity_deftype_method_to_py_ast(ctx, node)


@_with_ast_loc
def __deftype_staticmethod_to_py_ast(
    ctx: GeneratorContext, node: DefTypeStaticMethod
) -> GeneratedPyAST:
    """Return a Python AST Node for a `deftype*` or `reify*` staticmethod."""
    assert node.op == NodeOp.DEFTYPE_STATICMETHOD

    with ctx.new_symbol_table(node.name, is_context_boundary=True):
        fn_args, varg, fn_body_ast = __fn_args_to_py_ast(ctx, node.params, node.body)
        return GeneratedPyAST(
            node=ast.FunctionDef(
                name=munge(node.name),
                args=ast.arguments(
                    posonlyargs=[],
                    args=fn_args,
                    kwarg=None,
                    vararg=varg,
                    kwonlyargs=[],
                    defaults=[],
                    kw_defaults=[],
                ),
                body=fn_body_ast,
                decorator_list=list(
                    chain([_PY_STATICMETHOD_FN_NAME], __kwargs_support_decorator(node))
                ),
                returns=None,
            )
        )


DefTypeASTGenerator = Callable[[GeneratorContext, DefTypeMember], GeneratedPyAST]
_DEFTYPE_MEMBER_HANDLER: Mapping[NodeOp, DefTypeASTGenerator] = {
    NodeOp.DEFTYPE_CLASSMETHOD: __deftype_classmethod_to_py_ast,
    NodeOp.DEFTYPE_METHOD: __deftype_method_to_py_ast,
    NodeOp.DEFTYPE_PROPERTY: __deftype_property_to_py_ast,
    NodeOp.DEFTYPE_STATICMETHOD: __deftype_staticmethod_to_py_ast,
}


def __deftype_member_to_py_ast(
    ctx: GeneratorContext,
    node: DefTypeMember,
) -> GeneratedPyAST:
    member_type = node.op
    handle_deftype_member = _DEFTYPE_MEMBER_HANDLER.get(member_type)
    assert (
        handle_deftype_member is not None
    ), f"Invalid :const AST type handler for {member_type}"
    return handle_deftype_member(ctx, node)


def __deftype_or_reify_bases_to_py_ast(
    ctx: GeneratorContext,
    node: Union[DefType, Reify],
    interfaces: Iterable[DefTypeBase],
) -> List[ast.AST]:
    """Return a list of AST nodes for the base classes for a `deftype*` or `reify*`."""
    assert node.op in {NodeOp.DEFTYPE, NodeOp.REIFY}

    bases: List[ast.AST] = []
    for base in interfaces:
        base_node = gen_py_ast(ctx, base)
        assert (
            count(base_node.dependencies) == 0
        ), "Class and host form nodes do not have dependencies"

        # Protocols are defined as Maps
        if (
            isinstance(base, VarRef)
            and base.var.meta is not None
            and base.var.meta.val_at(VAR_IS_PROTOCOL_META_KEY)
        ):
            bases.append(
                ast.Call(
                    func=ast.Attribute(
                        value=base_node.node, attr="val_at", ctx=ast.Load()
                    ),
                    args=[
                        ast.Call(
                            func=_NEW_KW_FN_NAME,
                            args=[
                                ast.Constant(hash(_INTERFACE_KW)),
                                ast.Constant("interface"),
                            ],
                            keywords=[],
                        )
                    ],
                    keywords=[],
                )
            )
        else:
            bases.append(base_node.node)

    return bases


@_with_ast_loc
def _deftype_to_py_ast(ctx: GeneratorContext, node: DefType) -> GeneratedPyAST:
    """Return a Python AST Node for a `deftype*` expression."""
    assert node.op == NodeOp.DEFTYPE
    type_name = munge(node.name)
    ctx.symbol_table.new_symbol(sym.symbol(node.name), type_name, LocalType.DEFTYPE)

    bases = __deftype_or_reify_bases_to_py_ast(ctx, node, node.interfaces)
    artificially_abstract_bases = __deftype_or_reify_bases_to_py_ast(
        ctx, node, node.artificially_abstract
    )

    with ctx.new_symbol_table(node.name):
        fields = []
        type_nodes: List[ast.AST] = []
        type_deps: List[ast.AST] = []
        for field in node.fields:
            safe_field = munge(field.name)

            if field.init is not None:
                default_nodes = gen_py_ast(ctx, field.init)
                type_deps.extend(default_nodes.dependencies)
                attr_default_kws = [
                    ast.keyword(arg="default", value=default_nodes.node)
                ]
            else:
                attr_default_kws = []

            type_nodes.append(
                ast.Assign(
                    targets=[ast.Name(id=safe_field, ctx=ast.Store())],
                    value=ast.Call(
                        func=_ATTRIB_FIELD_FN_NAME, args=[], keywords=attr_default_kws
                    ),
                )
            )
            ctx.symbol_table.new_symbol(sym.symbol(field.name), safe_field, field.local)
            fields.append(safe_field)

        for member in node.members:
            type_ast = __deftype_member_to_py_ast(ctx, member)
            type_nodes.append(type_ast.node)
            type_nodes.extend(type_ast.dependencies)

        return GeneratedPyAST(
            node=ast.Name(id=type_name, ctx=ast.Load()),
            dependencies=list(
                chain(
                    type_deps,
                    [
                        _class_ast(
                            type_name,
                            type_nodes or [ast.Pass()],
                            bases=bases,
                            fields=fields,
                            members=node.python_member_names,
                            verified_abstract=node.verified_abstract,
                            artificially_abstract_bases=artificially_abstract_bases,
                            is_frozen=node.is_frozen,
                            use_slots=True,
                        ),
                        ast.Call(
                            func=_INTERN_VAR_FN_NAME,
                            args=[
                                _load_attr(_NS_VAR_VALUE),
                                ast.Call(
                                    func=_NEW_SYM_FN_NAME,
                                    args=[ast.Constant(type_name)],
                                    keywords=[],
                                ),
                                ast.Name(id=type_name, ctx=ast.Load()),
                            ],
                            keywords=[],
                        ),
                    ],
                )
            ),
        )


def _wrap_override_var_indirection(f: PyASTGenerator) -> PyASTGenerator:
    """
    Wrap a Node generator to apply a special override requiring Var indirection
    for any Var accesses generated within top-level `do` blocks.

    This is a bit of a hack to account for the `ns` macro, which is the first
    form in most standard Namespaces. When Basilisp `require`s a Namespace, it
    (like in Clojure) simply loads the file and lets that Namespace's `ns` macro
    create the new Namespace and perform any setup. However, the Basilisp
    compiler desperately tries to emit "smarter" Python code which avoids using
    `Var.find` whenever the resolved symbol can be safely called directly from
    the generated Pythom module. Without this hack, the compiler will emit code
    during macroexpansion to access `basilisp.core` functions used in the `ns`
    macro directly, even though they will not be available yet in the target
    Namespace module.
    """

    @wraps(f)
    def _wrapped_do(
        ctx: GeneratorContext, node: Node, *args, **kwargs
    ) -> GeneratedPyAST:
        if isinstance(node, Do) and node.top_level:
            with ctx.with_var_indirection_override():
                return f(ctx, node, *args, **kwargs)
        else:
            with ctx.with_var_indirection_override(False):
                return f(ctx, node, *args, **kwargs)

    return _wrapped_do


@_wrap_override_var_indirection
@_with_ast_loc_deps
def _do_to_py_ast(ctx: GeneratorContext, node: Do) -> GeneratedPyAST:
    """Return a Python AST Node for a `do` expression."""
    assert node.op == NodeOp.DO
    assert not node.is_body

    body_ast = GeneratedPyAST.reduce(
        *map(partial(gen_py_ast, ctx), chain(node.statements, [node.ret]))
    )

    fn_body_ast: List[ast.AST] = []
    do_result_name = genname(_DO_PREFIX)
    fn_body_ast.extend(map(statementize, body_ast.dependencies))
    fn_body_ast.append(
        ast.Assign(
            targets=[ast.Name(id=do_result_name, ctx=ast.Store())], value=body_ast.node
        )
    )

    return GeneratedPyAST(
        node=ast.Name(id=do_result_name, ctx=ast.Load()), dependencies=fn_body_ast
    )


@_with_ast_loc
def _synthetic_do_to_py_ast(ctx: GeneratorContext, node: Do) -> GeneratedPyAST:
    """Return AST elements generated from reducing a synthetic Lisp :do node
    (e.g. a :do node which acts as a body for another node)."""
    assert node.op == NodeOp.DO
    assert node.is_body

    # TODO: investigate how to handle recur in node.ret

    return GeneratedPyAST.reduce(
        *map(partial(gen_py_ast, ctx), chain(node.statements, [node.ret]))
    )


MetaNode = Union[Const, MapNode]


def __fn_name(ctx: GeneratorContext, s: Optional[str]) -> str:
    """Generate a safe Python function name from a function name symbol.

    If no symbol is provided, generate a name with a default prefix.

    Prepends the name of the parent symbol table (if one exists) to help with debugging
    and readability of stack traces."""
    ctx_boundary = ctx.symbol_table.context_boundary
    ctx_boundary_prefix = "" if ctx_boundary.is_top else f"{ctx_boundary.name}__"
    return genname(
        munge("".join(("__", ctx_boundary_prefix, Maybe(s).or_else_get(_FN_PREFIX))))
    )


def __fn_args_to_py_ast(
    ctx: GeneratorContext, params: Iterable[Binding], body: Do
) -> Tuple[List[ast.arg], Optional[ast.arg], List[ast.AST]]:
    """Generate a list of Python AST nodes from function method parameters."""
    fn_args, varg = [], None
    fn_body_ast: List[ast.AST] = []
    for binding in params:
        assert binding.init is None, ":fn nodes cannot have binding :inits"
        assert varg is None, "Must have at most one variadic arg"
        arg_name = genname(munge(binding.name))

        if not binding.is_variadic:
            fn_args.append(ast.arg(arg=arg_name, annotation=None))
            ctx.symbol_table.new_symbol(
                sym.symbol(binding.name), arg_name, LocalType.ARG
            )
        else:
            varg = ast.arg(arg=arg_name, annotation=None)
            safe_local = genname(munge(binding.name))
            fn_body_ast.append(
                ast.Assign(
                    targets=[ast.Name(id=safe_local, ctx=ast.Store())],
                    value=ast.Call(
                        func=_COLLECT_ARGS_FN_NAME,
                        args=[ast.Name(id=arg_name, ctx=ast.Load())],
                        keywords=[],
                    ),
                )
            )
            ctx.symbol_table.new_symbol(
                sym.symbol(binding.name), safe_local, LocalType.ARG
            )

    body_ast = _synthetic_do_to_py_ast(ctx, body)
    fn_body_ast.extend(map(statementize, body_ast.dependencies))
    fn_body_ast.append(ast.Return(value=body_ast.node))

    return fn_args, varg, fn_body_ast


def __fn_decorator(
    arities: Iterable[int],
    has_rest_arg: bool = False,
) -> ast.Call:
    return ast.Call(
        func=_BASILISP_FN_FN_NAME,
        args=[],
        keywords=[
            ast.keyword(
                arg="arities",
                value=ast.Tuple(
                    elts=list(
                        chain(
                            map(ast.Constant, arities),
                            [
                                ast.Call(
                                    func=_NEW_KW_FN_NAME,
                                    args=[
                                        ast.Constant(hash(_REST_KW)),
                                        ast.Constant("rest"),
                                    ],
                                    keywords=[],
                                )
                            ]
                            if has_rest_arg
                            else [],
                        )
                    ),
                    ctx=ast.Load(),
                ),
            )
        ],
    )


def __fn_meta(
    ctx: GeneratorContext, meta_node: Optional[MetaNode] = None
) -> Tuple[Iterable[ast.AST], Iterable[ast.AST]]:
    if meta_node is not None:
        meta_ast = gen_py_ast(ctx, meta_node)
        return (
            meta_ast.dependencies,
            [
                ast.Call(
                    func=_FN_WITH_ATTRS_FN_NAME,
                    args=[],
                    keywords=[ast.keyword(arg="meta", value=meta_ast.node)],
                )
            ],
        )
    else:
        return (), ()


def __kwargs_support_decorator(
    node: Union[Fn, DefTypeMethodArity, DefTypeClassMethod, DefTypeStaticMethod]
) -> Iterable[ast.AST]:
    if node.kwarg_support is None:
        return

    yield {
        KeywordArgSupport.APPLY_KWARGS: _LISP_FN_APPLY_KWARGS_FN_NAME,
        KeywordArgSupport.COLLECT_KWARGS: _LISP_FN_COLLECT_KWARGS_FN_NAME,
    }[node.kwarg_support]


@_with_ast_loc_deps
def __single_arity_fn_to_py_ast(
    ctx: GeneratorContext,
    node: Fn,
    method: FnArity,
    def_name: Optional[str] = None,
    meta_node: Optional[MetaNode] = None,
) -> GeneratedPyAST:
    """Return a Python AST node for a function with a single arity."""
    assert node.op == NodeOp.FN
    assert method.op == NodeOp.FN_ARITY

    lisp_fn_name = node.local.name if node.local is not None else None
    py_fn_name = __fn_name(ctx, lisp_fn_name) if def_name is None else munge(def_name)
    py_fn_node = ast.AsyncFunctionDef if node.is_async else ast.FunctionDef
    with ctx.new_symbol_table(
        py_fn_name, is_context_boundary=True
    ), ctx.new_recur_point(method.loop_id, RecurType.FN, is_variadic=node.is_variadic):
        # Allow named anonymous functions to recursively call themselves
        if lisp_fn_name is not None:
            ctx.symbol_table.new_symbol(
                sym.symbol(lisp_fn_name), py_fn_name, LocalType.FN
            )

        fn_args, varg, fn_body_ast = __fn_args_to_py_ast(
            ctx, method.params, method.body
        )
        meta_deps, meta_decorators = __fn_meta(ctx, meta_node)
        return GeneratedPyAST(
            node=ast.Name(id=py_fn_name, ctx=ast.Load()),
            dependencies=list(
                chain(
                    meta_deps,
                    [
                        py_fn_node(
                            name=py_fn_name,
                            args=ast.arguments(
                                posonlyargs=[],
                                args=fn_args,
                                kwarg=None,
                                vararg=varg,
                                kwonlyargs=[],
                                defaults=[],
                                kw_defaults=[],
                            ),
                            body=fn_body_ast,
                            decorator_list=list(
                                chain(
                                    __kwargs_support_decorator(node),
                                    meta_decorators,
                                    [
                                        __fn_decorator(
                                            (len(fn_args),)
                                            if not method.is_variadic
                                            else (),
                                            has_rest_arg=method.is_variadic,
                                        )
                                    ],
                                    [_TRAMPOLINE_FN_NAME]
                                    if ctx.recur_point.has_recur
                                    else [],
                                )
                            ),
                            returns=None,
                        )
                    ],
                )
            ),
        )


def __handle_async_return(node: ast.AST) -> ast.Return:
    return ast.Return(value=ast.Await(value=node))


def __handle_return(node: ast.AST) -> ast.Return:
    return ast.Return(value=node)


def __multi_arity_dispatch_fn(  # pylint: disable=too-many-arguments,too-many-locals
    ctx: GeneratorContext,
    name: str,
    arity_map: Mapping[int, str],
    default_name: Optional[str] = None,
    max_fixed_arity: Optional[int] = None,
    meta_node: Optional[MetaNode] = None,
    is_async: bool = False,
) -> GeneratedPyAST:
    """Return the Python AST nodes for a argument-length dispatch function
    for multi-arity functions.

    def fn(*args):
        nargs = len(args)
        arity = __fn_dispatch_map.get(nargs)
        if arity:
            return arity(*args)
        # Only if default
        if nargs > max_fixed_arity:
            return default(*args)
        raise RuntimeError
    """
    dispatch_map_name = f"{name}_dispatch_map"

    dispatch_keys, dispatch_vals = [], []
    for k, v in arity_map.items():
        dispatch_keys.append(ast.Constant(k))
        dispatch_vals.append(ast.Name(id=v, ctx=ast.Load()))

    # Async functions should return await, otherwise just return
    handle_return = __handle_async_return if is_async else __handle_return

    nargs_name = genname("nargs")
    arity_name = genname("arity")
    body = [
        ast.Assign(
            targets=[ast.Name(id=nargs_name, ctx=ast.Store())],
            value=ast.Call(
                func=ast.Name(id="len", ctx=ast.Load()),
                args=[ast.Name(id=_MULTI_ARITY_ARG_NAME, ctx=ast.Load())],
                keywords=[],
            ),
        ),
        ast.Assign(
            targets=[ast.Name(id=arity_name, ctx=ast.Store())],
            value=ast.Call(
                func=ast.Attribute(
                    value=ast.Name(id=dispatch_map_name, ctx=ast.Load()),
                    attr="get",
                    ctx=ast.Load(),
                ),
                args=[ast.Name(id=nargs_name, ctx=ast.Load())],
                keywords=[],
            ),
        ),
        ast.If(
            test=ast.Compare(
                left=ast.Constant(None),
                ops=[ast.IsNot()],
                comparators=[ast.Name(id=arity_name, ctx=ast.Load())],
            ),
            body=[
                handle_return(
                    ast.Call(
                        func=ast.Name(id=arity_name, ctx=ast.Load()),
                        args=[
                            ast.Starred(
                                value=ast.Name(
                                    id=_MULTI_ARITY_ARG_NAME, ctx=ast.Load()
                                ),
                                ctx=ast.Load(),
                            )
                        ],
                        keywords=[],
                    )
                )
            ],
            orelse=[]
            if default_name is None
            else [
                ast.If(
                    test=ast.Compare(
                        left=ast.Name(id=nargs_name, ctx=ast.Load()),
                        ops=[ast.GtE()],
                        comparators=[ast.Constant(max_fixed_arity)],
                    ),
                    body=[
                        handle_return(
                            ast.Call(
                                func=ast.Name(id=default_name, ctx=ast.Load()),
                                args=[
                                    ast.Starred(
                                        value=ast.Name(
                                            id=_MULTI_ARITY_ARG_NAME, ctx=ast.Load()
                                        ),
                                        ctx=ast.Load(),
                                    )
                                ],
                                keywords=[],
                            )
                        )
                    ],
                    orelse=[],
                )
            ],
        ),
        ast.Raise(
            exc=ast.Call(
                func=_load_attr("basilisp.lang.runtime.RuntimeException"),
                args=[
                    ast.Constant(f"Wrong number of args passed to function: {name}"),
                    ast.Name(id=nargs_name, ctx=ast.Load()),
                ],
                keywords=[],
            ),
            cause=None,
        ),
    ]

    py_fn_node = ast.AsyncFunctionDef if is_async else ast.FunctionDef
    meta_deps, meta_decorators = __fn_meta(ctx, meta_node)
    return GeneratedPyAST(
        node=ast.Name(id=name, ctx=ast.Load()),
        dependencies=chain(
            [
                ast.Assign(
                    targets=[ast.Name(id=dispatch_map_name, ctx=ast.Store())],
                    value=ast.Dict(keys=dispatch_keys, values=dispatch_vals),
                )
            ],
            meta_deps,
            [
                py_fn_node(
                    name=name,
                    args=ast.arguments(
                        posonlyargs=[],
                        args=[],
                        kwarg=None,
                        vararg=ast.arg(arg=_MULTI_ARITY_ARG_NAME, annotation=None),
                        kwonlyargs=[],
                        defaults=[],
                        kw_defaults=[],
                    ),
                    body=body,
                    decorator_list=list(
                        chain(
                            meta_decorators,
                            [
                                __fn_decorator(
                                    arity_map.keys(),
                                    has_rest_arg=default_name is not None,
                                )
                            ],
                        )
                    ),
                    returns=None,
                )
            ],
        ),
    )


@_with_ast_loc_deps
def __multi_arity_fn_to_py_ast(  # pylint: disable=too-many-locals
    ctx: GeneratorContext,
    node: Fn,
    arities: Collection[FnArity],
    def_name: Optional[str] = None,
    meta_node: Optional[MetaNode] = None,
) -> GeneratedPyAST:
    """Return a Python AST node for a function with multiple arities."""
    assert node.op == NodeOp.FN
    assert all(arity.op == NodeOp.FN_ARITY for arity in arities)
    assert node.kwarg_support is None, "multi-arity functions do not support kwargs"

    lisp_fn_name = node.local.name if node.local is not None else None
    py_fn_name = __fn_name(ctx, lisp_fn_name) if def_name is None else munge(def_name)

    py_fn_node = ast.AsyncFunctionDef if node.is_async else ast.FunctionDef

    arity_to_name = {}
    rest_arity_name: Optional[str] = None
    fn_defs = []
    for arity in arities:
        arity_name = (
            f"{py_fn_name}__arity{'_rest' if arity.is_variadic else arity.fixed_arity}"
        )
        if arity.is_variadic:
            rest_arity_name = arity_name
        else:
            arity_to_name[arity.fixed_arity] = arity_name

        with ctx.new_symbol_table(
            arity_name, is_context_boundary=True
        ), ctx.new_recur_point(
            arity.loop_id, RecurType.FN, is_variadic=node.is_variadic
        ):
            # Allow named anonymous functions to recursively call themselves
            if lisp_fn_name is not None:
                ctx.symbol_table.new_symbol(
                    sym.symbol(lisp_fn_name), py_fn_name, LocalType.FN
                )

            fn_args, varg, fn_body_ast = __fn_args_to_py_ast(
                ctx, arity.params, arity.body
            )
            fn_defs.append(
                py_fn_node(
                    name=arity_name,
                    args=ast.arguments(
                        posonlyargs=[],
                        args=fn_args,
                        kwarg=None,
                        vararg=varg,
                        kwonlyargs=[],
                        defaults=[],
                        kw_defaults=[],
                    ),
                    body=fn_body_ast,
                    decorator_list=[_TRAMPOLINE_FN_NAME]
                    if ctx.recur_point.has_recur
                    else [],
                    returns=None,
                )
            )

    dispatch_fn_ast = __multi_arity_dispatch_fn(
        ctx,
        py_fn_name,
        arity_to_name,
        default_name=rest_arity_name,
        max_fixed_arity=node.max_fixed_arity,
        meta_node=meta_node,
        is_async=node.is_async,
    )

    return GeneratedPyAST(
        node=dispatch_fn_ast.node,
        dependencies=list(chain(fn_defs, dispatch_fn_ast.dependencies)),
    )


@_wrap_override_var_indirection
@_with_ast_loc
def _fn_to_py_ast(
    ctx: GeneratorContext,
    node: Fn,
    def_name: Optional[str] = None,
    meta_node: Optional[MetaNode] = None,
) -> GeneratedPyAST:
    """Return a Python AST Node for a `fn` expression."""
    assert node.op == NodeOp.FN
    if len(node.arities) == 1:
        return __single_arity_fn_to_py_ast(
            ctx, node, next(iter(node.arities)), def_name=def_name, meta_node=meta_node
        )
    else:
        return __multi_arity_fn_to_py_ast(
            ctx, node, node.arities, def_name=def_name, meta_node=meta_node
        )


@_with_ast_loc_deps
def __if_body_to_py_ast(
    ctx: GeneratorContext, node: Node, result_name: Optional[str]
) -> GeneratedPyAST:
    """Generate custom `if` nodes to handle `recur` bodies.

    Recur nodes can appear in the then and else expressions of `if` forms.
    Recur nodes generate Python `continue` statements, which we would otherwise
    attempt to insert directly into an expression. Python will complain if
    it finds a statement in an expression AST slot, so we special case the
    recur handling here.

    If `result_name` is None, then the `if` form is syntactically in a statement
    position, so there is no need to emit an assignment."""
    if node.op == NodeOp.RECUR and ctx.recur_point.type == RecurType.LOOP:
        assert isinstance(node, Recur)
        return _recur_to_py_ast(ctx, node)
    elif node.op == NodeOp.DO:
        assert isinstance(node, Do)
        if_body = _synthetic_do_to_py_ast(ctx, node.assoc(is_body=True))
        return GeneratedPyAST(
            node=ast.Assign(
                targets=[ast.Name(id=result_name, ctx=ast.Store())], value=if_body.node
            )
            if result_name is not None
            else if_body.node,
            dependencies=list(map(statementize, if_body.dependencies)),
        )
    else:
        py_ast = gen_py_ast(ctx, node)
        return GeneratedPyAST(
            node=ast.Assign(
                targets=[ast.Name(id=result_name, ctx=ast.Store())], value=py_ast.node
            )
            if result_name is not None
            else py_ast.node,
            dependencies=py_ast.dependencies,
        )


@_with_ast_loc_deps
def _if_to_py_ast(ctx: GeneratorContext, node: If) -> GeneratedPyAST:
    """Generate an intermediate if statement which assigns to a temporary
    variable, which is returned as the expression value at the end of
    evaluation.

    Every expression in Basilisp is true if it is not the literal values nil
    or false. This function compiles direct checks for the test value against
    the Python values None and False to accommodate this behavior.

    Note that the if and else bodies are switched in compilation so that we
    can perform a short-circuit or comparison, rather than exhaustively checking
    for both false and nil each time."""
    assert node.op == NodeOp.IF

    test_ast = gen_py_ast(ctx, node.test)
    result_name = (
        genname(_IF_RESULT_PREFIX)
        if node.env.pos == NodeSyntacticPosition.EXPR
        else None
    )

    then_ast = __if_body_to_py_ast(ctx, node.then, result_name)
    else_ast = __if_body_to_py_ast(ctx, node.else_, result_name)

    test_name = genname(_IF_TEST_PREFIX)
    test_assign = ast.Assign(
        targets=[ast.Name(id=test_name, ctx=ast.Store())], value=test_ast.node
    )

    ifstmt = ast.If(
        test=ast.BoolOp(
            op=ast.Or(),
            values=[
                ast.Compare(
                    left=ast.Constant(None),
                    ops=[ast.Is()],
                    comparators=[ast.Name(id=test_name, ctx=ast.Load())],
                ),
                ast.Compare(
                    left=ast.Constant(False),
                    ops=[ast.Is()],
                    comparators=[ast.Name(id=test_name, ctx=ast.Load())],
                ),
            ],
        ),
        values=[],
        body=list(map(statementize, chain(else_ast.dependencies, [else_ast.node]))),
        orelse=list(map(statementize, chain(then_ast.dependencies, [then_ast.node]))),
    )

    return GeneratedPyAST(
        node=ast.Name(id=result_name, ctx=ast.Load())
        if result_name is not None
        else _noop_node(),
        dependencies=list(chain(test_ast.dependencies, [test_assign, ifstmt])),
    )


@_with_ast_loc_deps
def _import_to_py_ast(ctx: GeneratorContext, node: Import) -> GeneratedPyAST:
    """Return a Python AST node for a Basilisp `import*` expression."""
    assert node.op == NodeOp.IMPORT

    last = None
    deps: List[ast.AST] = []
    for alias in node.aliases:
        safe_name = munge(alias.name)

        # Always use builtins.__import__ and assign to the first name component
        # if there's no alias. Otherwise, we could potentially overwrite a parent
        # import if parent and child are both imported:
        #   (import* collections collections.abc)
        if alias.alias is not None:
            py_import_alias = munge(alias.alias)
            import_func = _IMPORTLIB_IMPORT_MODULE_FN_NAME
        else:
            py_import_alias = safe_name.split(".", maxsplit=1)[0]
            import_func = _BUILTINS_IMPORT_FN_NAME

        ctx.symbol_table.context_boundary.new_symbol(
            sym.symbol(alias.alias or alias.name), py_import_alias, LocalType.IMPORT
        )

        if node.env.func_ctx is not None:
            deps.append(ast.Global(names=[py_import_alias]))
        deps.append(
            ast.Assign(
                targets=[ast.Name(id=py_import_alias, ctx=ast.Store())],
                value=ast.Call(
                    func=import_func,
                    args=[ast.Constant(safe_name)],
                    keywords=[],
                ),
            )
        )
        last = ast.Name(id=py_import_alias, ctx=ast.Load())

        deps.append(
            ast.Call(
                func=_load_attr(f"{_NS_VAR_VALUE}.add_import"),
                args=list(
                    chain(
                        [
                            ast.Call(
                                func=_NEW_SYM_FN_NAME,
                                args=[ast.Constant(safe_name)],
                                keywords=[],
                            ),
                            last,
                        ],
                        [
                            ast.Call(
                                func=_NEW_SYM_FN_NAME,
                                args=[ast.Constant(alias.alias)],
                                keywords=[],
                            )
                        ]
                        if alias.alias is not None
                        else [],
                    )
                ),
                keywords=[],
            )
        )

    assert last is not None, "import* node must have at least one import"
    return GeneratedPyAST(node=last, dependencies=deps)


@_with_ast_loc
def _invoke_to_py_ast(ctx: GeneratorContext, node: Invoke) -> GeneratedPyAST:
    """Return a Python AST Node for a Basilisp function invocation."""
    assert node.op == NodeOp.INVOKE

    fn_ast = gen_py_ast(ctx, node.fn)
    args_deps, args_nodes = _collection_ast(ctx, node.args)
    kwargs_deps, kwargs_nodes = _kwargs_ast(ctx, node.kwargs)

    return GeneratedPyAST(
        node=ast.Call(
            func=fn_ast.node,
            args=list(args_nodes),
            keywords=list(kwargs_nodes),
        ),
        dependencies=list(chain(fn_ast.dependencies, args_deps, kwargs_deps)),
    )


@_with_ast_loc_deps
def _let_to_py_ast(ctx: GeneratorContext, node: Let) -> GeneratedPyAST:
    """Return a Python AST Node for a `let*` expression."""
    assert node.op == NodeOp.LET

    with ctx.new_symbol_table("let"):
        let_body_ast: List[ast.AST] = []
        for binding in node.bindings:
            init_node = binding.init
            assert init_node is not None
            init_ast = gen_py_ast(ctx, init_node)
            binding_name = genname(munge(binding.name))
            let_body_ast.extend(init_ast.dependencies)
            let_body_ast.append(
                ast.Assign(
                    targets=[ast.Name(id=binding_name, ctx=ast.Store())],
                    value=init_ast.node,
                )
            )
            ctx.symbol_table.new_symbol(
                sym.symbol(binding.name), binding_name, LocalType.LET
            )

        let_result_name = genname(_LET_RESULT_PREFIX)
        body_ast = _synthetic_do_to_py_ast(ctx, node.body)
        let_body_ast.extend(map(statementize, body_ast.dependencies))

        if node.env.pos == NodeSyntacticPosition.EXPR:
            let_body_ast.append(
                ast.Assign(
                    targets=[ast.Name(id=let_result_name, ctx=ast.Store())],
                    value=body_ast.node,
                )
            )
            return GeneratedPyAST(
                node=ast.Name(id=let_result_name, ctx=ast.Load()),
                dependencies=let_body_ast,
            )
        else:
            let_body_ast.append(body_ast.node)
            return GeneratedPyAST(node=_noop_node(), dependencies=let_body_ast)


@_with_ast_loc_deps
def _letfn_to_py_ast(ctx: GeneratorContext, node: LetFn) -> GeneratedPyAST:
    """Return a Python AST Node for a `letfn*` expression."""
    assert node.op == NodeOp.LETFN

    with ctx.new_symbol_table("letfn"):
        binding_names = []
        for binding in node.bindings:
            binding_name = genname(munge(binding.name))
            ctx.symbol_table.new_symbol(
                sym.symbol(binding.name), binding_name, LocalType.LET
            )
            binding_names.append((binding_name, binding))

        letfn_body_ast: List[ast.AST] = []
        for binding_name, binding in binding_names:
            init_node = binding.init
            assert init_node is not None
            init_ast = gen_py_ast(ctx, init_node)
            letfn_body_ast.extend(init_ast.dependencies)
            letfn_body_ast.append(
                ast.Assign(
                    targets=[ast.Name(id=binding_name, ctx=ast.Store())],
                    value=init_ast.node,
                )
            )

        letfn_result_name = genname(_LETFN_RESULT_PREFIX)
        body_ast = _synthetic_do_to_py_ast(ctx, node.body)
        letfn_body_ast.extend(map(statementize, body_ast.dependencies))

        if node.env.pos == NodeSyntacticPosition.EXPR:
            letfn_body_ast.append(
                ast.Assign(
                    targets=[ast.Name(id=letfn_result_name, ctx=ast.Store())],
                    value=body_ast.node,
                )
            )
            return GeneratedPyAST(
                node=ast.Name(id=letfn_result_name, ctx=ast.Load()),
                dependencies=letfn_body_ast,
            )
        else:
            letfn_body_ast.append(body_ast.node)
            return GeneratedPyAST(node=_noop_node(), dependencies=letfn_body_ast)


@_with_ast_loc_deps
def _loop_to_py_ast(ctx: GeneratorContext, node: Loop) -> GeneratedPyAST:
    """Return a Python AST Node for a `loop*` expression."""
    assert node.op == NodeOp.LOOP

    with ctx.new_symbol_table("loop"):
        binding_names = []
        init_bindings: List[ast.AST] = []
        for binding in node.bindings:
            init_node = binding.init
            assert init_node is not None
            init_ast = gen_py_ast(ctx, init_node)
            init_bindings.extend(init_ast.dependencies)
            binding_name = genname(munge(binding.name))
            binding_names.append(binding_name)
            init_bindings.append(
                ast.Assign(
                    targets=[ast.Name(id=binding_name, ctx=ast.Store())],
                    value=init_ast.node,
                )
            )
            ctx.symbol_table.new_symbol(
                sym.symbol(binding.name), binding_name, LocalType.LOOP
            )

        loop_result_name = genname(_LOOP_RESULT_PREFIX)
        with ctx.new_recur_point(
            node.loop_id, RecurType.LOOP, binding_names=binding_names
        ):
            loop_body_ast: List[ast.AST] = []
            body_ast = _synthetic_do_to_py_ast(ctx, node.body)
            loop_body_ast.extend(map(statementize, body_ast.dependencies))
            loop_body_ast.append(
                ast.Assign(
                    targets=[ast.Name(id=loop_result_name, ctx=ast.Store())],
                    value=body_ast.node,
                )
            )
            loop_body_ast.append(ast.Break())

            return GeneratedPyAST(
                node=_load_attr(loop_result_name),
                dependencies=list(
                    chain(
                        [
                            ast.Assign(
                                targets=[
                                    ast.Name(id=loop_result_name, ctx=ast.Store())
                                ],
                                value=ast.Constant(None),
                            )
                        ],
                        init_bindings,
                        [
                            ast.While(
                                test=ast.Constant(True), body=loop_body_ast, orelse=[]
                            )
                        ],
                    )
                ),
            )


@_with_ast_loc
def _quote_to_py_ast(ctx: GeneratorContext, node: Quote) -> GeneratedPyAST:
    """Return a Python AST Node for a `quote` expression."""
    assert node.op == NodeOp.QUOTE
    return _const_node_to_py_ast(ctx, node.expr)


@_with_ast_loc
def __fn_recur_to_py_ast(ctx: GeneratorContext, node: Recur) -> GeneratedPyAST:
    """Return a Python AST node for `recur` occurring inside a `fn*`."""
    assert node.op == NodeOp.RECUR
    assert ctx.recur_point.is_variadic is not None
    recur_nodes: List[ast.AST] = []
    recur_deps: List[ast.AST] = []
    for expr in node.exprs:
        expr_ast = gen_py_ast(ctx, expr)
        recur_nodes.append(expr_ast.node)
        recur_deps.extend(expr_ast.dependencies)

    return GeneratedPyAST(
        node=ast.Call(
            func=_TRAMPOLINE_ARGS_FN_NAME,
            args=list(chain([ast.Constant(ctx.recur_point.is_variadic)], recur_nodes)),
            keywords=[],
        ),
        dependencies=recur_deps,
    )


@_with_ast_loc
def __deftype_method_recur_to_py_ast(
    ctx: GeneratorContext, node: Recur
) -> GeneratedPyAST:
    """Return a Python AST node for `recur` occurring inside a `deftype*` method."""
    assert node.op == NodeOp.RECUR
    recur_nodes: List[ast.AST] = []
    recur_deps: List[ast.AST] = []
    for expr in node.exprs:
        expr_ast = gen_py_ast(ctx, expr)
        recur_nodes.append(expr_ast.node)
        recur_deps.extend(expr_ast.dependencies)

    this_entry = ctx.symbol_table.find_symbol(ctx.current_this)
    assert this_entry is not None, "Field type local must have this"

    return GeneratedPyAST(
        node=ast.Call(
            func=_TRAMPOLINE_ARGS_FN_NAME,
            args=list(
                chain(
                    [
                        ast.Constant(ctx.recur_point.is_variadic),
                        ast.Name(id=this_entry.munged, ctx=ast.Load()),
                    ],
                    recur_nodes,
                )
            ),
            keywords=[],
        ),
        dependencies=recur_deps,
    )


@_with_ast_loc_deps
def __loop_recur_to_py_ast(ctx: GeneratorContext, node: Recur) -> GeneratedPyAST:
    """Return a Python AST node for `recur` occurring inside a `loop`."""
    assert node.op == NodeOp.RECUR

    recur_deps: List[ast.AST] = []
    recur_targets: List[ast.Name] = []
    recur_exprs: List[ast.AST] = []
    for name, expr in zip(ctx.recur_point.binding_names, node.exprs):
        expr_ast = gen_py_ast(ctx, expr)
        recur_deps.extend(expr_ast.dependencies)
        recur_targets.append(ast.Name(id=name, ctx=ast.Store()))
        recur_exprs.append(expr_ast.node)

    if len(recur_targets) == 1:
        assert len(recur_exprs) == 1
        recur_deps.append(ast.Assign(targets=recur_targets, value=recur_exprs[0]))
    else:
        recur_deps.append(
            ast.Assign(
                targets=[ast.Tuple(elts=recur_targets, ctx=ast.Store())],
                value=ast.Tuple(elts=recur_exprs, ctx=ast.Load()),
            )
        )
    recur_deps.append(ast.Continue())

    return GeneratedPyAST(node=ast.Constant(None), dependencies=recur_deps)


_RECUR_TYPE_HANDLER = {
    RecurType.FN: __fn_recur_to_py_ast,
    RecurType.METHOD: __deftype_method_recur_to_py_ast,
    RecurType.LOOP: __loop_recur_to_py_ast,
}


def _recur_to_py_ast(ctx: GeneratorContext, node: Recur) -> GeneratedPyAST:
    """Return a Python AST Node for a `recur` expression.

    Note that `recur` nodes can only legally appear in two AST locations:
      (1) in :then or :else expressions in :if nodes, and
      (2) in :ret expressions in :do nodes

    As such, both of these handlers special case the recur construct, as it
    is the only case in which the code generator emits a statement rather than
    an expression."""
    assert node.op == NodeOp.RECUR
    assert ctx.recur_point is not None, "Must have set a recur point to recur"
    handle_recur = _RECUR_TYPE_HANDLER.get(ctx.recur_point.type)
    assert (
        handle_recur is not None
    ), f"No recur point handler defined for {ctx.recur_point.type}"
    ctx.recur_point.has_recur = True
    return handle_recur(ctx, node)


@_with_ast_loc
def _reify_to_py_ast(
    ctx: GeneratorContext, node: Reify, meta_node: Optional[MetaNode] = None
) -> GeneratedPyAST:
    """Return a Python AST Node for a `reify*` expression."""
    assert node.op == NodeOp.REIFY

    meta_ast: Optional[GeneratedPyAST]
    if meta_node is not None:
        meta_ast = gen_py_ast(ctx, meta_node)
    else:
        meta_ast = None

    bases: List[ast.AST] = [
        _BASILISP_WITH_META_INTERFACE_NAME,
        *__deftype_or_reify_bases_to_py_ast(ctx, node, node.interfaces),
    ]
    artificially_abstract_bases = __deftype_or_reify_bases_to_py_ast(
        ctx, node, node.artificially_abstract
    )
    type_name = munge(genname("ReifiedType"))

    with ctx.new_symbol_table("reify"):
        type_nodes: List[ast.AST] = [
            ast.Assign(
                targets=[ast.Name(id="_meta", ctx=ast.Store())],
                value=ast.Call(
                    func=_ATTRIB_FIELD_FN_NAME,
                    args=[],
                    keywords=[ast.keyword(arg="default", value=ast.Constant(None))],
                ),
            ),
            ast.FunctionDef(
                name="meta",
                args=ast.arguments(
                    posonlyargs=[],
                    args=[
                        ast.arg(arg="self", annotation=None),
                    ],
                    kwarg=None,
                    vararg=None,
                    kwonlyargs=[],
                    defaults=[],
                    kw_defaults=[],
                ),
                body=[ast.Return(value=_load_attr("self._meta"))],
                decorator_list=[],
                returns=None,
            ),
            ast.FunctionDef(
                name="with_meta",
                args=ast.arguments(
                    posonlyargs=[],
                    args=[
                        ast.arg(arg="self", annotation=None),
                        ast.arg(arg="new_meta", annotation=None),
                    ],
                    kwarg=None,
                    vararg=None,
                    kwonlyargs=[],
                    defaults=[],
                    kw_defaults=[],
                ),
                body=[
                    ast.Return(
                        value=ast.Call(
                            func=ast.Name(id=type_name, ctx=ast.Load()),
                            args=[ast.Name(id="new_meta", ctx=ast.Load())],
                            keywords=[],
                        )
                    )
                ],
                decorator_list=[],
                returns=None,
            ),
        ]
        type_deps: List[ast.AST] = []

        for member in node.members:
            type_ast = __deftype_member_to_py_ast(ctx, member)
            type_nodes.append(type_ast.node)
            type_nodes.extend(type_ast.dependencies)

        return GeneratedPyAST(
            node=ast.Call(
                func=ast.Name(id=type_name, ctx=ast.Load()),
                args=[] if meta_ast is None else [meta_ast.node],
                keywords=[],
            ),
            dependencies=list(
                chain(
                    type_deps,
                    [] if meta_ast is None else meta_ast.dependencies,
                    [
                        _class_ast(
                            type_name,
                            type_nodes,
                            bases=bases,
                            members=chain(
                                ["meta", "with_meta"], node.python_member_names
                            ),
                            verified_abstract=node.verified_abstract,
                            artificially_abstract_bases=artificially_abstract_bases,
                            is_frozen=True,
                            use_slots=True,
                        )
                    ],
                )
            ),
        )


@_with_ast_loc_deps
def _require_to_py_ast(_: GeneratorContext, node: Require) -> GeneratedPyAST:
    """Return a Python AST node for a Basilisp `require*` expression.

    In Clojure, `require` simply loads the file corresponding to the required
    Namespace directly. At the time that Namespace is loaded, `*ns*` is set as
    the _requiring_ Namespace. The `ns` macro, switches `*ns*` using `in-ns` and
    then begins requiring additional Namespaces (like a depth-first search).
    All of the Namespace setup work is done by the _required_ Namespace's `ns`
    macro, rather than any compiler or runtime mandated machinery.

    Prior to the addition of this form, Basilisp worked much more similarly to
    Python. Most of the import mechanisms were _imposed_ on the required Namespace
    and Namespaces were set up primarily by the compiler and runtime. However, in
    order to support all of the features Clojure supports, it was not practical
    to continue in that direction. The `require*` special form was split from
    `import*` to allow special semantics for required Namespaces (which are still
    compiled with Python modules under the hood).

    `require*` delegates to the current Namespace's `require` method to import
    and alias the required module(s) and manage their own state. Special care is
    taken to ensure that the value of `*ns*` is preserved between requires, since
    the Namespaces themselves are otherwise responsible determining its value."""
    assert node.op == NodeOp.REQUIRE

    last = None
    requiring_ns_name = genname("requiring_ns")
    deps: List[ast.AST] = [
        # Fetch the requiring namespace first prior to initiating requires
        # in order to ensure the require is only made into that namespace
        # (in case the required module changes the value of *ns*)
        ast.Assign(
            targets=[ast.Name(id=requiring_ns_name, ctx=ast.Store())],
            value=_load_attr(_NS_VAR_VALUE),
        )
    ]
    for alias in node.aliases:
        py_require_alias = _var_ns_as_python_sym(alias.name)
        last = ast.Name(id=py_require_alias, ctx=ast.Load())

        deps.append(
            ast.Try(
                body=[
                    ast.Assign(
                        targets=[ast.Name(id=py_require_alias, ctx=ast.Store())],
                        value=ast.Call(
                            func=_load_attr(f"{requiring_ns_name}.require"),
                            args=list(
                                chain(
                                    [ast.Constant(alias.name)],
                                    [
                                        ast.Call(
                                            func=_NEW_SYM_FN_NAME,
                                            args=[ast.Constant(alias.alias)],
                                            keywords=[],
                                        )
                                    ]
                                    if alias.alias is not None
                                    else [],
                                )
                            ),
                            keywords=[],
                        ),
                    )
                ],
                handlers=[],
                orelse=[],
                finalbody=[
                    # Restore the original namespace after each require to ensure that the
                    # following require starts with a clean slate
                    statementize(
                        ast.Call(
                            func=_NS_VAR_VALUE_SETTER_FN_NAME,
                            args=[ast.Name(id=requiring_ns_name, ctx=ast.Load())],
                            keywords=[],
                        )
                    ),
                ],
            )
        )

    deps.append(
        ast.Delete(targets=[ast.Name(id=requiring_ns_name, ctx=ast.Del())]),
    )

    assert last is not None, "require* node must have at least one import"
    return GeneratedPyAST(node=last, dependencies=deps)


@_with_ast_loc
def _set_bang_to_py_ast(ctx: GeneratorContext, node: SetBang) -> GeneratedPyAST:
    """Return a Python AST Node for a `set!` expression."""
    assert node.op == NodeOp.SET_BANG

    val_ast = gen_py_ast(ctx, node.val)

    target = node.target
    assert isinstance(
        target, (HostField, Local, VarRef)
    ), f"invalid set! target type {type(target)}"

    assign_ast: List[ast.AST]
    if isinstance(target, HostField):
        target_ast = _interop_prop_to_py_ast(ctx, target, is_assigning=True)
        assign_ast = [ast.Assign(targets=[target_ast.node], value=val_ast.node)]
    elif isinstance(target, VarRef):
        # This is a bit of a hack to force the generator to generate code for accessing
        # a Var directly so we can store a temp reference to that Var rather than
        # performing a global Var find twice for the same single expression.
        temp_var_name = genname("var")
        var_ast = _var_sym_to_py_ast(ctx, target.assoc(return_var=True))
        target_ast = GeneratedPyAST(
            node=_load_attr(f"{temp_var_name}.set_value"),
            dependencies=list(
                chain(
                    var_ast.dependencies,
                    [
                        ast.Assign(
                            targets=[ast.Name(id=temp_var_name, ctx=ast.Store())],
                            value=var_ast.node,
                        ),
                        ast.If(
                            test=ast.UnaryOp(
                                op=ast.Not(),
                                operand=_load_attr(f"{temp_var_name}.is_thread_bound"),
                            ),
                            body=[
                                ast.Raise(
                                    exc=ast.Call(
                                        func=_load_attr(
                                            "basilisp.lang.runtime.RuntimeException"
                                        ),
                                        args=[
                                            ast.Constant(
                                                "Can't change/establish root binding "
                                                f"of Var '{target.var}' with set!"
                                            ),
                                        ],
                                        keywords=[],
                                    ),
                                    cause=None,
                                )
                            ],
                            orelse=[],
                        ),
                    ],
                )
            ),
        )
        assign_ast = [ast.Call(func=target_ast.node, args=[val_ast.node], keywords=[])]
    elif isinstance(target, Local):
        target_ast = _local_sym_to_py_ast(ctx, target, is_assigning=True)
        assign_ast = [ast.Assign(targets=[target_ast.node], value=val_ast.node)]
    else:  # pragma: no cover
        raise GeneratorException(
            f"invalid set! target type {type(target)}", lisp_ast=target
        )

    if node.env.pos == NodeSyntacticPosition.EXPR:
        val_temp_name = genname(_SET_BANG_TEMP_PREFIX)
        return GeneratedPyAST(
            node=ast.Name(id=val_temp_name, ctx=ast.Load()),
            dependencies=list(
                chain(
                    val_ast.dependencies,
                    [
                        ast.Assign(
                            targets=[ast.Name(id=val_temp_name, ctx=ast.Store())],
                            value=val_ast.node,
                        )
                    ],
                    target_ast.dependencies,
                    assign_ast,
                )
            ),
        )
    else:
        return GeneratedPyAST(
            node=_noop_node(),
            dependencies=list(
                chain(
                    val_ast.dependencies,
                    target_ast.dependencies,
                    assign_ast,
                )
            ),
        )


@_with_ast_loc_deps
def _throw_to_py_ast(ctx: GeneratorContext, node: Throw) -> GeneratedPyAST:
    """Return a Python AST Node for a `throw` expression."""
    assert node.op == NodeOp.THROW

    exc_ast = gen_py_ast(ctx, node.exception)
    raise_body = ast.Raise(exc=exc_ast.node, cause=None)

    return GeneratedPyAST(
        node=_noop_node(),
        dependencies=list(chain(exc_ast.dependencies, [raise_body])),
    )


def __catch_to_py_ast(
    ctx: GeneratorContext, catch: Catch, *, try_expr_name: str
) -> ast.ExceptHandler:
    assert catch.class_.op in {NodeOp.MAYBE_CLASS, NodeOp.MAYBE_HOST_FORM}

    exc_type = gen_py_ast(ctx, catch.class_)
    assert (
        count(exc_type.dependencies) == 0
    ), ":maybe-class and :maybe-host-form node cannot have dependency nodes"

    exc_binding = catch.local
    assert (
        exc_binding.local == LocalType.CATCH
    ), ":local of :binding node must be :catch for Catch node"

    with ctx.new_symbol_table("catch"):
        catch_exc_name = genname(munge(exc_binding.name))
        ctx.symbol_table.new_symbol(
            sym.symbol(exc_binding.name), catch_exc_name, LocalType.CATCH
        )
        catch_ast = _synthetic_do_to_py_ast(ctx, catch.body)
        return ast.ExceptHandler(
            type=exc_type.node,
            name=catch_exc_name,
            body=list(
                chain(
                    map(statementize, catch_ast.dependencies),
                    [
                        ast.Assign(
                            targets=[ast.Name(id=try_expr_name, ctx=ast.Store())],
                            value=catch_ast.node,
                        )
                    ],
                )
            ),
        )


@_with_ast_loc_deps
def _try_to_py_ast(ctx: GeneratorContext, node: Try) -> GeneratedPyAST:
    """Return a Python AST Node for a `try` expression."""
    assert node.op == NodeOp.TRY

    try_expr_name = genname("try_expr")

    body_ast = _synthetic_do_to_py_ast(ctx, node.body)
    catch_handlers = list(
        map(partial(__catch_to_py_ast, ctx, try_expr_name=try_expr_name), node.catches)
    )

    finallys: List[ast.AST] = []
    if node.finally_ is not None:
        finally_ast = _synthetic_do_to_py_ast(ctx, node.finally_)
        finallys.extend(map(statementize, finally_ast.dependencies))
        finallys.append(statementize(finally_ast.node))

    return GeneratedPyAST(
        node=ast.Name(id=try_expr_name, ctx=ast.Load()),
        dependencies=[
            ast.Try(
                body=list(
                    chain(
                        map(statementize, body_ast.dependencies),
                        [
                            ast.Assign(
                                targets=[ast.Name(id=try_expr_name, ctx=ast.Store())],
                                value=body_ast.node,
                            )
                        ],
                    )
                ),
                handlers=catch_handlers,
                orelse=[],
                finalbody=finallys,
            )
        ],
    )


@_with_ast_loc_deps
def _yield_to_py_ast(ctx: GeneratorContext, node: Yield) -> GeneratedPyAST:
    assert node.op == NodeOp.YIELD
    if node.expr is None:
        return GeneratedPyAST(node=ast.Yield(value=None))
    expr_ast = gen_py_ast(ctx, node.expr)
    return GeneratedPyAST(
        node=ast.Yield(value=expr_ast.node), dependencies=expr_ast.dependencies
    )


##########
# Symbols
##########


@_with_ast_loc
def _local_sym_to_py_ast(
    ctx: GeneratorContext, node: Local, is_assigning: bool = False
) -> GeneratedPyAST:
    """Generate a Python AST node for accessing a locally defined Python variable."""
    assert node.op == NodeOp.LOCAL

    sym_entry = ctx.symbol_table.find_symbol(sym.symbol(node.name))
    assert sym_entry is not None

    if node.local == LocalType.FIELD:
        this_entry = ctx.symbol_table.find_symbol(ctx.current_this)
        assert this_entry is not None, "Field type local must have this"

        return GeneratedPyAST(
            node=_load_attr(
                f"{this_entry.munged}.{sym_entry.munged}",
                ctx=ast.Store() if is_assigning else ast.Load(),
            )
        )
    else:
        return GeneratedPyAST(
            node=ast.Name(
                id=sym_entry.munged, ctx=ast.Store() if is_assigning else ast.Load()
            )
        )


def __name_in_module(name: str, module: BasilispModule) -> Optional[str]:
    """Resolve the name inside of module. If the munged name can be found inside the
    module, return the munged name. Return None otherwise."""
    safe_name = munge(name)
    if safe_name not in module.__dict__:
        safe_name = munge(name, allow_builtins=True)

    return safe_name if safe_name in module.__dict__ else None


def __var_direct_link_to_py_ast(
    current_ns: runtime.Namespace,
    var: runtime.Var,
    py_var_ctx: PyASTCtx,
) -> Optional[GeneratedPyAST]:
    """Attempt to directly link a Var reference to a Python variable in the module of
    the current Namespace.

    We can direct link a Var if and only if a munged version of the Var name can be
    found in the Var namespace module."""
    var_ns = var.ns
    var_name = var.name.name

    safe_name = __name_in_module(var_name, var_ns.module)
    if safe_name is not None:
        if var_ns is current_ns:
            return GeneratedPyAST(node=ast.Name(id=safe_name, ctx=py_var_ctx))

        safe_ns = _var_ns_as_python_sym(var_ns.name)
        aliased_ns_name = __name_in_module(safe_ns, current_ns.module)
        if aliased_ns_name is not None:
            return GeneratedPyAST(
                node=_load_attr(
                    f"{aliased_ns_name}.{safe_name}",
                    ctx=py_var_ctx,
                )
            )
    return None


def __var_find_to_py_ast(
    var_name: str, ns_name: str, py_var_ctx: ast.AST
) -> GeneratedPyAST:
    """Generate Var.find calls for the named symbol."""
    return GeneratedPyAST(
        node=ast.Attribute(
            value=ast.Call(
                func=_FIND_VAR_FN_NAME,
                args=[
                    ast.Call(
                        func=_NEW_SYM_FN_NAME,
                        args=[ast.Constant(var_name)],
                        keywords=[ast.keyword(arg="ns", value=ast.Constant(ns_name))],
                    )
                ],
                keywords=[],
            ),
            attr="value",
            ctx=py_var_ctx,
        )
    )


@_with_ast_loc
def _var_sym_to_py_ast(
    ctx: GeneratorContext, node: VarRef, is_assigning: bool = False
) -> GeneratedPyAST:
    """Generate a Python AST node for accessing a Var.

    If the Var is marked as :dynamic or :redef or the compiler option
    USE_VAR_INDIRECTION is active, do not compile to a direct access.
    If the corresponding function name is not defined in a Python module,
    no direct variable access is possible and Var.find indirection must be
    used."""
    assert node.op == NodeOp.VAR

    var = node.var
    var_ns = var.ns
    var_ns_name = var_ns.name
    var_name = var.name.name
    py_var_ctx: PyASTCtx = ast.Store() if is_assigning else ast.Load()

    # Return the actual Var, rather than its value if requested
    if node.return_var:
        return GeneratedPyAST(
            node=ast.Call(
                func=_FIND_VAR_FN_NAME,
                args=[
                    ast.Call(
                        func=_NEW_SYM_FN_NAME,
                        args=[ast.Constant(var_name)],
                        keywords=[
                            ast.keyword(arg="ns", value=ast.Constant(var_ns_name))
                        ],
                    )
                ],
                keywords=[],
            )
        )

    # Check if we should use Var indirection
    if (
        ctx.has_var_indirection_override
        or ctx.use_var_indirection
        or _is_dynamic(var)
        or _is_redefable(var)
    ):
        return __var_find_to_py_ast(var_name, var_ns_name, py_var_ctx)

    # Otherwise, try to direct-link it like a Python variable
    direct_link = __var_direct_link_to_py_ast(ctx.current_ns, var, py_var_ctx)
    if direct_link is not None:
        return direct_link

    if ctx.warn_on_var_indirection:
        logger.warning(
            f"could not resolve a direct link to Var '{var_name}' "
            f"({node.env.ns}:{node.env.line})"
        )

    # If we failed to direct link, we can always fall back on Var indirection
    return __var_find_to_py_ast(var_name, var_ns_name, py_var_ctx)


#################
# Python Interop
#################


@_with_ast_loc
def _interop_call_to_py_ast(ctx: GeneratorContext, node: HostCall) -> GeneratedPyAST:
    """Generate a Python AST node for Python interop method calls."""
    assert node.op == NodeOp.HOST_CALL

    target_ast = gen_py_ast(ctx, node.target)
    args_deps, args_nodes = _collection_ast(ctx, node.args)
    kwargs_deps, kwargs_nodes = _kwargs_ast(ctx, node.kwargs)

    return GeneratedPyAST(
        node=ast.Call(
            func=ast.Attribute(
                value=target_ast.node,
                attr=munge(node.method, allow_builtins=True),
                ctx=ast.Load(),
            ),
            args=list(args_nodes),
            keywords=list(kwargs_nodes),
        ),
        dependencies=list(chain(target_ast.dependencies, args_deps, kwargs_deps)),
    )


@_with_ast_loc
def _interop_prop_to_py_ast(
    ctx: GeneratorContext, node: HostField, is_assigning: bool = False
) -> GeneratedPyAST:
    """Generate a Python AST node for Python interop property access."""
    assert node.op == NodeOp.HOST_FIELD

    target_ast = gen_py_ast(ctx, node.target)

    return GeneratedPyAST(
        node=ast.Attribute(
            value=target_ast.node,
            attr=munge(node.field),
            ctx=ast.Store() if is_assigning else ast.Load(),
        ),
        dependencies=target_ast.dependencies,
    )


@_with_ast_loc
def _maybe_class_to_py_ast(_: GeneratorContext, node: MaybeClass) -> GeneratedPyAST:
    """Generate a Python AST node for accessing a potential Python module
    variable name."""
    assert node.op == NodeOp.MAYBE_CLASS
    return GeneratedPyAST(
        node=ast.Name(id=_MODULE_ALIASES.get(node.class_, node.class_), ctx=ast.Load())
    )


@_with_ast_loc
def _maybe_host_form_to_py_ast(
    _: GeneratorContext, node: MaybeHostForm
) -> GeneratedPyAST:
    """Generate a Python AST node for accessing a potential Python module
    variable name with a namespace."""
    assert node.op == NodeOp.MAYBE_HOST_FORM
    return GeneratedPyAST(
        node=_load_attr(f"{_MODULE_ALIASES.get(node.class_, node.class_)}.{node.field}")
    )


#########################
# Non-Quoted Collections
#########################


@_with_ast_loc
def _map_to_py_ast(
    ctx: GeneratorContext, node: MapNode, meta_node: Optional[MetaNode] = None
) -> GeneratedPyAST:
    assert node.op == NodeOp.MAP

    meta_ast: Optional[GeneratedPyAST]
    if meta_node is not None:
        meta_ast = gen_py_ast(ctx, meta_node)
    else:
        meta_ast = None

    key_deps, keys = _chain_py_ast(*map(partial(gen_py_ast, ctx), node.keys))
    val_deps, vals = _chain_py_ast(*map(partial(gen_py_ast, ctx), node.vals))
    return GeneratedPyAST(
        node=ast.Call(
            func=_NEW_MAP_FN_NAME,
            args=[ast.Dict(keys=list(keys), values=list(vals))],
            keywords=Maybe(meta_ast)
            .map(lambda p: [ast.keyword(arg="meta", value=p.node)])
            .or_else_get([]),
        ),
        dependencies=list(
            chain(
                Maybe(meta_ast).map(lambda p: p.dependencies).or_else_get([]),
                key_deps,
                val_deps,
            )
        ),
    )


@_with_ast_loc
def _queue_to_py_ast(
    ctx: GeneratorContext, node: QueueNode, meta_node: Optional[MetaNode] = None
) -> GeneratedPyAST:
    assert node.op == NodeOp.QUEUE

    meta_ast: Optional[GeneratedPyAST]
    if meta_node is not None:
        meta_ast = gen_py_ast(ctx, meta_node)
    else:
        meta_ast = None

    elem_deps, elems = _chain_py_ast(*map(partial(gen_py_ast, ctx), node.items))
    return GeneratedPyAST(
        node=ast.Call(
            func=_NEW_QUEUE_FN_NAME,
            args=[ast.List(list(elems), ast.Load())],
            keywords=Maybe(meta_ast)
            .map(lambda p: [ast.keyword(arg="meta", value=p.node)])
            .or_else_get([]),
        ),
        dependencies=list(
            chain(
                Maybe(meta_ast).map(lambda p: p.dependencies).or_else_get([]), elem_deps
            )
        ),
    )


@_with_ast_loc
def _set_to_py_ast(
    ctx: GeneratorContext, node: SetNode, meta_node: Optional[MetaNode] = None
) -> GeneratedPyAST:
    assert node.op == NodeOp.SET

    meta_ast: Optional[GeneratedPyAST]
    if meta_node is not None:
        meta_ast = gen_py_ast(ctx, meta_node)
    else:
        meta_ast = None

    elem_deps, elems = _chain_py_ast(*map(partial(gen_py_ast, ctx), node.items))
    return GeneratedPyAST(
        node=ast.Call(
            func=_NEW_SET_FN_NAME,
            args=[ast.List(list(elems), ast.Load())],
            keywords=Maybe(meta_ast)
            .map(lambda p: [ast.keyword(arg="meta", value=p.node)])
            .or_else_get([]),
        ),
        dependencies=list(
            chain(
                Maybe(meta_ast).map(lambda p: p.dependencies).or_else_get([]), elem_deps
            )
        ),
    )


@_with_ast_loc
def _vec_to_py_ast(
    ctx: GeneratorContext, node: VectorNode, meta_node: Optional[MetaNode] = None
) -> GeneratedPyAST:
    assert node.op == NodeOp.VECTOR

    meta_ast: Optional[GeneratedPyAST]
    if meta_node is not None:
        meta_ast = gen_py_ast(ctx, meta_node)
    else:
        meta_ast = None

    elem_deps, elems = _chain_py_ast(*map(partial(gen_py_ast, ctx), node.items))
    return GeneratedPyAST(
        node=ast.Call(
            func=_NEW_VEC_FN_NAME,
            args=[ast.List(list(elems), ast.Load())],
            keywords=Maybe(meta_ast)
            .map(lambda p: [ast.keyword(arg="meta", value=p.node)])
            .or_else_get([]),
        ),
        dependencies=list(
            chain(
                Maybe(meta_ast).map(lambda p: list(p.dependencies)).or_else_get([]),
                elem_deps,
            )
        ),
    )


#####################
# Python Collections
#####################


@_with_ast_loc
def _py_dict_to_py_ast(ctx: GeneratorContext, node: PyDict) -> GeneratedPyAST:
    assert node.op == NodeOp.PY_DICT

    key_deps, keys = _chain_py_ast(*map(partial(gen_py_ast, ctx), node.keys))
    val_deps, vals = _chain_py_ast(*map(partial(gen_py_ast, ctx), node.vals))
    return GeneratedPyAST(
        node=ast.Dict(keys=list(keys), values=list(vals)),
        dependencies=list(chain(key_deps, val_deps)),
    )


@_with_ast_loc
def _py_list_to_py_ast(ctx: GeneratorContext, node: PyList) -> GeneratedPyAST:
    assert node.op == NodeOp.PY_LIST

    elem_deps, elems = _chain_py_ast(*map(partial(gen_py_ast, ctx), node.items))
    return GeneratedPyAST(
        node=ast.List(elts=list(elems), ctx=ast.Load()), dependencies=list(elem_deps)
    )


@_with_ast_loc
def _py_set_to_py_ast(ctx: GeneratorContext, node: PySet) -> GeneratedPyAST:
    assert node.op == NodeOp.PY_SET

    elem_deps, elems = _chain_py_ast(*map(partial(gen_py_ast, ctx), node.items))
    return GeneratedPyAST(node=ast.Set(elts=list(elems)), dependencies=list(elem_deps))


@_with_ast_loc
def _py_tuple_to_py_ast(ctx: GeneratorContext, node: PyTuple) -> GeneratedPyAST:
    assert node.op == NodeOp.PY_TUPLE

    elem_deps, elems = _chain_py_ast(*map(partial(gen_py_ast, ctx), node.items))
    return GeneratedPyAST(
        node=ast.Tuple(elts=list(elems), ctx=ast.Load()), dependencies=list(elem_deps)
    )


############
# With Meta
############


_WITH_META_EXPR_HANDLER = {
    NodeOp.FN: _fn_to_py_ast,
    NodeOp.MAP: _map_to_py_ast,
    NodeOp.QUEUE: _queue_to_py_ast,
    NodeOp.REIFY: _reify_to_py_ast,
    NodeOp.SET: _set_to_py_ast,
    NodeOp.VECTOR: _vec_to_py_ast,
}


def _with_meta_to_py_ast(
    ctx: GeneratorContext, node: WithMeta, **kwargs
) -> GeneratedPyAST:
    """Generate a Python AST node for Python interop method calls."""
    assert node.op == NodeOp.WITH_META

    handle_expr = _WITH_META_EXPR_HANDLER.get(node.expr.op)
    assert (
        handle_expr is not None
    ), "No expression handler for with-meta child node type"
    return handle_expr(ctx, node.expr, meta_node=node.meta, **kwargs)


#################
# Constant Nodes
#################


@functools.singledispatch
def _const_val_to_py_ast(form: object, _: GeneratorContext) -> GeneratedPyAST:
    """Generate Python AST nodes for constant Lisp forms.

    Nested values in collections for :const nodes are not analyzed, so recursive
    structures need to call into this function to generate Python AST nodes for
    nested elements. For top-level :const Lisp AST nodes, see
    `_const_node_to_py_ast`."""
    raise GeneratorException(f"No constant handler is defined for type {type(form)}")


def _collection_literal_to_py_ast(
    ctx: GeneratorContext, form: Iterable[LispForm]
) -> Iterable[GeneratedPyAST]:
    """Turn a quoted collection literal of Lisp forms into Python AST nodes.

    This function can only handle constant values. It does not call back into
    the generic AST generators, so only constant values will be generated down
    this path."""
    yield from map(lambda form: _const_val_to_py_ast(form, ctx), form)


def _const_meta_kwargs_ast(
    ctx: GeneratorContext, form: LispForm
) -> Optional[GeneratedPyAST]:
    if isinstance(form, IMeta) and form.meta is not None:
        genned = _const_val_to_py_ast(_clean_meta(form), ctx)
        return GeneratedPyAST(
            node=ast.keyword(arg="meta", value=genned.node),
            dependencies=genned.dependencies,
        )
    else:
        return None


@_const_val_to_py_ast.register(bool)
@_const_val_to_py_ast.register(bytes)
@_const_val_to_py_ast.register(type(None))
@_const_val_to_py_ast.register(complex)
@_const_val_to_py_ast.register(float)
@_const_val_to_py_ast.register(int)
@_const_val_to_py_ast.register(str)
@_simple_ast_generator
def _py_const_to_py_ast(form: Union[bool, None], _: GeneratorContext) -> ast.AST:
    return ast.Constant(form)


@_const_val_to_py_ast.register(sym.Symbol)
def _const_sym_to_py_ast(form: sym.Symbol, ctx: GeneratorContext) -> GeneratedPyAST:
    meta = _const_meta_kwargs_ast(ctx, form)

    sym_kwarg = (
        Maybe(form.ns)
        .map(lambda v: [ast.keyword(arg="ns", value=ast.Constant(v))])
        .or_else(list)
    )
    meta_kwarg = Maybe(meta).map(lambda p: [p.node]).or_else(list)
    base_sym = ast.Call(
        func=_NEW_SYM_FN_NAME,
        args=[ast.Constant(form.name)],
        keywords=list(chain(sym_kwarg, meta_kwarg)),
    )

    return GeneratedPyAST(
        node=base_sym,
        dependencies=Maybe(meta).map(lambda p: p.dependencies).or_else_get([]),
    )


@_const_val_to_py_ast.register(kw.Keyword)
@_simple_ast_generator
def _kw_to_py_ast(form: kw.Keyword, _: GeneratorContext) -> ast.AST:
    kwarg = (
        Maybe(form.ns)
        .map(lambda ns: [ast.keyword(arg="ns", value=ast.Constant(form.ns))])
        .or_else(list)
    )
    return ast.Call(
        func=_NEW_KW_FN_NAME,
        args=[ast.Constant(hash(form)), ast.Constant(form.name)],
        keywords=kwarg,
    )


@_const_val_to_py_ast.register(Decimal)
@_simple_ast_generator
def _decimal_to_py_ast(form: Decimal, _: GeneratorContext) -> ast.AST:
    return ast.Call(
        func=_NEW_DECIMAL_FN_NAME, args=[ast.Constant(str(form))], keywords=[]
    )


@_const_val_to_py_ast.register(Fraction)
@_simple_ast_generator
def _fraction_to_py_ast(form: Fraction, _: GeneratorContext) -> ast.AST:
    return ast.Call(
        func=_NEW_FRACTION_FN_NAME,
        args=[ast.Constant(form.numerator), ast.Constant(form.denominator)],
        keywords=[],
    )


@_const_val_to_py_ast.register(datetime)
@_simple_ast_generator
def _inst_to_py_ast(form: datetime, _: GeneratorContext) -> ast.AST:
    return ast.Call(
        func=_NEW_INST_FN_NAME, args=[ast.Constant(form.isoformat())], keywords=[]
    )


@_const_val_to_py_ast.register(type(re.compile(r"")))
@_simple_ast_generator
def _regex_to_py_ast(form: Pattern, _: GeneratorContext) -> ast.AST:
    return ast.Call(
        func=_NEW_REGEX_FN_NAME, args=[ast.Constant(form.pattern)], keywords=[]
    )


@_const_val_to_py_ast.register(uuid.UUID)
@_simple_ast_generator
def _uuid_to_py_ast(form: uuid.UUID, _: GeneratorContext) -> ast.AST:
    return ast.Call(func=_NEW_UUID_FN_NAME, args=[ast.Constant(str(form))], keywords=[])


@_const_val_to_py_ast.register(dict)
def _const_py_dict_to_py_ast(node: dict, ctx: GeneratorContext) -> GeneratedPyAST:
    key_deps, keys = _chain_py_ast(*_collection_literal_to_py_ast(ctx, node.keys()))
    val_deps, vals = _chain_py_ast(*_collection_literal_to_py_ast(ctx, node.values()))
    return GeneratedPyAST(
        node=ast.Dict(keys=list(keys), values=list(vals)),
        dependencies=list(chain(key_deps, val_deps)),
    )


@_const_val_to_py_ast.register(list)
def _const_py_list_to_py_ast(node: list, ctx: GeneratorContext) -> GeneratedPyAST:
    elem_deps, elems = _chain_py_ast(*_collection_literal_to_py_ast(ctx, node))
    return GeneratedPyAST(
        node=ast.List(elts=list(elems), ctx=ast.Load()), dependencies=list(elem_deps)
    )


@_const_val_to_py_ast.register(set)
def _const_py_set_to_py_ast(node: set, ctx: GeneratorContext) -> GeneratedPyAST:
    elem_deps, elems = _chain_py_ast(*_collection_literal_to_py_ast(ctx, node))
    return GeneratedPyAST(node=ast.Set(elts=list(elems)), dependencies=list(elem_deps))


@_const_val_to_py_ast.register(tuple)
def _const_py_tuple_to_py_ast(node: tuple, ctx: GeneratorContext) -> GeneratedPyAST:
    elem_deps, elems = _chain_py_ast(*_collection_literal_to_py_ast(ctx, node))
    return GeneratedPyAST(
        node=ast.Tuple(elts=list(elems), ctx=ast.Load()), dependencies=list(elem_deps)
    )


@_const_val_to_py_ast.register(lmap.PersistentMap)
def _const_map_to_py_ast(
    form: lmap.PersistentMap, ctx: GeneratorContext
) -> GeneratedPyAST:
    key_deps, keys = _chain_py_ast(*_collection_literal_to_py_ast(ctx, form.keys()))
    val_deps, vals = _chain_py_ast(*_collection_literal_to_py_ast(ctx, form.values()))
    meta = _const_meta_kwargs_ast(ctx, form)
    return GeneratedPyAST(
        node=ast.Call(
            func=_NEW_MAP_FN_NAME,
            args=[ast.Dict(keys=list(keys), values=list(vals))],
            keywords=Maybe(meta).map(lambda p: [p.node]).or_else_get([]),
        ),
        dependencies=list(
            chain(
                key_deps,
                val_deps,
                Maybe(meta).map(lambda p: p.dependencies).or_else_get([]),
            )
        ),
    )


@_const_val_to_py_ast.register(lqueue.PersistentQueue)
def _const_queue_to_py_ast(
    form: lqueue.PersistentQueue, ctx: GeneratorContext
) -> GeneratedPyAST:
    elem_deps, elems = _chain_py_ast(*_collection_literal_to_py_ast(ctx, form))
    meta = _const_meta_kwargs_ast(ctx, form)
    return GeneratedPyAST(
        node=ast.Call(
            func=_NEW_QUEUE_FN_NAME,
            args=[ast.List(list(elems), ast.Load())],
            keywords=Maybe(meta).map(lambda p: [p.node]).or_else_get([]),
        ),
        dependencies=list(
            chain(elem_deps, Maybe(meta).map(lambda p: p.dependencies).or_else_get([]))
        ),
    )


@_const_val_to_py_ast.register(lset.PersistentSet)
def _const_set_to_py_ast(
    form: lset.PersistentSet, ctx: GeneratorContext
) -> GeneratedPyAST:
    elem_deps, elems = _chain_py_ast(*_collection_literal_to_py_ast(ctx, form))
    meta = _const_meta_kwargs_ast(ctx, form)
    return GeneratedPyAST(
        node=ast.Call(
            func=_NEW_SET_FN_NAME,
            args=[ast.List(list(elems), ast.Load())],
            keywords=Maybe(meta).map(lambda p: [p.node]).or_else_get([]),
        ),
        dependencies=list(
            chain(elem_deps, Maybe(meta).map(lambda p: p.dependencies).or_else_get([]))
        ),
    )


@_const_val_to_py_ast.register(IRecord)
def _const_record_to_py_ast(form: IRecord, ctx: GeneratorContext) -> GeneratedPyAST:
    assert isinstance(form, IRecord) and isinstance(
        form, ISeqable
    ), "IRecord types should also be ISeq"

    tp = type(form)
    assert hasattr(tp, "create") and callable(
        tp.create
    ), "IRecord and IType must declare a .create class method"

    form_seq = runtime.to_seq(form)
    assert form_seq is not None, "IRecord types must be iterable"

    keys, vals = [], []
    vals_deps: List[ast.AST] = []
    for k, v in form_seq:
        assert isinstance(k, kw.Keyword), "Record key in seq must be keyword"
        key_nodes = _kw_to_py_ast(k, ctx)
        keys.append(key_nodes.node)
        assert (
            len(key_nodes.dependencies) == 0
        ), "Simple AST generators must emit no dependencies"

        val_nodes = _const_val_to_py_ast(v, ctx)
        vals.append(val_nodes.node)
        vals_deps.extend(val_nodes.dependencies)

    return GeneratedPyAST(
        node=ast.Call(
            func=_load_attr(f"{tp.__qualname__}.create"),
            args=[
                ast.Call(
                    func=_NEW_MAP_FN_NAME,
                    args=[ast.Dict(keys=keys, values=vals)],
                    keywords=[],
                )
            ],
            keywords=[],
        ),
        dependencies=vals_deps,
    )


@_const_val_to_py_ast.register(llist.PersistentList)
@_const_val_to_py_ast.register(ISeq)
def _const_seq_to_py_ast(
    form: Union[llist.PersistentList, ISeq], ctx: GeneratorContext
) -> GeneratedPyAST:
    elem_deps, elems = _chain_py_ast(*_collection_literal_to_py_ast(ctx, form))

    if isinstance(form, llist.PersistentList):
        meta = _const_meta_kwargs_ast(ctx, form)
    else:
        meta = None

    return GeneratedPyAST(
        node=ast.Call(
            func=_NEW_LIST_FN_NAME,
            args=[ast.List(list(elems), ast.Load())],
            keywords=Maybe(meta).map(lambda p: [p.node]).or_else_get([]),
        ),
        dependencies=list(
            chain(elem_deps, Maybe(meta).map(lambda p: p.dependencies).or_else_get([]))
        ),
    )


@_const_val_to_py_ast.register(IType)
def _const_type_to_py_ast(form: IType, ctx: GeneratorContext) -> GeneratedPyAST:
    tp = type(form)

    ctor_args = []
    ctor_arg_deps: List[ast.AST] = []
    for field in attr.fields(tp):  # type: ignore[arg-type, misc, unused-ignore]
        field_nodes = _const_val_to_py_ast(getattr(form, field.name, None), ctx)
        ctor_args.append(field_nodes.node)
        ctor_args.extend(field_nodes.dependencies)

    return GeneratedPyAST(
        node=ast.Call(func=_load_attr(tp.__qualname__), args=ctor_args, keywords=[]),
        dependencies=ctor_arg_deps,
    )


@_const_val_to_py_ast.register(vec.PersistentVector)
def _const_vec_to_py_ast(
    form: vec.PersistentVector, ctx: GeneratorContext
) -> GeneratedPyAST:
    elem_deps, elems = _chain_py_ast(*_collection_literal_to_py_ast(ctx, form))
    meta = _const_meta_kwargs_ast(ctx, form)
    return GeneratedPyAST(
        node=ast.Call(
            func=_NEW_VEC_FN_NAME,
            args=[ast.List(list(elems), ast.Load())],
            keywords=Maybe(meta).map(lambda p: [p.node]).or_else_get([]),
        ),
        dependencies=list(
            chain(
                elem_deps,
                Maybe(meta).map(lambda p: list(p.dependencies)).or_else_get([]),
            )
        ),
    )


@_with_ast_loc
def _const_node_to_py_ast(ctx: GeneratorContext, lisp_ast: Const) -> GeneratedPyAST:
    """Generate Python AST nodes for a :const Lisp AST node.

    Nested values in collections for :const nodes are not analyzed. Consequently,
    this function cannot be called recursively for those nested values. Instead,
    call `_const_val_to_py_ast` on nested values."""
    assert lisp_ast.op == NodeOp.CONST
    return _const_val_to_py_ast(lisp_ast.val, ctx)


_NODE_HANDLERS: Mapping[NodeOp, PyASTGenerator] = {
    NodeOp.AWAIT: _await_to_py_ast,
    NodeOp.CONST: _const_node_to_py_ast,
    NodeOp.DEF: _def_to_py_ast,
    NodeOp.DEFTYPE: _deftype_to_py_ast,
    NodeOp.DO: _do_to_py_ast,
    NodeOp.FN: _fn_to_py_ast,
    NodeOp.HOST_CALL: _interop_call_to_py_ast,
    NodeOp.HOST_FIELD: _interop_prop_to_py_ast,
    NodeOp.IF: _if_to_py_ast,
    NodeOp.IMPORT: _import_to_py_ast,
    NodeOp.INVOKE: _invoke_to_py_ast,
    NodeOp.LET: _let_to_py_ast,
    NodeOp.LETFN: _letfn_to_py_ast,
    NodeOp.LOCAL: _local_sym_to_py_ast,
    NodeOp.LOOP: _loop_to_py_ast,
    NodeOp.MAP: _map_to_py_ast,
    NodeOp.MAYBE_CLASS: _maybe_class_to_py_ast,
    NodeOp.MAYBE_HOST_FORM: _maybe_host_form_to_py_ast,
    NodeOp.PY_DICT: _py_dict_to_py_ast,
    NodeOp.PY_LIST: _py_list_to_py_ast,
    NodeOp.PY_SET: _py_set_to_py_ast,
    NodeOp.PY_TUPLE: _py_tuple_to_py_ast,
    NodeOp.QUEUE: _queue_to_py_ast,
    NodeOp.QUOTE: _quote_to_py_ast,
    NodeOp.RECUR: _recur_to_py_ast,  # type: ignore
    NodeOp.REIFY: _reify_to_py_ast,
    NodeOp.REQUIRE: _require_to_py_ast,
    NodeOp.SET: _set_to_py_ast,
    NodeOp.SET_BANG: _set_bang_to_py_ast,
    NodeOp.THROW: _throw_to_py_ast,
    NodeOp.TRY: _try_to_py_ast,
    NodeOp.YIELD: _yield_to_py_ast,
    NodeOp.VAR: _var_sym_to_py_ast,
    NodeOp.VECTOR: _vec_to_py_ast,
    NodeOp.WITH_META: _with_meta_to_py_ast,  # type: ignore
}


###################
# Public Functions
###################


def gen_py_ast(ctx: GeneratorContext, lisp_ast: Node) -> GeneratedPyAST:
    """Take a Lisp AST node as an argument and produce zero or more Python
    AST nodes.

    This is the primary entrypoint for generating AST nodes from Lisp
    syntax. It may be called recursively to compile child forms."""
    op: NodeOp = lisp_ast.op
    assert op is not None, "Lisp AST nodes must have an :op key"
    handle_node = _NODE_HANDLERS.get(op)
    assert (
        handle_node is not None
    ), f"Lisp AST nodes :op has no handler defined for op {op}"
    return handle_node(ctx, lisp_ast)


#############################
# Bootstrap Basilisp Modules
#############################


def _module_imports(ns: runtime.Namespace) -> Iterable[ast.Import]:
    """Generate the Python Import AST node for importing all required
    language support modules."""
    # Yield `import basilisp` so code attempting to call fully qualified
    # `basilisp.lang...` modules don't result in compiler errors
    yield ast.Import(names=[ast.alias(name="basilisp", asname=None)])
    for s in sorted(ns.imports.keys(), key=lambda s: s.name):
        name = s.name
        alias = _MODULE_ALIASES.get(name, None)
        yield ast.Import(names=[ast.alias(name=name, asname=alias)])


def _from_module_import() -> ast.ImportFrom:
    """Generate the Python From ... Import AST node for importing
    language support modules."""
    return ast.ImportFrom(
        module="basilisp.lang.runtime",
        names=[
            ast.alias(name="Var", asname=_VAR_ALIAS),
        ],
        level=0,
    )


def _ns_var(
    py_ns_var: str = _NS_VAR, lisp_ns_var: str = LISP_NS_VAR, lisp_ns_ns: str = CORE_NS
) -> ast.Assign:
    """Assign a Python variable named `ns_var` to the value of the current
    namespace."""
    return ast.Assign(
        targets=[ast.Name(id=py_ns_var, ctx=ast.Store())],
        value=ast.Call(
            func=_FIND_VAR_FN_NAME,
            args=[
                ast.Call(
                    func=_NEW_SYM_FN_NAME,
                    args=[ast.Constant(lisp_ns_var)],
                    keywords=[ast.keyword(arg="ns", value=ast.Constant(lisp_ns_ns))],
                )
            ],
            keywords=[],
        ),
    )


def py_module_preamble(
    ns: runtime.Namespace,
) -> GeneratedPyAST:
    """Bootstrap a new module with imports and other boilerplate."""
    preamble: List[ast.AST] = []
    preamble.extend(_module_imports(ns))
    preamble.append(_from_module_import())
    preamble.append(_ns_var())
    return GeneratedPyAST(node=ast.Constant(None), dependencies=preamble)<|MERGE_RESOLUTION|>--- conflicted
+++ resolved
@@ -28,19 +28,6 @@
 
 import attr
 
-<<<<<<< HEAD
-from basilisp.lang import (
-    keyword as kw,
-    list as llist,
-    map as lmap,
-    queue as lqueue,
-    reader as reader,
-    runtime as runtime,
-    set as lset,
-    symbol as sym,
-    vector as vec,
-)
-=======
 from basilisp.lang import keyword as kw
 from basilisp.lang import list as llist
 from basilisp.lang import map as lmap
@@ -50,7 +37,6 @@
 from basilisp.lang import set as lset
 from basilisp.lang import symbol as sym
 from basilisp.lang import vector as vec
->>>>>>> 88b02758
 from basilisp.lang.compiler.constants import (
     DEFAULT_COMPILER_FILE_PATH,
     SYM_DYNAMIC_META_KEY,
@@ -81,14 +67,16 @@
     If,
     Import,
     Invoke,
+    KeywordArgs,
     KeywordArgSupport,
-    KeywordArgs,
     Let,
     LetFn,
     Local,
     LocalType,
     Loop,
-    Map as MapNode,
+)
+from basilisp.lang.compiler.nodes import Map as MapNode
+from basilisp.lang.compiler.nodes import (
     MaybeClass,
     MaybeHostForm,
     Node,
@@ -99,28 +87,17 @@
     PyList,
     PySet,
     PyTuple,
-    Queue as QueueNode,
-    Quote,
-    ReaderLispForm,
-    Recur,
-    Reify,
-    Require,
-    Set as SetNode,
-    SetBang,
-    Throw,
-    Try,
-    VarRef,
-    Vector as VectorNode,
-    WithMeta,
-    Yield,
 )
+from basilisp.lang.compiler.nodes import Queue as QueueNode
+from basilisp.lang.compiler.nodes import Quote, ReaderLispForm, Recur, Reify, Require
+from basilisp.lang.compiler.nodes import Set as SetNode
+from basilisp.lang.compiler.nodes import SetBang, Throw, Try, VarRef
+from basilisp.lang.compiler.nodes import Vector as VectorNode
+from basilisp.lang.compiler.nodes import WithMeta, Yield
 from basilisp.lang.interfaces import IMeta, IRecord, ISeq, ISeqable, IType
-from basilisp.lang.runtime import (
-    BasilispModule,
-    CORE_NS,
-    NS_VAR_NAME as LISP_NS_VAR,
-    Var,
-)
+from basilisp.lang.runtime import CORE_NS
+from basilisp.lang.runtime import NS_VAR_NAME as LISP_NS_VAR
+from basilisp.lang.runtime import BasilispModule, Var
 from basilisp.lang.typing import CompilerOpts, LispForm
 from basilisp.lang.util import count, genname, munge
 from basilisp.util import Maybe
