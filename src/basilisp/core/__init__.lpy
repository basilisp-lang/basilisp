(in-ns 'basilisp.core)

(def list
  (fn* list [& args] args))

(def
  ^{:doc "If o is a Seq, return the first element from o. If o is nil, return
          nil. Otherwise, coerces o to a Seq and returns the first."}
  first
  (fn* first [seq] (basilisp.lang.runtime/first seq)))

(def
  ^{:doc "If o is a Seq, return the elements after the first in o. If o is nil,
          returns an empty seq. Otherwise, coerces o to a seq and returns the rest."}
  rest
  (fn* rest [seq] (basilisp.lang.runtime/rest seq)))

(def
  ^{:doc "Calls rest on o. If o returns an empty sequence or nil, returns nil.
          Otherwise, returns the elements after the first in o."}
  next
  (fn* next [seq] (basilisp.lang.runtime/next seq)))

(def
  ^{:doc "Returns the second element in a Seq."}
  second
  (fn* second [seq] (first (rest seq))))

(def
  ^{:doc "Returns the first element in the first element of a Seq."}
  ffirst
  (fn* ffirst [seq] (first (first seq))))

(def
  ^{:doc "Creates a new sequence where o is the first element and seq is the rest.
    If seq is nil, return a list containing o. If seq is not a Seq, attempt
    to coerce it to a Seq and then cons o onto the resulting sequence."}
  cons
  (fn* cons [v seq] (basilisp.lang.runtime/cons v seq)))

(def meta
  (fn* meta [o]
       (.-meta o)))

(def with-meta
  (fn* with-meta [o meta]
       (.with-meta o meta)))

(def ^:macro ^:redef let
  (fn* let [&form & decl]
       (cons 'let* decl)))

(def ^:macro ^:redef fn
  (fn* fn [&form & decl]
       (with-meta
         (cons 'fn* decl)
         (meta &form))))

(def identity
  (fn identity [v] v))

(def
  ^{:doc "Return true if obj is an instance of class."}
  instance?
  (fn instance? [class obj]
    (builtins/isinstance obj class)))

(def
  ^{:doc "Return true if obj is a boolean."}
  boolean?
  (fn boolean? [o]
    (instance? builtins/bool o)))

(def
  ^{:doc "Return true if obj is a float."}
  float?
  (fn float? [o]
    (instance? builtins/float o)))

(def
  ^{:doc "Return true if obj is an integer."}
  integer?
  (fn integer? [o]
    (instance? builtins/int o)))

(def
  ^{:doc "Return true if obj is a string."}
  string?
  (fn string? [o]
    (instance? builtins/str o)))

(def
  ^{:doc "Return true if obj is a symbol."}
  symbol?
  (fn symbol? [o]
    (instance? basilisp.lang.symbol/Symbol o)))

(def
  ^{:doc "Return true if obj is a keyword."}
  keyword?
  (fn keyword? [o]
    (instance? basilisp.lang.keyword/Keyword o)))

(def
  ^{:doc "Return true if o is a list."}
  list?
  (fn list? [o]
    (instance? basilisp.lang.list/List o)))

(def
  ^{:doc "Return true if o is a map."}
  map?
  (fn map? [o]
    (instance? basilisp.lang.map/Map o)))

(def
  ^{:doc "Return true if o is a set."}
  set?
  (fn set? [o]
    (instance? basilisp.lang.set/Set o)))

(def
  ^{:doc "Return true if o is a vector."}
  vector?
  (fn vector? [o]
    (instance? basilisp.lang.vector/Vector o)))

(def
  ^{:doc "Return true if o implements Seq."}
  seq?
  (fn seq? [o]
    (instance? basilisp.lang.seq/Seq o)))

(def seq
  (fn seq [o]
    (basilisp.lang.runtime/to-seq o)))

(def apply
  (fn apply [f & args]
    (basilisp.lang.runtime/apply f args)))

(def concat
  (fn concat [& seqs]
    (apply basilisp.lang.runtime/concat seqs)))

(def
  ^{:doc "Create a hash map from pairs of input arguments."}
  hash-map
  (fn hash-map [& kvs]
    (apply basilisp.lang.map/hash-map kvs)))

(def
  ^{:doc "Create a set from the input arguments."}
  hash-set
  (fn hash-set [& members]
    (apply basilisp.lang.set/s members)))

(def
  ^{:doc "Return a set with the contents of coll."}
  set
  (fn set
    [coll]
    (^:allow-builtins basilisp.lang.set/set coll)))

(def
  ^{:doc "Create a vector from the input arguments."}
  vector
  (fn vector [& elems]
    (apply basilisp.lang.vector/v elems)))

(def
  ^{:doc "Return a vector with the contents of coll."}
  vec
  (fn vec
    [coll]
    (basilisp.lang.vector/vector coll)))

;;;;;;;;;;;; full support for syntax quote begins here ;;;;;;;;;;;;

(def count
  (fn count [coll]
    (try
      (builtins/len coll)
      (catch TypeError _
        (count (apply vector coll))))))

(def
  ^{:doc "Returns a basilisp.lang.exception/ExceptionInfo instance with
          the given message and data."}
  ex-info
  (fn ex-info [msg data]
    (basilisp.lang.exception/ExceptionInfo msg data)))

(def
  ^{:doc "Associate keys to values in associative data structure m. If m is nil,
          returns a new map with key-values kvs."}
  assoc
  (fn assoc [m & kvs]
    (apply basilisp.lang.runtime/assoc m kvs)))

(def
  ^{:doc "Conjoin xs to collection. New elements may be added in different positions
          depending on the type of coll. conj returns the same type as coll. If coll
          is nil, return a list with xs conjoined."}
  conj
  (fn conj [coll & xs]
    (apply basilisp.lang.runtime/conj coll xs)))

(def
  ^{:macro true
    :doc   "Define a new function with an optional docstring."}
  defn
  (fn defn [&form name & body]
    (if (symbol? name)
      nil  ;; Do nothing!
      (throw (ex-info "First argument to defn must be a symbol"
                      {:found name :type (builtins/type name)})))
    (let [body   (concat body)
          doc    (if (string? (first body))
                   (first body)
                   nil)
          fname  (if doc
                   (with-meta name {:doc doc})
                   name)
          body   (if doc
                   (rest body)
                   body)
          multi? (list? (first body))
          body   (if multi?
                   body
                   (cons
                    (if (vector? (first body))
                      (first body)
                      (throw
                       (ex-info "Expected an argument vector"
                                {:found (first body)})))
                    (rest body)))]
      `(def ~fname
         (fn ~fname
              ~@body)))))

(defn nth
  "Returns the ith element of coll (0-indexed), if it exists.
  nil otherwise. If i is out of bounds, throws an IndexError unless
  notfound is specified."
  ([coll i]
   (basilisp.lang.runtime/nth coll i))
  ([coll i notfound]
   (basilisp.lang.runtime/nth coll i notfound)))

(defn nthnext
  "Returns the nth next sequence of coll.

  (nthnext nil 1)           ;=> nil
  (nthnext [] 1)            ;=> nil
  (nthnext [1 2 3 4 5 6] 4) ;=> (5 6)"
  [coll i]
  (basilisp.lang.runtime/nthnext coll i))

(defn nthrest
  "Returns the nth rest sequence of coll, or coll if i is 0.

  (nthrest nil 1)           ;=> nil
  (nthrest [] 1)            ;=> []
  (nthrest [1 2 3 4 5 6] 4) ;=> (5 6)"
  [coll i]
  (basilisp.lang.runtime/nthrest coll i))

(defn last
  "Return the last item in a seq, or nil if the seq is empty."
  [s]
  (if (seq (rest s))
    (recur (rest s))
    (first s)))

(defn str
  "Create a string representation of o."
  ([] "")
  ([o] (builtins/str o))
  ([o & args]
   (let [coerce (fn [in out]
                  (if (seq (rest in))
                    (recur (rest in)
                           (conj out (builtins/str (first in))))
                    (conj out (builtins/str (first in)))))
         strs   (coerce (conj args o) [])]
     (.join "" strs))))

(defn symbol
  "Create a new symbol with name and optional namespace ns."
  ([name]
   (basilisp.lang.symbol/symbol name))
  ([ns name]
   (basilisp.lang.symbol/symbol name ns)))

(defn keyword
  "Create a new keyword with name and optional namespace ns. Keywords
  will have the colon prefix added automatically, so it should not be
  provided."
  ([name]
   (basilisp.lang.keyword/keyword name))
  ([ns name]
   (basilisp.lang.keyword/keyword name ns)))

(defn name
  "Return the name of a string, symbol, or keyword."
  [v]
  (if (string? v)
    v
    (.-name v)))

(defn namespace
  "Return the namespace of a symbol or keyword, or nil if no namespace."
  [v]
  (.-ns v))

(def
  ^{:macro true
    :doc   "Define a new macro like defn. Macro functions are available to the
            compiler during macroexpansion."}
  defmacro
  (fn defmacro [&form name & body]
    (let [body  (concat body)
          doc   (if (string? (first body))
                  (first body)
                  nil)
          fname (with-meta (if doc
                             (with-meta name {:doc doc})
                             name)
                  {:macro true})
          body  (if doc
                  (rest body)
                  body)

          add-implicit-args (fn [body]
                              (cons
                               (if (vector? (first body))
                                 (apply vector (cons '&form (first body)))
                                 (throw
                                  (ex-info "Expected an argument vector"
                                           {:found (first body)})))
                               (rest body)))

          add-args-for-each (fn [in out]
                              (if (seq (rest in))
                                (recur (rest in)
                                       (conj out (add-implicit-args (first in))))
                                (conj out (add-implicit-args (first in)))))

          multi? (list? (first body))
          body   (if multi?
                   (add-args-for-each body [])
                   (add-implicit-args body))]
      `(defn ~fname
         ~@body))))

;;;;;;;;;;;;;;;;;;;;;;;;;;;;;;;;;;
;; Logical Comparisons & Macros ;;
;;;;;;;;;;;;;;;;;;;;;;;;;;;;;;;;;;

(defmacro if-not
  "Evaluate cond and if it is true, return false-cond. Otherwise return
  true-cond."
  [cond true-cond false-cond]
  `(if ~cond
     ~false-cond
     ~true-cond))

(defmacro when
  "Evaluate cond and if it is true, execute body in an implicit do block."
  [cond & body]
  `(if ~cond
     (do ~@body)
     nil))

(defmacro when-not
  "Evaluate cond and if it is false, execute body in an implicit do block."
  [cond & body]
  `(if ~cond
     nil
     (do ~@body)))

(defmacro and
  "Evaluate the expressions from left to right. If all expressions are true,
  return the result of the final expression. Otherwise, returns the first
  false expression. Calling and with no arguments returns true."
  ([] true)
  ([& args]
   (if (seq (rest args))
     `(if ~(first args)
        (and ~@(rest args))
        ~(first args))
     (first args))))

(defmacro or
  "Evaluate the expressions from left to right. Returns the first true
  expression. Otherwise, returns the final falsy expression. Calling or
  with no arguments returns nil."
  ([] nil)
  ([& args]
   (if (seq (rest args))
     `(if ~(first args)
        ~(first args)
        (or ~@(rest args)))
     (first args))))

(defmacro cond
  "Given groups of test/expression pairs, evaluate each test and, if
  true, return the expression. Otherwise, continue through until reaching
  the final expression."
  [& clauses]
  (when (seq clauses)
    (list 'if (first clauses)
          (if (next clauses)
            (second clauses)
            (throw
             (ex-info "cond requires an even number of forms"
                      {:first (first clauses)})))
          (cons 'basilisp.core/cond (nthrest clauses 2)))))

(defmacro condp
  "Take a predicate and an expression and a series of clauses, call
  (pred test expr) on the first expression for each clause. The result
  expression from first the set of clauses for which this expression
  returns a truthy value will be returned from the condp expression.

  Clauses can take two forms:

  - test-expr result-expr
  - test-expr :>> result-fn, where :>> is a keyword literal

  For the ternary expression clause, the unary result-fn will be called
  with the result of the predicate."
  [pred expr & clauses]
  (when (seq clauses)
    (let [test-expr (first clauses)
          remaining (rest clauses)]
      (if (seq remaining)
        (let [result    (first remaining)
              remaining (rest remaining)]
          (cond
            (= result :>>) `(let [res# ~(list pred test-expr expr)]
                              (if res#
                                (~(first remaining) res#)
                                (condp ~pred ~expr ~@(rest remaining))))
            result         `(if ~(list pred test-expr expr)
                              ~result
                              (condp ~pred ~expr ~@remaining))
            :else          (throw
                            (ex-info "expected result expression"
                                     {:test test-expr}))))
        test-expr))))

(defn not
  "Return the logical negation of expr."
  [expr]
  (if expr false true))

(defn false?
  "Return true if x is false, otherwise false."
  [x]
  (operator/is- x false))

(defn true?
  "Return true if x is true, otherwise false."
  [x]
  (operator/is- x true))

(defn nil?
  "Return true if x is nil, otherwise false."
  [x]
  (operator/is- x nil))

(defn some?
  "Return true if x is not nil, otherwise false."
  [x]
  (not (nil? x)))

(defn any?
  "Return true for any x."
  [x]
  true)

(defn =
  "Return true if x and y are equal, otherwise false."
  ([x] true)
  ([x & args]
   (if (seq (rest args))
     (if (basilisp.lang.runtime/equals x (first args))
       (recur (first args) (rest args))
       false)
     (basilisp.lang.runtime/equals x (first args)))))

(defn not=
  "Return true if x and y are not equal, otherwise false."
  [& args]
  (not (apply = args)))

(defn >
  "Return true if arguments are monotonically decreasing, otherwise false."
  ([x] true)
  ([x & args]
   (if (seq (rest args))
     (if (operator/gt x (first args))
       (recur (first args) (rest args))
       false)
     (operator/gt x (first args)))))

(defn >=
  "Return true if arguments are decreasing, otherwise false."
  ([x] true)
  ([x & args]
   (if (seq (rest args))
     (if (operator/ge x (first args))
       (recur (first args) (rest args))
       false)
     (operator/ge x (first args)))))

(defn <
  "Return true if arguments are monotonically increasing, otherwise false."
  ([x] true)
  ([x & args]
   (if (seq (rest args))
     (if (operator/lt x (first args))
       (recur (first args) (rest args))
       false)
     (operator/lt x (first args)))))

(defn <=
  "Return true if arguments are increasing, otherwise false."
  ([x] true)
  ([x & args]
   (if (seq (rest args))
     (if (operator/le x (first args))
       (recur (first args) (rest args))
       false)
     (operator/le x (first args)))))

;;;;;;;;;;;;;;;;;;;;;;;;;;;;;;;;
;; State Management Functions ;;
;;;;;;;;;;;;;;;;;;;;;;;;;;;;;;;;

(defn deref
  "Dereference a delay or atom and returns its contents."
  [o]
  (basilisp.lang.runtime/deref o))

(defn compare-and-set!
  "Atomically set the value of atom to new-val if and only if old-val
  is the current value of the atom."
  [atom old-val new-val]
  (.compare-and-set atom old-val new-val))

(defn reset!
  "Reset the value of an atom to v without regard to the previous value.
  Return the new value."
  [atom v]
  (let [current (deref atom)]
    (if (compare-and-set! atom current v)
      v
      (recur atom v))))

(defn swap!
  "Atomically swap the value of an atom to the return value of (apply f
  current-value args). The function f may be called multiple times while
  swapping, so should be free of side effects. Return the new value."
  [atom f & args]
  (apply basilisp.lang.runtime/swap atom f args))

(defn atom
  "Return an Atom containing v. The value of an Atom at any point in time
  may be returned by deref'ing it. The value of an atom may be reset using
  reset! and may be swapped using swap!. All operations on an atom occur
  atomically."
  [v]
  (basilisp.lang.atom/Atom v))

(defn realized?
  "Return true if the delay or lazy sequence has been realized."
  [o]
  (.-is-realized o))

(defmacro delay
  "Takes a body of expressions producing any value. Will not produce a
  value until deref'ed. The result is cached and returned in future
  derefs."
  [& body]
  (list 'basilisp.lang.delay/Delay
        (concat '(fn* []) body)))

;;;;;;;;;;;;;;;;;;;;;;;;;;
;; Arithmetic Functions ;;
;;;;;;;;;;;;;;;;;;;;;;;;;;

(defn +
  "Sum the arguments together. If no arguments given, returns 0."
  ([] 0)
  ([x] x)
  ([x & args]
   (if (seq (rest args))
     (recur (operator/add x (first args)) (rest args))
     (operator/add x (first args)))))

(defn -
  "Subtract the arguments. If one argument given, returns the negation
  of that argument."
  ([x] (operator/neg x))
  ([x & args]
   (if (seq (rest args))
     (recur (operator/sub x (first args)) (rest args))
     (operator/sub x (first args)))))

(defn *
  "Multiply the arguments. If no arguments given, returns 1."
  ([] 1)
  ([x] x)
  ([x & args]
   (if (seq (rest args))
     (recur (operator/mul x (first args)) (rest args))
     (operator/mul x (first args)))))

(defn /
  "Divide the arguments. If no arguments given, returns the inverse of
  the argument."
  ([x] (basilisp.lang.runtime/divide 1 x))
  ([x & args]
   (if (seq (rest args))
     (recur (basilisp.lang.runtime/divide x (first args)) (rest args))
     (basilisp.lang.runtime/divide x (first args)))))

(defn mod
  "Returns the modulo of num and div."
  [num div]
  (operator/mod num div))

(defn quot
  "Returns the quotient of num and div."
  [num div]
  (basilisp.lang.runtime/quotient num div))

(defn rem
  "Returns the remainder of num and div."
  [num div]
  (- num (* div (quot num div))))

(defn inc
  "Increment the argument by 1."
  [x]
  (+ x 1))

(defn dec
  "Decrement the argument by 1."
  [x]
  (- x 1))

(defn pos?
  "Return true if x is positive."
  [x]
  (if (operator/gt x 0) true false))

(defn non-neg?
  "Return true if x is not negative."
  [x]
  (if (operator/ge x 0) true false))

(defn zero?
  "Return true if x is 0."
  [x]
  (= 0 x))

(defn neg?
  "Return true if x is negative."
  [x]
  (if (operator/lt x 0) true false))

(defn even?
  "Return true if x is even."
  [x]
  (if (= 0 (mod x 2)) true false))

(defn odd?
  "Return true if x is odd."
  [x]
  (if (= 1 (mod x 2)) true false))

(defn min
  "Return the minimum of the arguments."
  [& args]
  (builtins/min args))

(defn max
  "Return the maximum of the arguments."
  [& args]
  (builtins/max args))

(defn sort
  "Return a sorted sequence of the elements from coll."
  ([coll]
   (basilisp.lang.runtime/sort coll))
  ([cmp coll]
   (basilisp.lang.runtime/sort coll cmp)))

;;;;;;;;;;;;;;;;;;;;;;;;;;;
;; Associative Functions ;;
;;;;;;;;;;;;;;;;;;;;;;;;;;;

(defn contains?
  "Return true if coll contains k. For vectors, k is an index. For maps, k is
  a key. For sets, k is a value in the set."
  [coll k]
  (basilisp.lang.runtime/contains coll k))

(defn disj
  "Return a new version of the set s without the given elements. If the elements
  don't exist in s, they are ignored."
  ([s] s)
  ([s & elems]
   (apply (.-disj s) elems)))

(defn dissoc
  "Return a new version of m without the given keys. If the keys
  don't exist in m, they are ignored."
  [m & ks]
  (apply (.-dissoc m) ks))

(defn get
  "Return the entry of m corresponding to k if it exists or nil/default otherwise."
  ([m k]
   (basilisp.lang.runtime/get m k))
  ([m k default]
   (basilisp.lang.runtime/get m k default)))

(defn update
  "Updates the value for key k in associative data structure m with the return value
  from calling (f old-v & args). If m is nil, use an empty map. If k is not in m,
  old-v will be nil."
  [m k f & args]
  (apply basilisp.lang.runtime/update m k f args))

(defn key
  "Return the key from a map entry."
  [entry]
  (.-key entry))

(defn val
  "Return the val from a map entry."
  [entry]
  (.-value entry))

(defn keys
<<<<<<< HEAD
  "Return a seq of keys from a map."
=======
  "Return a seq of the keys from a map."
>>>>>>> 8b7eba55
  [m]
  (seq (.keys m)))

(defn vals
<<<<<<< HEAD
  "Return a seq of vals from a map."
  [m]
  (seq (.vals m)))
=======
  "Return a seq of the values from a map."
  [m]
  (seq (.values m)))
>>>>>>> 8b7eba55

;;;;;;;;;;;;;;;;;;;;;;;;;;;;
;; Higher Order Functions ;;
;;;;;;;;;;;;;;;;;;;;;;;;;;;;

(defmacro lazy-seq
  "Takes a body of expressions which will produce a seq or nil. When
  seq is first called on the resulting lazy-seq, the sequence will be
  realized."
  [& body]
  (list 'basilisp.lang.seq/LazySeq
        (concat '(fn* []) body)))

(defn iterate
  "Returns a lazy sequence of (f x), (f (f x)) and so on."
  [f x]
  (lazy-seq
   (let [v (f x)]
     (when v
       (cons v (iterate f v))))))

(defn range
  "Return a range of integers from start. If end is specified, the
  sequence will terminate at end."
  ([]
   (iterate inc -1))
  ([end]
   (lazy-seq (cons 0 (range 1 end))))
  ([start end]
   (lazy-seq (cons start (when (< start (dec end))
                           (range (inc start) end)))))
  ([start end step]
   (lazy-seq (let [next-int (+ start step)]
               (cons start (when (< next-int (dec end))
                             (range next-int end step)))))))

(defn complement
  "Return a function which returns the logical complement of the return
  value of (apply f args)."
  [f]
  (fn [& args]
    (not (apply f args))))

(defn constantly
  "Returns a function that accepts any number of arguments and returns x."
  [x]
  (fn [& args] x))

(defn reduce
  "Reduce coll by f.

  If val is not supplied and coll has no elements, f will be called
  with no arguments and the result will be returned.

  If val is not supplied and coll has one element, the result of
  (f (first val)) is returned.

  If val is not supplied and coll has elements, repeatedly reduce coll
  by calling f on successive elements in coll.

  If val is supplied and coll has no elements, the result of (f val)
  is returned.

  If val is supplied and coll has elements, repeatedly reduce coll
  by calling f on successive elements in coll, starting with val."
  ([f coll]
   (if (seq coll)
     (if (seq (rest coll))
       (reduce f (first coll) (rest coll))
       (first coll))
     (f)))
  ([f val coll]
   (let [reduce-coll (fn [out in]
                       (if (seq in)
                         (recur (f out (first in)) (rest in))
                         out))]
     (if (seq coll)
       (reduce-coll val coll)
       (f val)))))

(defn comp
  "Return a function which is the composition of all the functions
  given as arguments. Note that, as in mathematical function composition,
  the argument functions are called from right to left."
  ([] identity)
  ([f] f)
  ([f & args]
   (let [composed (reduce (fn [f g]
                            (fn [& args]
                              (f (apply g args))))
                          f
                          args)]
     (fn [& inner-args]
       (apply composed inner-args)))))

(defn juxt
  "Return a function which takes any number of arguments and applies each of
  the argument functions to this function in order, returning a vector of the
  return values from each function."
  [& args]
  (fn [& inner-args]
    (reduce (fn [v f]
              (conj v (apply f inner-args)))
            []
            args)))

(defn partial
  "Return a function which is the partial application of f with args."
  [f & args]
  (apply basilisp.lang.runtime/partial f args))

(defn every?
  "Return true if every element in coll satisfies pred."
  [pred coll]
  (cond
    (nil? (seq coll))   true
    (pred (first coll)) (recur pred (rest coll))
    :else               false))

(def
  ^{:doc "Return true if not every element in coll satisfies pred."}
  not-every?
  (comp not every?))

(defn some
  "Return true if at least one element in coll satisfies pred."
  [pred coll]
  (when (seq coll)
    (or (pred (first coll))
        (recur pred (rest coll)))))

(def
  ^{:doc "Return true if no element in coll satisfies pred."}
  not-any?
  (comp not some))

(defn map
  "Return a lazy sequence of (f elem) for elements in coll."
  ([f coll]
   (lazy-seq
    (when (seq coll)
      (cons (f (first coll)) (map f (rest coll))))))
  ([f coll & colls]
   (lazy-seq
    (when (and (seq coll) (every? seq colls))
      (cons (apply f (first coll) (map first colls))
            (apply map f (rest coll) (map rest colls)))))))

(defn map-indexed
  "Return a lazy sequence of (f idx elem) for elements in coll. The
  index starts at 0."
  [f coll]
  (map f (range) coll))

(defn mapcat
  "Return a lazy sequence of the concatenated results of mapping f over
  colls."
  [f & colls]
  (apply concat (apply map f colls)))

(defn filter
  "Return elements from coll where (pred elem) returns true."
  [pred coll]
  (lazy-seq
   (when (seq coll)
     (if (pred (first coll))
       (cons (first coll) (filter pred (rest coll)))
       (filter pred (rest coll))))))

(defn remove
  "Return elements from coll where (pred elem) returns false."
  [pred coll]
  (lazy-seq
   (when (seq coll)
     (if (not (pred (first coll)))
       (cons (first coll) (remove pred (rest coll)))
       (remove pred (rest coll))))))

(defn take
  "Return the first n elements of coll."
  [n coll]
  (lazy-seq
   (when (seq coll)
     (when (> n 0)
       (cons (first coll) (take (dec n) (rest coll)))))))

(defn take-while
  "Return elements of coll while (pred elem) is true."
  [pred coll]
  (lazy-seq
   (when (seq coll)
     (when (pred (first coll))
       (cons (first coll) (take-while pred (rest coll)))))))

(defn drop
  "Drop the first n elements of coll."
  [n coll]
  (lazy-seq
   (when (seq coll)
     (if (> n 0)
       (drop (dec n) (rest coll))
       (seq coll)))))

(defn drop-while
  "Drop elements of coll while (pred elem) is true."
  [pred coll]
  (lazy-seq
   (when (seq coll)
     (if (pred (first coll))
       (drop-while pred (rest coll))
       (seq coll)))))

(defn drop-last
  "Drop all but the last n items of coll."
  ([coll]
   (drop-last 1 coll))
  ([n coll]
   (map (comp first vector) coll (drop n coll))))

(defn split-at
  "Split a collection at the nth item. Returns a vector of
  [(take n coll) (drop n coll)]."
  [n coll]
  [(take n coll) (drop n coll)])

(defn split-with
  "Split a collection at the inflection point of pred. Returns a
  vector of [(take-while pred coll) (drop-while pred coll)]."
  [pred coll]
  [(take-while pred coll) (drop-while pred coll)])

(defn group-by
  "Return a map whose keys are the result of calling f on each element
  in coll and whose values are vectors of the values which produced the
  corresponding key, in the order they were added."
  [f coll]
  (reduce (fn [m v]
            (let [group (f v)]
              (if (contains? m group)
                (update m group conj v)
                (assoc m group [v]))))
          {}
          coll))

(defn interpose
  "Return a lazy sequence of elements of coll separated by sep. If
  coll is empty, return an empty sequence."
  [sep coll]
  (lazy-seq
   (when (seq coll)
     (if (seq (rest coll))
       (cons (first coll)
             (cons sep (interpose sep (rest coll))))
       (cons (first coll) nil)))))

(defn cycle
  "Cycle the items in coll infinitely."
  [coll]
  (let [coll-cycle (fn coll-cycle
                     [curr]
                     (lazy-seq
                      (if (seq curr)
                        (cons (first curr) (coll-cycle (rest curr)))
                        (coll-cycle coll))))]
    (coll-cycle coll)))

(defn repeat
  "Repeat x infinitely or n many times if n is specified. Returns a lazy
  sequence of the x."
  ([x]
   (lazy-seq (cons x (repeat x))))
  ([n x]
   (lazy-seq
    (when (> n 0)
      (cons x (repeat (dec n) x))))))

(defn repeatedly
  "Call f infinitely or n many times if n is specified. Returns a lazy
  sequence of the return values."
  ([f]
   (lazy-seq (cons (f) (repeatedly f))))
  ([n f]
   (lazy-seq
    (when (> n 0)
      (cons (f) (repeatedly (dec n) f))))))

(defn partition
  "Return a lazy sequence of partitions of coll of size n at offsets
  of step elements. If step is not given, steps of size n will be used
  and there will be no overlap between partitions. If pad is given,
  partition will pull elements from pad until the final sequence is
  equal to size n."
  ([n coll]
   (partition n n coll))
  ([n step coll]
   (lazy-seq
    (when (seq coll)
      (cons (take n coll) (partition n step (drop step coll))))))
  ([n step pad coll]
   (lazy-seq
    (when (seq coll)
      (let [s  (take n coll)
            ns (count s)
            s  (if (< ns n)
                 (concat s (take (- n ns) pad))
                 s)]
        (cons s (partition n step pad (drop step coll))))))))

(defn merge
  "Merge maps together from left to right as by conj. If a duplicate key
  appears in a map, the rightmost map's value for that key will be taken."
  [& maps]
  (when (some identity maps)
    (reduce #(conj %1 %2)
            {}
            maps)))

;;;;;;;;;;;;;;;;;;;;
;; Utility Macros ;;
;;;;;;;;;;;;;;;;;;;;

(defmacro apply-method
  "Apply arguments to a method call. Equivalent to (apply (.-method o) args)."
  [o method & args]
  `(apply (.- ~o ~method) ~@args))

(defmacro comment
  "Ignore all the forms passed, returning nil."
  [& forms]
  nil)

(defmacro new
  "Create a new instance of class with args.

  New objects may be created as any of:
    (new builtins/str *args)
    (new builtins.str *args)
    (new builtins.str. *args)

  This is compatibility syntax for Clojure, since Python (and therefore
  Basilisp) do not require the new keyword for object instantiation."
  [class & args]
  (cond
    (not (symbol? class))
    (throw
     (ex-info "Expected a class name as a symbol"
              {:class-name class}))

    (namespace class)
    (let [n  (name class)
          ns (namespace class)
          s  (symbol (str ns "."
                          (if (.endswith n ".")
                            n
                            (str n "."))))]
      `(~s ~@args))

    :else
    (let [n (name class)
          s (symbol (if (.endswith n ".")
                      n
                      (str n ".")))]
      `(~s ~@args))))

(defmacro binding
  "Establish thread-local bindings for the vars given. The bindings are guaranteed
  to clear once execution passes outside the scope of this block."
  [bindings & body]
  (when-not (and (vector? bindings)
                 (even? (count bindings))
                 (pos? (count bindings)))
    (throw
     (ex-info "Expected an even number of bindings"
              {:bindings bindings})))
  (let [vvar (first bindings)
        val  (second bindings)]
    `(try
       (do
         (. (var ~vvar) ~'push-bindings ~val)
         ~@(if (nthnext bindings 2)
             [(concat
               (list 'binding (vec (nthrest bindings 2)))
               body)]
             body))
       (finally
         (. (var ~vvar) ~'pop-bindings)))))

;;;;;;;;;;;;;;;;;;;;;;
;; Threading Macros ;;
;;;;;;;;;;;;;;;;;;;;;;

(defmacro ->
  "Thread x through the forms. Places x in the second position of
  the first form, and then the resulting expression into the second
  position of the second form, etc. Forms which are not lists will
  be made into lists."
  [x & forms]
  (if (seq forms)
    (let [joining (first forms)]
      `(->
        ~(if (seq? joining)
           (apply list (first joining) x (rest joining))
           (list joining x))
        ~@(rest forms)))
    x))

(defmacro ->>
  "Thread x through the forms. Places x in the last position of
  the first form, and then the resulting expression into the last
  position of the second form, etc. Forms which are not lists will
  be made into lists."
  [x & forms]
  (if (seq forms)
    (let [joining (first forms)]
      `(->>
        ~(if (seq? joining)
           (concat joining (list x))
           (list joining x))
        ~@(rest forms)))
    x))

(defmacro some->
  "Thread x through the forms (as by ->) until the resulting expression
  is nil or there are no more forms."
  [x & forms]
  (if (seq forms)
    `(let [result# (-> ~x ~(first forms))]
       (when-not (nil? result#)
         (some-> result# ~@(next forms))))
    x))

(defmacro some->>
  "Thread x through the forms (as by ->>) until the resulting expression
  is nil or there are no more forms."
  [x & forms]
  (if (seq forms)
    `(let [result# (->> ~x ~(first forms))]
       (when-not (nil? result#)
         (some->> result# ~@(next forms))))
    x))

(defmacro cond->
  "Takes a test and form pair, threading x (as by ->) through each form for
  which the corresponding test evaluates as true. cond-> does not short
  circuit evaluation in any case."
  [x & clauses]
  (if (seq clauses)
    `(let [e# (if ~(first clauses)
                (-> ~x ~(second clauses))
                ~x)]
       (cond-> e#
           ~@(nthnext clauses 2)))
    x))

(defmacro cond->>
  "Takes a test and form pair, threading x (as by ->>) through each form for
  which the corresponding test evaluates as true. cond->> does not short
  circuit evaluation in any case."
  [x & clauses]
  (if (seq clauses)
    `(let [e# (if ~(first clauses)
                (->> ~x ~(second clauses))
                ~x)]
       (cond->> e#
         ~@(nthnext clauses 2)))
    x))

(defmacro as->
  "Bind x to name and thread it through the forms, replacing instances of name
  in forms with the threaded expression."
  [x name & forms]
  (if (seq forms)
    `(as->
         (let [~name ~x]
           ~(first forms))
         ~name
       ~@(next forms))
    x))

;;;;;;;;;;;;;;;;;;;;;;
;; Output Utilities ;;
;;;;;;;;;;;;;;;;;;;;;;

(def ^:dynamic *in* sys/stdin)
(def ^:dynamic *out* sys/stdout)
(def ^:dynamic *err* sys/stderr)

(def ^:dynamic *print-sep* " ")

(defn repr
  "Return the reader representation of an object."
  [x]
  (basilisp.lang.util/lrepr x))

(defn flush
  "Flush the buffer currently bound to *out*."
  []
  (.flush *out*))

(defmacro with-out-str
  "Capture the contents of text sent to *out* and return the contents as a
  string."
  [& body]
  `(binding [*out* (io/StringIO)]
     ~@body
     (. *out* ~'getvalue)))

(defn pr
  "Print the arguments to the stream bound to *out* in a format which
  is readable by the reader. Multiple arguments will be separated by
  the string value bound to *print-sep* (default is an ASCII space).

  Note that some dynamically created Basilisp forms (such keywords and
  symbols) and Python objects may not be readable again."
  ([] nil)
  ([x]
   (.write *out* (repr x))
   nil)
  ([x & args]
   (let [stdout    *out*
         sep       *print-sep*
         repr-args (interpose sep (map repr args))]
     (.write stdout (repr x))
     (.write stdout sep)
     (.write stdout (apply str repr-args))
     nil)))

(defn prn
  "Same as pr, but appending a newline afterwards."
  ([]
   (.write *out* \newline)
   nil)
  ([x]
   (let [stdout *out*]
     (.write stdout (repr x))
     (.write stdout \newline)
     nil))
  ([x & args]
   (let [stdout    *out*
         sep       *print-sep*
         repr-args (interpose sep (map repr args))]
     (.write stdout (repr x))
     (.write stdout sep)
     (.write stdout (apply str repr-args))
     (.write stdout \newline)
     nil)))

(defn pr-str
  "Return the contents of calling pr on the args as a string."
  [& args]
  (with-out-str
    (apply pr args)))

(defn prn-str
  "Return the contents of calling prn on the args as a string."
  [& args]
  (with-out-str
    (apply prn args)))

(defn print
  "Print the arguments to the stream bound to *out* in a format which
  is readable by humans. Multiple arguments will be separated by
  the string value bound to *print-sep* (default is an ASCII space)."
  ([] (print ""))
  ([x]
   (.write *out* (str x))
   nil)
  ([x & args]
   (let [stdout    *out*
         sep       *print-sep*
         repr-args (interpose sep (map str args))]
     (.write stdout (str x))
     (.write stdout sep)
     (.write stdout (apply str repr-args))
     nil)))

(defn println
  "Print the arguments to the stream bound to *out* in a format which
  is readable by humans. Multiple arguments will be separated by
  the string value bound to *print-sep* (default is an ASCII space)."
  ([] (println ""))
  ([x]
   (let [stdout *out*]
     (.write stdout (str x))
     (.write stdout \newline)
     nil))
  ([x & args]
   (let [stdout    *out*
         sep       *print-sep*
         repr-args (interpose sep (map str args))]
     (.write stdout (str x))
     (.write stdout sep)
     (.write stdout (apply str repr-args))
     (.write stdout \newline)
     nil)))

(defn print-str
  "Return the contents of calling print on the args as a string."
  [& args]
  (with-out-str
    (apply print args)))

(defn println-str
  "Return the contents of calling println on the args as a string."
  [& args]
  (with-out-str
    (apply println args)))

;;;;;;;;;;;;;;;;;;;;
;; REPL Utilities ;;
;;;;;;;;;;;;;;;;;;;;

(def
  ^{:doc "The default data readers used in reader macros. Overriding or
          attempting to change the root binding of this var will not
          change the default data readers."}
  default-data-readers
  (.--DATA-READERS basilisp.lang.reader/ReaderContext))

(def
  ^{:doc     "Data readers map which will be merged in to the default data
              reader map used by the reader. Mappings should be qualified
              symbols to functions taking one argument. The function will
              receive an unevaluated data structure and must return some
              value to the reader."
    :dynamic true}
  *data-readers*
  {})

(def
  ^{:doc     "Resolver used for resolving namespace aliases when reading
              forms using read, read-string, etc."
    :dynamic true}
  *resolver*
  basilisp.lang.runtime/resolve-alias)

(defn read-string
  "Read a string of Basilisp code.

  Callers may bind a map of readers to *data-readers* to customize the
  data readers used reading this string.

  Note that read-string should not be used to read string input from
  untrusted sources."
  ([s]
   (read-string {:eof :eofthrow} s))
  ([opts s]
   (first (basilisp.lang.reader/read-str s
                                         *resolver*
                                         *data-readers*
                                         (:eof opts)
                                         (if (= (:eof opts) :eofthrow)
                                           true
                                           false)))))

(defn read
  "Read the next form from the stream. If no stream is specified, uses
  the value currently bound to *in*.

  Callers may bind a map of readers to *data-readers* to customize the
  data readers used reading this string.

  The stream must satisfy the interface of io.TextIOBase, but does not require
  any pushback capabilities. The default basilisp.lang.reader.StreamReader can
  wrap any object implementing TextIOBase and provide pushback capabilities."
  ([]
   (read *in*))
  ([stream]
   (read stream true nil))
  ([opts stream]
   (first (basilisp.lang.reader/read stream
                                     *resolver*
                                     *data-readers*
                                     (:eof opts)
                                     (if (= (:eof opts) :eofthrow)
                                       true
                                       false))))
  ([stream eof-error? eof-value]
   (first (basilisp.lang.reader/read stream
                                     *resolver*
                                     *data-readers*
                                     eof-value
                                     eof-error?))))

(defn eval
  "Evaluate a form (not a string) and return its result."
  [form]
  (let [ctx    (basilisp.lang.compiler.CompilerContext.)
        module (.-module *ns*)]
    (basilisp.lang.compiler/compile-and-exec-form form
                                                  ctx
                                                  module
                                                  "<Eval Input>")))

;;;;;;;;;;;;;;;;;;;;;;;;;
;; Namespace Utilities ;;
;;;;;;;;;;;;;;;;;;;;;;;;;

(defn the-ns
  "If v is a symbol, return the Namespace named by that symbol if it
  exists. If v is a Namespace, return it. Otherwise, throw an exception."
  [v]
  (cond
    (symbol? v)
    (.get basilisp.lang.runtime/Namespace v)

    (instance? basilisp.lang.runtime/Namespace v)
    v

    :else
    (throw
     (ex-info "Expected a Symbol or a Namespace"
              {:value v
               :type  (builtins/type v)}))))

(defn create-ns
  "Create a Namespace with the name ns-sym or return the existing one
  if it already exists."
  [ns-sym]
  (.get-or-create basilisp.lang.runtime/Namespace ns-sym))

(defn ns-aliases
  "Return a map of Basilisp namespaces which are aliased in the current
  namespace."
  [ns]
  (reduce (fn [m entry]
            (let [alias     (key entry)
                  namespace (symbol (name (val entry)))]
              (if (= alias namespace)
                m
                (assoc m alias namespace))))
          {}
          (.-aliases ns)))

(defn ns-imports
  "Return a set of Python modules which are imported in the current
  namespace."
  [ns]
  (.-imports ns))

(defn ns-interns
  "Return a map of symbols to Vars which are interned in the current
  namespace."
  [ns]
  (.-interns ns))

(defn ns-publics
  "Return a map of symbols to public Vars which are interned in the
  current namespace.

  Public vars are Vars which are declared without :private metadata."
  [ns]
  (let [interns (ns-interns ns)]
    (if-not (seq interns)
      {}
      (reduce (fn [m entry]
                (if (:private (meta (val entry)))
                  m
                  (assoc m (key entry) (val entry))))
              {}
              interns))))

(defn ns-refers
  "Return a map of symbols to Vars which are referred in the current
  namespace."
  [ns]
  (.-refers ns))

(defn ns-map
  "Return a map of all the mapped symbols in the namespace.

  Includes the return values of ns-interns and ns-refers in one map."
  [ns]
  (let [current-ns *ns*]
    (merge
     (ns-interns current-ns)
     (ns-refers current-ns))))

(defn ns-resolve
  "Return the Var which will be resolved by the symbol in the given namespace."
  [ns sym]
  (.find ns sym))

(defn resolve
  "Return the Var which will be resolved by the symbol in the namespace currently
  bound to *ns*."
  [sym]
  (ns-resolve *ns* sym))

(defmacro import
  "Import a Python module by name."
  [module]
  `(import* ~module))

(defn refer
  "Refer Vars from the namespace named by ns-sym, subject to the filters specified.

  Supported filters:
  - :only [sym1 sym2], to only refer the specified symbols
  - :exclude [sym1, sym2], to refer all except the specified symbols
  - :rename {sym1 new-sym1}, to rename all the specified symbols to the given new name"
  [ns-sym & filters]
  (let [current-ns *ns*
        ns         (the-ns ns-sym)
        filter-map (apply hash-map filters)]
    (if-not (seq filters)
      (.refer-all current-ns ns)
      (let [only    (set (:only filter-map))
            exclude (set (:exclude filter-map))
            rename  (or (:rename filter-map) {})

            interns (if (seq only)
                      (filter (fn [entry]
                                (contains? only (key entry)))
                              (ns-interns ns))
                      (ns-interns ns))
            interns (if (seq exclude)
                      (remove (fn [entry]
                                (contains? exclude (key entry)))
                              interns)
                      interns)
            interns (if (seq rename)
                      (reduce (fn [m entry]
                                (if (rename (key entry))
                                  (assoc m (rename (key entry)) (val entry))
                                  m))
                              {}
                              interns)
                      interns)

            do-refer (fn [refers]
                       (when (seq refers)
                         (let [entry (first (seq refers))
                               sym   (key entry)
                               var   (val entry)]
                           (.add-refer current-ns sym var)
                           (recur (rest refers)))))]
        (do-refer interns)))))

(import importlib)

(defn ^:private add-refers
  "Refer all of the Vars named in syms from from-ns to to-ns."
  [to-ns from-ns syms]
  (when (seq syms)
    (let [var-sym (first syms)
          var     (get (ns-interns from-ns) var-sym)]
      (.add-refer to-ns var-sym var)
      (recur to-ns from-ns (rest syms)))))

(defn ^:private require-vec
  "Process a vector libspec for require."
  [current-ns v]
  (let [ns-sym (first v)
        opts   (apply hash-map (rest v))]
    (importlib/import-module (name ns-sym))
    (let [new-ns (the-ns ns-sym)]
      ;; Add the namespace alias
      (.add-alias current-ns (or (:as opts) ns-sym) new-ns)

      ;; Add refers
      (cond
        (= :all (:refer opts))
        (.refer-all which-ns new-ns)

        (:refer opts)
        (add-refers current-ns new-ns (:refer opts))

        :else nil))))

(defn ^:private require-sym
  "Process a symbol libspec for require."
  [s]
  (importlib/import-module (name s)))

(defn require
  "Load Basilisp libraries and make them accessible in the current namespace.

  Arguments should be libspecs, which take the following forms:
  - symbols, which name fully qualified namespaces
  - vectors, which take the form [namespace-symbol & opts]

  Vector libspec arguments must be one of:
  - :as name, which will alias the imported namespace to the symbol name
  - :refer [& syms], which will refer syms in the local namespace directly"
  [& args]
  (let [current-ns *ns*

        do-require (fn [requires]
                     (when (seq requires)
                       (let [v (first requires)]
                         (cond
                           (vector? v) (require-vec current-ns v)
                           (symbol? v) (require-sym v)
                           :else             (throw
                                              (ex-info "Invalid libspec for require"
                                                       {:value v}))))
                       (recur (rest requires))))]
    (do-require args)
    (set! '*ns* current-ns)
    nil))

(defmacro ns
  "Use this namespace pre-amble at the top of every namespace to declare
  the namespace name and import necessary Python modules and require
  Basilisp namespaces.

  You may include an optional docstring for the namespace to describe its
  purpose.

  Example:
    (ns my.namespace
       \"My namespace with code\"
       (:require
         [basilisp.string :as str])
       (:import inspect))"
  [name & opts]
  (when-not (and (symbol? name) (nil? (namespace name)))
    (throw (ex-info "Namespace name must be a non-namespaced symbol"
                    {:name name})))
  (let [doc  (when (string? (first opts))
               (first opts))
        opts (if doc (rest opts) opts)
        opts (when (seq opts)
               (reduce (fn [m opt]
                         (let [opt-name (first opt)
                               options  (rest opt)]
                           (when-not (keyword? opt-name)
                             (throw (ex-info "Namespace option must be a keyword"
                                             {:option opt-name})))
                           (assoc m opt-name (vec options))))
                       {}
                       opts))

        requires (when (:require opts)
                   `(require ~@(map #(list 'quote %) (:require opts))))
        imports  (when (:import opts)
                   (map (fn [v]
                          `(import ~v))
                        (:import opts)))]
    `(do
       (in-ns (quote ~name))
       ~requires
       ~@imports)))

;;;;;;;;;;;;;;;;;;;;;
;; Regex Functions ;;
;;;;;;;;;;;;;;;;;;;;;

(import re)

(defn re-pattern
  "Return a new re.Pattern instance."
  [s]
  (re/compile s))

(defn re-find
  "Returns the first match of a string to a pattern using re.search.

  If the string matches the pattern exactly and there are no match
  groups, return the string. Otherwise, return a vector with the string
  in the first position and the match groups in the following positions."
  [pattern s]
  (let [match (re/search pattern s)]
    (when match
      (let [groups (.groups match)]
        (if (zero? (count groups))
          (.group match 0)
          (vec (cons (.group match 0) groups)))))))

(defn re-matches
  "Returns a match of a string to a pattern using re.fullmatch.

  If the string matches the pattern exactly and there are no match
  groups, return the string. Otherwise, return a vector with the string
  in the first position and the match groups in the following positions."
  [pattern s]
  (let [match (re/fullmatch pattern s)]
    (when match
      (let [groups (.groups match)]
        (if (zero? (count groups))
          (.group match 0)
          (vec (cons (.group match 0) groups)))))))

(defn ^:private lazy-re-seq
  "Return a lazy sequence of the matches in a match iterator."
  [iter]
  (lazy-seq
   (when (first iter)
     (let [match (.group (first iter) 0)]
       (cons match (when (seq (rest iter))
                     (lazy-re-seq (rest iter))))))))

(defn re-seq
  "Returns a lazy sequence of matches of a string to a pattern using re.finditer.

  If the string matches the pattern exactly and there are no match
  groups, return the string. Otherwise, return a vector with the string
  in the first position and the match groups in the following positions."
  [pattern s]
  (lazy-re-seq (seq (re/finditer pattern s))))

;;;;;;;;;;;;;;;;;;
;; Multimethods ;;
;;;;;;;;;;;;;;;;;;

(import basilisp.lang.multifn)

(defmacro defmulti
  "Define a new multimethod with the dispatch function."
  [name & body]
  (let [doc         (when (string? (first body))
                      (first body))
        body        (if doc
                      (rest body)
                      body)
        dispatch-fn (first body)
        opts        (apply hash-map (rest body))]
    `(def ~name (basilisp.lang.multifn/MultiFunction ~(quote name)
                                                     ~dispatch-fn
                                                     ~(or (:default opts) :default)))))

(defmacro defmethod
  "Add a new method to the multi-function which responds to dispatch-val."
  [multifn dispatch-val & fn-tail]
  `(. ~multifn ~'add-method ~dispatch-val (fn ~@fn-tail)))

(defn methods
  "Return a map of dispatch values to methods for the given multi function."
  [multifn]
  (.-methods multifn))

(defn get-method
  "Return the method which would respond to dispatch-val or nil if no method
  exists for dispatch-val."
  [multifn dispatch-val]
  (.get-method multifn dispatch-val))

(defn remove-method
  "Remove the method which responds to dispatch-val, if it exists. Return the
  multi function."
  [multifn dispatch-val]
  (.remove-method multifn dispatch-val)
  multifn)

(defn remove-all-methods
  "Remove all method for this multi-function. Return the multi function."
  [multifn]
  (.remove-all-methods multifn)
  multifn)

;;;;;;;;;;;;;;;;;;;;;;;;;;;
;; Associative Functions ;;
;;;;;;;;;;;;;;;;;;;;;;;;;;;

(defn select-keys
  "Return a map with only the keys of m which are in ks."
  [m ks]
<<<<<<< HEAD
  (if-not (seq ks)
    {}
    (reduce (fn [new-map k]
              (if (contains? m k)
                (assoc new-map k (get m k))
                new-map))
            {}
            ks)))
=======
  (reduce (fn [new-map k]
            (if (contains? m k)
              (assoc new-map k (get m k))
              new-map))
          {}
          ks))

;;;;;;;;;;;;;;;;;;;;;;;;;;;
;; Destructuring Support ;;
;;;;;;;;;;;;;;;;;;;;;;;;;;;

(defn gensym
  "Generate a unique symbol name of the form prefix_#. If no prefix is
  given, then v_ will be used."
  ([]
   (gensym "v_"))
  ([prefix]
   (symbol (basilisp.lang.util/genname prefix))))

(defmulti ^:private destructure-def
  (fn [arg]
    (cond
      (symbol? arg) :symbol
      (vector? arg) :vector
      (map? arg)    :map
      :else         :default)))

(defmethod destructure-def :map
  [arg]
  (let [alias (or (:as arg) (gensym "map_arg_"))

        ;; :or bindings allow users to specify default values for certain
        ;; associative keys.
        or-bindings (:or arg)

        ;; Namespaced keywords can destructure into non-namespaced
        ;; local names by specifying the namespace and with the name
        ;; "keys", just as the non-namespaced name "keys" will access
        ;; non-namespaced keywords.
        ;;
        ;; (let [{:movie/keys [title actors]} {:movie/title  "Die Hard"
        ;;                                     :movie/actors ["Bruce Willis"]}]
        ;;   ...)
        ;;
        kw-keys (->> (keys arg)
                     (filter keyword?)
                     (filter #(= "keys" (name %))))

        ;; Keyword, string, and symbol keys may all be destructured from
        ;; associative types.
        kws  (mapcat (fn [kw]
                       (let [kw-ns (namespace kw)
                             syms  (get arg kw)]
                         (cond->> syms
                           kw-ns (map #(symbol kw-ns (name %))))))
                     kw-keys)
        strs (:strs arg)
        syms (:syms arg)

        ;; Fetch all the remaining keys in the map which do not
        ;; correspond to special functionality.
        remaining (->> [:as :or :strs :syms]
                       (concat kw-keys)
                       (apply dissoc arg))

        ;; Destructuring forms may be nested arbitrarily, so generate the
        ;; definitions for any nested destructured forms as well.
        children (map #(vector % (destructure-def %)) (keys remaining))]
    {:name alias
     :type :map
     :keys kws
     :strs strs
     :syms syms

     :or-bindings or-bindings
     :remaining   (->> children
                       (filter #(not= :symbol (:type (second %))))
                       (map first)
                       (apply dissoc remaining))

     :children (map second children)}))

(defmethod destructure-def :symbol
  [arg]
  {:name arg
   :type :symbol})

(defmethod destructure-def :vector
  [arg]
  (let [;; Fetch the name bound to this argument with any trailing
        ;; :as key.
        alias-args (drop-while (partial not= :as) arg)
        alias      (->> alias-args (apply hash-map) :as)

        ;; Split the remaining arguments into sequential arguments
        ;; and the rest arg (if one at all).
        args (->> arg
                  (drop-last (count alias-args))
                  (split-with (partial not= '&)))

        sequential-args (first args)
        rest-arg        (second args)]
    {:name       (or alias (gensym "vec_arg_"))
     :type       :vector
     :rest       (when (seq rest-arg)
                   {:starts (count sequential-args)
                    :name   (second rest-arg)})
     :children   (map destructure-def sequential-args)}))

(defmethod destructure-def :default
  [arg]
  (throw
   (ex-info "Invalid destructuring argument type"
            {:type (builtins/type arg)})))

(defmulti ^:private destructure-binding
  (fn [ddef]
    (:type ddef)))

(defmethod destructure-binding :vector
  [ddef]
  (let [fn-arg          (:name ddef)
        sequential-args (->> (:children ddef)
                             (map-indexed (fn [idx child]
                                            (let [alias (:name child)]
                                              (concat
                                               [alias `(nth ~fn-arg ~idx nil)]
                                               (when-not (= :symbol (:type child))
                                                 (destructure-binding child))))))
                             (apply concat))
        rest-def        (:rest ddef)
        rest-arg        (when rest-def
                          [(:name rest-def) `(nthnext ~fn-arg ~(:starts rest-def))])]
    (concat
     sequential-args
     rest-arg
     (->> (:children ddef)
          (filter #(not= :symbol (:type %)))
          (mapcat destructure-binding)))))

(defmethod destructure-binding :map
  [ddef]
  (let [fn-arg (:name ddef)
        ors    (:or-bindings ddef)

        kw-binding (fn [arg]
                     (let [kw-ns      (namespace arg)
                           kw-name    (name arg)
                           sym        (symbol kw-name)
                           kw         (if kw-ns
                                        (keyword kw-ns kw-name)
                                        (keyword kw-name))
                           or-binding (get ors sym)]
                       (if or-binding
                         [sym `(or (get ~fn-arg ~kw) ~or-binding)]
                         [sym `(get ~fn-arg ~kw)])))

        map-binding (fn [f arg]
                      (let [k          (f arg)
                            or-binding (get ors arg)]
                        (if or-binding
                          [arg `(or (get ~fn-arg ~k) ~or-binding)]
                          [arg `(get ~fn-arg ~k)])))

        sym-binding (fn [arg]
                      (let [k          (symbol (name arg))
                            or-binding (get ors arg)]
                        (if or-binding
                          [arg `(or (get ~fn-arg (quote ~k)) ~or-binding)]
                          [arg `(get ~fn-arg (quote ~k))])))

        rem-binding (fn [arg]
                      (let [binding    (key arg)
                            key        (val arg)
                            or-binding (get ors binding)]
                        (if or-binding
                          [binding `(or (get ~fn-arg (quote ~key)) ~or-binding)]
                          [binding `(get ~fn-arg ~key)])))

        child-binding (fn [child]
                        (let [alias (name (:name child))
                              arg   (symbol alias)
                              k     (keyword alias)]
                          [arg `(get ~fn-arg ~k)]))

        non-sym-children (filter #(not= :symbol (:type %)) (:children ddef))]
    (concat
     (mapcat kw-binding (:keys ddef))
     (mapcat (partial map-binding name) (:strs ddef))
     (mapcat sym-binding (:syms ddef))
     (mapcat rem-binding (:remaining ddef))
     (mapcat child-binding non-sym-children)
     (mapcat destructure-binding non-sym-children))))

(defmethod destructure-binding :default
  [ddef]
  (throw
   (ex-info "Invalid destructuring argument type"
            {:type (:type ddef)})))

(defn ^:private fn-arity-with-destructuring
  "Take a function arity definition (an argument vector and 0 or more body
  expressions) whose argument vector may or may not require destructuring
  and return a function arity definition which uses only bare symbols and
  wraps the original definition in a let binding which performs the
  destructuring steps.

  As an example, for sequential destructuring like:

    (fn [[f & r]]
      {:first f
       :rest  r})

  This function would emit a list of:

    [vec_arg_3432]
    (let* [f (get vec_arg_3432 0)
           r (nthnext vec_arg_3432 1)]
      {:first f
       :rest  r})"
  [body]
  (let [args (first body)
        body (rest body)

        arg-groups (split-with (partial not= '&) args)
        args       (first arg-groups)
        rest-args  (second arg-groups)
        rest-defs  (map destructure-def rest-args)

        rest-binding (concat
                      (let [rest-arg (second rest-defs)]
                        (when (= :map (:type rest-arg))
                          `[~(:name rest-arg) (apply hash-map ~(:name rest-arg))]))
                      (->> rest-defs
                           (filter #(not= :symbol (:type %)))
                           (mapcat destructure-binding)))

        defs     (map destructure-def args)
        arg-vec  (vec (concat
                       (map :name defs)
                       (map :name rest-defs)))
        bindings (->> defs
                      (filter #(not= :symbol (:type %)))
                      (mapcat destructure-binding)
                      (concat rest-binding))
        new-body (if (seq bindings)
                   [`(let* [~@bindings]
                       ~@body)]
                   body)]
    (apply list arg-vec new-body)))

(defmacro ^:no-warn-on-redef fn
  "Return an anonymous (but possibly named) function.

  Function argument vectors support sequential and associative destructuring."
  [& body]
  (let [name    (when (symbol? (first body))
                  (first body))
        body    (cond-> body name rest)
        arities (cond
                  (vector? (first body))
                  (fn-arity-with-destructuring body)

                  (seq? (first body))
                  (map fn-arity-with-destructuring body)

                  :else
                  body)]
    (if name
      `(fn* ~name
            ~@arities)
      `(fn* ~@arities))))

(defn destructure
  "Take a [binding expr] pair (as from a let block) and produce all of the
  replacement bindings for the binding which perform destructuring on the
  initial expression.

  As an example, for sequential destructuring like:

    [f & r :as v] [1 2 3 4]

  This function would emit a list of bindings which can be inserted directly
  into a let* binding to perform destructuring:

     (v [1 2 3 4]
      f (nth v 0)
      r (nthnext v 1))"
  [[binding expr]]
  (let [ddef      (destructure-def binding)
        orig-name (:name ddef)
        bindings  (if (= :symbol (:type ddef))
                    []
                    (destructure-binding ddef))]
    (apply list orig-name expr bindings)))

(defmacro ^:no-warn-on-redef let
  "Let bindings with destructuring support."
  [bindings & body]
  (let [bindings (->> (partition 2 bindings)
                      (mapcat destructure))]
    `(let* [~@bindings]
       ~@body)))
>>>>>>> 8b7eba55
<|MERGE_RESOLUTION|>--- conflicted
+++ resolved
@@ -748,24 +748,14 @@
   (.-value entry))
 
 (defn keys
-<<<<<<< HEAD
-  "Return a seq of keys from a map."
-=======
   "Return a seq of the keys from a map."
->>>>>>> 8b7eba55
   [m]
   (seq (.keys m)))
 
 (defn vals
-<<<<<<< HEAD
-  "Return a seq of vals from a map."
-  [m]
-  (seq (.vals m)))
-=======
   "Return a seq of the values from a map."
   [m]
   (seq (.values m)))
->>>>>>> 8b7eba55
 
 ;;;;;;;;;;;;;;;;;;;;;;;;;;;;
 ;; Higher Order Functions ;;
@@ -1824,7 +1814,6 @@
 (defn select-keys
   "Return a map with only the keys of m which are in ks."
   [m ks]
-<<<<<<< HEAD
   (if-not (seq ks)
     {}
     (reduce (fn [new-map k]
@@ -1833,13 +1822,6 @@
                 new-map))
             {}
             ks)))
-=======
-  (reduce (fn [new-map k]
-            (if (contains? m k)
-              (assoc new-map k (get m k))
-              new-map))
-          {}
-          ks))
 
 ;;;;;;;;;;;;;;;;;;;;;;;;;;;
 ;; Destructuring Support ;;
@@ -2136,5 +2118,4 @@
   (let [bindings (->> (partition 2 bindings)
                       (mapcat destructure))]
     `(let* [~@bindings]
-       ~@body)))
->>>>>>> 8b7eba55
+       ~@body)))