--- conflicted
+++ resolved
@@ -418,19 +418,6 @@
                       {:first (first clauses)})))
           (cons 'basilisp.core/cond (nthrest clauses 2)))))
 
-<<<<<<< HEAD
-#_(defmacro condp
-  [pred expr & clauses]
-  (when (seq clauses)
-    `(if ~(list pred (first clauses) expr)
-       ~(let [test   (next clauses)
-              result (nth clauses 2)]
-          (cond
-            (= result :>>) (nth clauses 3)
-            result         result
-            :else          test))
-       (condp ~pred ~expr ~@(nthrest clauses 2)))))
-=======
 (defmacro condp
   "Take a predicate and an expression and a series of clauses, call
   (pred test expr) on the first expression for each clause. The result
@@ -463,7 +450,6 @@
                             (ex-info "expected result expression"
                                      {:test test-expr}))))
         test-expr))))
->>>>>>> 6588d128
 
 (defn not
   "Return the logical negation of expr."
@@ -762,11 +748,7 @@
 (defn vals
   "Return a seq of the values from a map."
   [m]
-<<<<<<< HEAD
-  (seq (.value m)))
-=======
   (seq (.values m)))
->>>>>>> 6588d128
 
 ;;;;;;;;;;;;;;;;;;;;;;;;;;;;
 ;; Higher Order Functions ;;
