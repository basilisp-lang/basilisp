--- conflicted
+++ resolved
@@ -13,12 +13,8 @@
 import basilisp.lang.compiler as compiler
 import basilisp.lang.reader as reader
 import basilisp.lang.runtime as runtime
-<<<<<<< HEAD
 import basilisp.lang.symbol as sym
-from basilisp.lang.typing import ReaderForm
-=======
 from basilisp.lang.typing import BasilispModule, ReaderForm
->>>>>>> dc03efc4
 from basilisp.lang.util import demunge
 from basilisp.util import timed
 
@@ -237,11 +233,7 @@
         fullname: str,
         loader_state: Mapping[str, str],
         path_stats: Mapping[str, int],
-<<<<<<< HEAD
         ns: runtime.Namespace,
-=======
-        module: BasilispModule,
->>>>>>> dc03efc4
     ):
         """Load and execute a cached Basilisp module."""
         filename = loader_state["filename"]
@@ -269,11 +261,7 @@
         fullname: str,
         loader_state: Mapping[str, str],
         path_stats: Mapping[str, int],
-<<<<<<< HEAD
         ns: runtime.Namespace,
-=======
-        module: BasilispModule,
->>>>>>> dc03efc4
     ):
         """Load and execute a non-cached Basilisp module."""
         filename = loader_state["filename"]
