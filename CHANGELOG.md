--- conflicted
+++ resolved
@@ -5,6 +5,8 @@
 and this project adheres to [Semantic Versioning](https://semver.org/spec/v2.0.0.html).
 
 ## [Unreleased]
+### Added
+ * Added CLI argument parser in `basilisp.cli-tools` namespace (#535)
 
 ## [v0.1.0a2]
 ### Added
@@ -73,12 +75,8 @@
  * Added support for writing EDN strings from `basilisp.edn` (#600)
  * Added a persistent queue data type (#606)
  * Added support for transducers (#601)
-<<<<<<< HEAD
- * Added CLI argument parser in `basilisp.cli-tools` namespace (#535)
-=======
  * Added support for Python 3.9 (#608)
  * Added support for 3-way comparators (#609)
->>>>>>> f6bebc57
 
 ### Changed
  * Moved `basilisp.lang.runtime.to_seq` to `basilisp.lang.seq` so it can be used within that module and by `basilisp.lang.runtime` without circular import (#588)
