--- conflicted
+++ resolved
@@ -14,11 +14,8 @@
  * Added support for binding destructuring in `for` bindings (#774)
  * Added `==` as an alias to `=` (#859)
  * Added custom exception formatting for `basilisp.lang.compiler.exception.CompilerException` and `basilisp.lang.reader.SyntaxError` to show more useful details to users on errors (#870)
-<<<<<<< HEAD
+ * Added `merge-with` core function (#860)
  * Added `basilisp.core/*except-hook*` and `basilisp.core/*repl-except-hook*`  to allow users the ability to customize behaviors for printing unhandled exceptions (#873)
-=======
- * Added `merge-with` core function (#860)
->>>>>>> 4178c213
 
 ### Changed
  * Cause exceptions arising from compilation issues during macroexpansion will no longer be nested for each level of macroexpansion (#852)
