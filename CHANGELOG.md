--- conflicted
+++ resolved
@@ -15,11 +15,8 @@
  * Added default reader features for matching Python version ranges (`:lpy36+`, `:lpy38-`, etc.) (#593)
  * Added `lazy-cat` function for lazily concatenating sequences (#588)
  * Added support for writing EDN strings from `basilisp.edn` (#600)
-<<<<<<< HEAD
+ * Added a persistent queue data type (#606)
  * Added support for transducers (#601)
-=======
- * Added a persistent queue data type (#606)
->>>>>>> 9da46dc4
 
 ### Changed
  * Moved `basilisp.lang.runtime.to_seq` to `basilisp.lang.seq` so it can be used within that module and by `basilisp.lang.runtime` without circular import (#588)
