--- conflicted
+++ resolved
@@ -15,12 +15,9 @@
  * Added default reader features for matching Python version ranges (`:lpy36+`, `:lpy38-`, etc.) (#593)
  * Added `lazy-cat` function for lazily concatenating sequences (#588)
  * Added support for writing EDN strings from `basilisp.edn` (#600)
-<<<<<<< HEAD
- * Added CLI argument parser in `basilisp.cli-tools` namespace (#535)
-=======
  * Added a persistent queue data type (#606)
  * Added support for transducers (#601)
->>>>>>> 91141aeb
+ * Added CLI argument parser in `basilisp.cli-tools` namespace (#535)
 
 ### Changed
  * Moved `basilisp.lang.runtime.to_seq` to `basilisp.lang.seq` so it can be used within that module and by `basilisp.lang.runtime` without circular import (#588)
