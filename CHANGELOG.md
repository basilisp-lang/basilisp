--- conflicted
+++ resolved
@@ -17,11 +17,8 @@
  * Added support for Volatiles (#460)
  * Added JSON encoder and decoder in `basilisp.json` namespace (#484)
  * Added support for generically diffing Basilisp data structures in `basilisp.data` namespace (#555)
-<<<<<<< HEAD
+ * Added support for artificially abstract bases classes in `deftype`, `defrecord`, and `reify` types (#565)
  * Added CLI argument parser in `basilisp.cli-tools` namespace (#535)
-=======
- * Added support for artificially abstract bases classes in `deftype`, `defrecord`, and `reify` types (#565)
->>>>>>> 955d0bf7
 
 ### Changed
  * Basilisp set and map types are now backed by the HAMT provided by `immutables` (#557)
