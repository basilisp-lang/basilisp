# Changelog
All notable changes to this project will be documented in this file.

The format is based on [Keep a Changelog](https://keepachangelog.com/en/1.0.0/),
and this project adheres to [Semantic Versioning](https://semver.org/spec/v2.0.0.html).

## [Unreleased]
### Added
 * Added support for `future`s (#441)
<<<<<<< HEAD
 * Added support for calling Python functions with keyword arguments and being called with keyword arguments (#528)
=======
 * Added support for calling Python functions and methods with keyword arguments (#531)
>>>>>>> f4505dbf

### Fixed
 * Fixed a bug where the Basilisp AST nodes for return values of `deftype` members could be marked as _statements_ rather than _expressions_, resulting in an incorrect `nil` return (#523)
 * Fixed a bug where `defonce` would throw a Python SyntaxError due to a superfluous `global` statement in the generated Python (#525)
 * Fixed a bug where Basilisp would throw an exception when comparing seqs by `=` to non-seqable values (#530)

## [v0.1.dev13] - 2020-03-16
### Added
 * Added support for Shebang-style line comments (#469)
 * Added multiline REPL support using `prompt-toolkit` (#467)
 * Added node syntactic location (statement or expression) to Basilisp AST nodes emitted by the analyzer (#463)
 * Added `letfn` special form (#473)
 * Added `defn-`, `declare`, and `defonce` macros (#480)
 * Added EDN reader in the `basilisp.edn` namespace (#477)
 * Added line, column, and file information to reader `SyntaxError`s (#488)
 * Added context information to the `CompilerException` string output (#493)
 * Added Array (Python list) functions (#504, #509)
 * Added shell function in `basilisp.shell` namespace (#515)
 * Added `apply-template` function to `basilisp.core.template` namespace (#516)

### Changed
 * Change the default user namespace to `basilisp.user` (#466)
 * Changed multi-methods to use a `threading.Lock` internally rather than an Atom (#478)
 * Changed the Basilisp module type from `types.ModuleType` to a custom subtype with support for custom attributes (#482)
 * Basilisp's runtime function `Namespace.get_or_create` no longer refers `basilisp.core` by default, which allows callers to exclude `basilisp.core` names in the `ns` macro (#481)
 * Namespaces now use a single internal lock rather than putting each property inside of an Atom (#494)
 * Refactor the testrunner to use fewer `atom`s in `basilisp.test` (#495)

### Fixed
 * Fixed a reader bug where no exception was being thrown splicing reader conditional forms appeared outside of valid splicing contexts (#470)
 * Fixed a bug where fully Namespace-qualified symbols would not resolve if the current Namespace did not alias the referenced Namespace (#479)
 * Fixed a bug where the `quote` special form allowed more than one argument and raised an unintended exception when no argument was provided (#497)
 * Fixed a bug where compiler options specified via command-line argument or environment variable were not honored by the importer (#507)
 * Fixed a bug where private Vars from other Namespaces could be referenced if the Namespace was aliased when it was required (#514)
 * Fixed a bug where collections with trailing end tokens separated from the collection only by a comment (#520)

## [v0.1.dev12] - 2020-01-26
### Added
 * Added new control structures: `dotimes`, `while`, `dorun`, `doall`, `case`, `for`, `doseq`, `..`, `with`, `doto` (#431)
 * Added `basilisp.walk` namespace with generic tree-walker functions (#434)
 * Added several new higher-order functions (#433)
 * Added `basilisp.template` namespace with templating utility functions (#433)
 * Added `basilisp.test/are` for writing multiple similar assertions (#433)
 * Added many new collection and sequence functions (#439)
 * Added support for Promises (#440)
 * Added support for Python 3.8 (#447)
 * Added `vary-meta`, `alter-meta!`, and `reset-meta!` utility functions (#449)
 * Added support for the primitive type coercion API (#451)
 * Added support for the unchecked arithmetic API (#452)
 * Added a `Makefile` utility for generating the Python code for `basilisp.core` (#456)

### Changed
 * Compile `attrs` instances internally without `cmp` keyword argument for `attrs` >= 19.2.0 (#448)
 * Small Python changes in the compiler to remove redundant operations (#450)

### Fixed
 * Fixed an issue where `macroexpand` and `macroexpand-1` attempted to resolve symbols rather than leaving them unresolved (#433)
 * Fixed an issue with transient macro namespace symbol resolution in the analyzer (#438)
 * Fixed a bug where `ISeq` iterators could stack overflow for long sequences (#445)
 * Fixed the `importer` test suite's use of `multiprocessing` for Python 3.8 (#446)
 * Correct the `with-meta` interface and replace incorrect usages with `vary-meta` (#449)
 * Fixed an issue where line/column metadata was not properly being fetched by the analyzer (#454)
 * Warnings for Basilisp code now indicate namespace and line number of that code (#457)
 * Errors resolving nested symbols are now much more helpful (#459)

## [v0.1.dev11] - 2019-07-27
### Added
 * `macroexpand` and `macroexpand-1` functions (#394)
 * `reset-vals!` and `swap-vals!` Atom functions (#399)
 * `format`, `printf`, and a few other formatting functions (#401)
 * `rand`, `rand-int`, and a few other basic random functions (#402)
 * `assoc-in`, `update-in`, and a few other associative utility functions (#404)
 * Several namespace utility functions (#405)
 * Preliminary support for Python 3.8 (#406 and #407)
 * Added the `ILookup` interface to `IAssociative` (#410)
 * Support for Reader Conditional syntax (#409)

### Changed
 * Python builtins may now be accessed using the `python` namespace from within Basilisp code, rather than `builtins` (#400)
 * Basilisp code files can now be named and organized more like Clojure projects. `__init__` files are not necessary, though they may still be used. Folders can bear the same name as a namespace file, which will allow nesting. (#393)
 * Renamed Basilisp's parser module to analyzer, to more accurately reflect it's purpose (#390)
 * Changed `binding` behavior to use `push-thread-bindings` and `pop-thread-bindings`, which use a thread-local for bindings, to more closely emulate Clojure (#405)
 * Internal `IAsssociative.entry` usages have been changed to `ILookup.val_at` (#410)

### Fixed
 * Allow direct code references to static methods and fields (#392)

## [v0.1.dev10] - 2019-05-06
### Added
 * Added support for Record data types (#374, #378, and #380)
 * Lots more useful core library functions (#373)

### Changed
 * Refactor core interfaces under `basilisp.lang.interfaces` module (#370)
 * Organize interface hierarchy to match Clojure's (#372)
 * Compile qualified `basilisp.lang.*` module references down to aliased references (#366)
 * `let` and `loop` forms may now have empty binding vectors and empty bodies (#382)

## [v0.1.dev9] - 2019-03-29
### Added
 * Add support for custom data types (#352)
 * Add an environment variable which allows users to disable emitting Python AST strings (#356)
 * Functions now support metadata (#347)
 * `defn` forms can attach metadata to functions via an attribute map (#350)
 * Basilisp code can be executed as a script via the CLI from standard in (#349)
 * Support for `async` functions (via `:async` metadata or `defasync` form) and new `await` special form (#342)
 * Symbol and keyword completion at the REPL if `readline` is available (#340)
 * Macro environment is now being passed as the first argument of macros (#339)
 * Create Python literals using `#py` reader tag and corresponding Basilisp data structure (#337)

### Fixed
 * Nested Python imports can no longer be obscured by their parent module name (#360)

## [v0.1.dev8] - 2019-03-10
### Added
 * Basilisp compiler parses Basilisp code into an intermediate AST prior to Python code generation (#325)
 * Add meta to `def` forms in the compiler (#324)
 * Switch builtin exceptions to use `attrs` (#334)

### Fixed
 * Quoted interop forms and properties no longer emit errors (#326)
 * Improve test suite performance by using a mutable `dict` for `lrepr` kwargs generation (#331)
 * Attach line and column metadata to functions, quoted, and deref forms (#333)
 * Log internal `nth` messages as `TRACE` rather than `DEBUG` (#335)

## [v0.1.dev7] - 2018-12-18
### Added
 * Add `loop` special form (#317)
 * Add Lisp `repr` support using `LispObject` abstract base class (#316)
 * Python imports may be aliased like `require` using a vector (#319)
 * The compiler emits a warning when a local symbol is unused (#314)
 * The compiler can optionally emit a warning when a local name or Var name is shadowed (#303, #312)
 * The compiler can optionally emit a warning when a Var reference requires indirection (#306)

### Fixed
 * `basilisp.core/ns-resolve` can now resolve aliased symbols (#313)
 * Python interop calls can now be made within threading macros (#308)

### Other
 * Basilisp source code is now released under the [EPL 1.0](https://www.eclipse.org/legal/epl-v10.html)

## [v0.1.dev6] - 2018-11-02
### Added
 * Print functions respect output stream bound to `*out*` (#257)
 * Capture line numbers for test failures and errors (#270)
 * Support threading macros (#284)
 * Support redefinable Vars and suppressing warnings when Vars are redefined (#292)
 * Add more core functions (#293, #296, #298)
 * Support destructuring of arguments in `fn` and bindings in `let` (#289)
 * Add set library functions (#261)

### Fixed
 * Keyword string and repr are now identical (#259)
 * Don't attempt to resolve names inside syntax-quote (#272)
 * Properly resolve names inside `catch` blocks (#273)
 * Loosen syntax requirements for interop properties (#276)
 * Fix `basilisp.core/map` lazy sequence behavior (#278)
 * Allow empty function definitions (#280)
 * Allow the dollar sign `$` in symbols (#286)
 * Report exceptions caught in the test runner as errors (#300)

## [v0.1.dev5] - 2018-10-14
### Added
 * Add a logger to Basilisp library code (with a default NullHandler) (#243)
 * Implement Bytecode caching for compiled Basilisp modules (#244)

## [v0.1.dev4] - 2018-09-29
### Changed
 * Bump version to support Python 3.7 on PyPI

## [v0.1.dev3] - 2018-09-29
### Added
 * Add multi-methods to Basilisp (#222)
 * The Basilisp PyTest runner now prints exception messages for non-failure errors (#235)
 * Add a few new namespace functions to `basilisp.core` (#224)
 * Create namespace setting context managers for use in tests (#228)

### Fixed
 * Removed usages of `seq.grouped` from PyFunctional which throw `StopIteration` exceptions and cause Basilisp to be unusable with Python 3.7 (#221)
 * Fix a bug where the wrong namespace may be set in `deftest` defined tests (#232)
 * Fix a bug where non-symbols could not appear in the member position of Python interop special forms (#230)
 * Fix several instances of bugs where Basilisp tests were changing `basilisp.core/*ns*` without resetting it, which would cause cascading test failures (#228)

## [v0.1.dev2] - 2018-09-27
### Added
 * Add PyTest runner tests written using the `basilisp.test/deftest` macro (#195)
 * Throw a useful error when no Var is bound to a symbol (#197)
 * Add a string library as `basilisp.string` (#187)
 * Add regex functions to `basilisp.core` (#193)
 * Add namespace functions to `basilisp.core` (#176)
 * The reader can return a custom EOF indicator (#218)

### Fixed
 * Fixed a bug where comment literals were not be fully removed from reader outputs (#196)
 * Fixed a bug where comment literals caused syntax errors inside collection literals (#196)
 * Imported namespaces no longer create extra namespaces bound to munged Python module names (#216)
 * Fixed a bug where `import*`s would not work within other forms 
 * Fixed a bug where the Basilisp import hook could be added to `sys.meta_path` multiple times (#213)
 * Fixed a bug where keywords could not be used in function position (#174)
 * Fixed a bug where macro symbols were not resolved using the same heuristics as other symbols (#183)
 * Fixed a bug where lazy sequences were not resolved even if they were empty-checked (#182)
 * Fixed a bug where new namespaces were created whenever the compiler checked if a namespace existed to resolve a symbol (#211)
 * Fixed a bug where Python string escape sequences were not handled correctly by the reader (#192)
 * Fixed a bug where character literals caused a syntax error inside collections (#192)

## [v0.1.dev1] - 2018-09-13
### Added
 * Basic CLI for REPL and running scripts
 * REPL convenience functions `doc` and `pydoc` will return Basilisp and Python documentation respectively
 * Vars containing the last 3 expression results (`*1`, `*2`, `*3`) and last exception (`*e`) are now included on the REPL
 * Added support for [Decimal](https://docs.python.org/3/library/decimal.html), [Fraction](https://docs.python.org/3/library/fractions.html), and [complex](https://docs.python.org/3/library/stdtypes.html#numeric-types-int-float-complex) types
 * Support for Clojure style object instantiation syntax: `(new com.lisp.Object)` or `(com.list.Object.)`
 * Read/eval functions in `basilisp.core`
 * Support for customizing data readers either by binding `*data-readers*` or supplying a keyword argument from Python
 * Support for character literals using `\a` syntax
 * Support for deref-literals using `@`

### Fixed
 * Dynamic vars are now properly compiled as dynamic, allowing thread-local bindings
 * `let*` bindings can no longer eagerly evaluate binding expressions in conditional branches which will not be taken
 * `catch` expressions no longer throw an error when they appear in a syntax-quote
 * Basilisp files imported using the Basilisp import hook now properly resolve symbols in syntax quotes
 * Basilisp's `Map` type now supports `cons`ing other maps.
 * Syntax quoted special forms are no longer resolved into namespaced symbols

## [v0.1.dev0] - 2018-08-31
### Added
- Basilisp language and compiler base.

[v0.1.dev13]: https://github.com/chrisrink10/basilisp/compare/v0.1.dev12..v0.1.dev13
[v0.1.dev12]: https://github.com/chrisrink10/basilisp/compare/v0.1.dev11..v0.1.dev12
[v0.1.dev11]: https://github.com/chrisrink10/basilisp/compare/v0.1.dev10..v0.1.dev11
[v0.1.dev10]: https://github.com/chrisrink10/basilisp/compare/v0.1.dev9..v0.1.dev10
[v0.1.dev9]: https://github.com/chrisrink10/basilisp/compare/v0.1.dev8..v0.1.dev9
[v0.1.dev8]: https://github.com/chrisrink10/basilisp/compare/v0.1.dev7..v0.1.dev8
[v0.1.dev7]: https://github.com/chrisrink10/basilisp/compare/v0.1.dev6..v0.1.dev7
[v0.1.dev6]: https://github.com/chrisrink10/basilisp/compare/v0.1.dev5..v0.1.dev6
[v0.1.dev5]: https://github.com/chrisrink10/basilisp/compare/v0.1.dev4..v0.1.dev5
[v0.1.dev4]: https://github.com/chrisrink10/basilisp/compare/v0.1.dev3..v0.1.dev4
[v0.1.dev3]: https://github.com/chrisrink10/basilisp/compare/v0.1.dev2..v0.1.dev3
[v0.1.dev2]: https://github.com/chrisrink10/basilisp/compare/v0.1.dev1..v0.1.dev2
[v0.1.dev1]: https://github.com/chrisrink10/basilisp/compare/v0.1.dev0..v0.1.dev1
[v0.1.dev0]: https://github.com/chrisrink10/basilisp/releases/tag/v0.1.dev0<|MERGE_RESOLUTION|>--- conflicted
+++ resolved
@@ -7,11 +7,8 @@
 ## [Unreleased]
 ### Added
  * Added support for `future`s (#441)
-<<<<<<< HEAD
- * Added support for calling Python functions with keyword arguments and being called with keyword arguments (#528)
-=======
  * Added support for calling Python functions and methods with keyword arguments (#531)
->>>>>>> f4505dbf
+ * Added support for Lisp functions being called with keyword arguments (#528)
 
 ### Fixed
  * Fixed a bug where the Basilisp AST nodes for return values of `deftype` members could be marked as _statements_ rather than _expressions_, resulting in an incorrect `nil` return (#523)
