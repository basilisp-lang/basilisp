# Changelog
All notable changes to this project will be documented in this file.

The format is based on [Keep a Changelog](https://keepachangelog.com/en/1.0.0/),
and this project adheres to [Semantic Versioning](https://semver.org/spec/v2.0.0.html).

## [Unreleased]
### Added
 * Added support for `future`s (#441)
 * Added support for calling Python functions and methods with keyword arguments (#531)
 * Added support for Lisp functions being called with keyword arguments (#528)
 * Added support for multi-arity methods on `deftype`s (#534)

### Fixed
 * Fixed a bug where the Basilisp AST nodes for return values of `deftype` members could be marked as _statements_ rather than _expressions_, resulting in an incorrect `nil` return (#523)
 * Fixed a bug where `defonce` would throw a Python SyntaxError due to a superfluous `global` statement in the generated Python (#525)
 * Fixed a bug where Basilisp would throw an exception when comparing seqs by `=` to non-seqable values (#530)
 * Fixed a bug where aliased Python submodule imports referred to the top-level module rather than the submodule (#533)
 * Fixed a bug where static methods and class methods on types created by `deftype` could not be referred to directly (defeating the purpose of the static or class method) (#537)
 * Fixed a bug where `defftype` forms could not be declared without at least one field (#540)
 * Fixed a bug where not all builtin Basilisp types could be pickled (#518)

## [v0.1.dev13] - 2020-03-16
### Added
 * Added support for Shebang-style line comments (#469)
 * Added multiline REPL support using `prompt-toolkit` (#467)
 * Added node syntactic location (statement or expression) to Basilisp AST nodes emitted by the analyzer (#463)
 * Added `letfn` special form (#473)
 * Added `defn-`, `declare`, and `defonce` macros (#480)
 * Added EDN reader in the `basilisp.edn` namespace (#477)
<<<<<<< HEAD
 * Add JSON encoder and decoder in `basilisp.json` namespace (#???)
=======
 * Added line, column, and file information to reader `SyntaxError`s (#488)
 * Added context information to the `CompilerException` string output (#493)
 * Added Array (Python list) functions (#504, #509)
 * Added shell function in `basilisp.shell` namespace (#515)
 * Added `apply-template` function to `basilisp.core.template` namespace (#516)
>>>>>>> 5833597f

### Changed
 * Change the default user namespace to `basilisp.user` (#466)
 * Changed multi-methods to use a `threading.Lock` internally rather than an Atom (#478)
 * Changed the Basilisp module type from `types.ModuleType` to a custom subtype with support for custom attributes (#482)
 * Basilisp's runtime function `Namespace.get_or_create` no longer refers `basilisp.core` by default, which allows callers to exclude `basilisp.core` names in the `ns` macro (#481)
 * Namespaces now use a single internal lock rather than putting each property inside of an Atom (#494)
 * Refactor the testrunner to use fewer `atom`s in `basilisp.test` (#495)

### Fixed
 * Fixed a reader bug where no exception was being thrown splicing reader conditional forms appeared outside of valid splicing contexts (#470)
 * Fixed a bug where fully Namespace-qualified symbols would not resolve if the current Namespace did not alias the referenced Namespace (#479)
 * Fixed a bug where the `quote` special form allowed more than one argument and raised an unintended exception when no argument was provided (#497)
 * Fixed a bug where compiler options specified via command-line argument or environment variable were not honored by the importer (#507)
 * Fixed a bug where private Vars from other Namespaces could be referenced if the Namespace was aliased when it was required (#514)
 * Fixed a bug where collections with trailing end tokens separated from the collection only by a comment (#520)

## [v0.1.dev12] - 2020-01-26
### Added
 * Added new control structures: `dotimes`, `while`, `dorun`, `doall`, `case`, `for`, `doseq`, `..`, `with`, `doto` (#431)
 * Added `basilisp.walk` namespace with generic tree-walker functions (#434)
 * Added several new higher-order functions (#433)
 * Added `basilisp.template` namespace with templating utility functions (#433)
 * Added `basilisp.test/are` for writing multiple similar assertions (#433)
 * Added many new collection and sequence functions (#439)
 * Added support for Promises (#440)
 * Added support for Python 3.8 (#447)
 * Added `vary-meta`, `alter-meta!`, and `reset-meta!` utility functions (#449)
 * Added support for the primitive type coercion API (#451)
 * Added support for the unchecked arithmetic API (#452)
 * Added a `Makefile` utility for generating the Python code for `basilisp.core` (#456)

### Changed
 * Compile `attrs` instances internally without `cmp` keyword argument for `attrs` >= 19.2.0 (#448)
 * Small Python changes in the compiler to remove redundant operations (#450)

### Fixed
 * Fixed an issue where `macroexpand` and `macroexpand-1` attempted to resolve symbols rather than leaving them unresolved (#433)
 * Fixed an issue with transient macro namespace symbol resolution in the analyzer (#438)
 * Fixed a bug where `ISeq` iterators could stack overflow for long sequences (#445)
 * Fixed the `importer` test suite's use of `multiprocessing` for Python 3.8 (#446)
 * Correct the `with-meta` interface and replace incorrect usages with `vary-meta` (#449)
 * Fixed an issue where line/column metadata was not properly being fetched by the analyzer (#454)
 * Warnings for Basilisp code now indicate namespace and line number of that code (#457)
 * Errors resolving nested symbols are now much more helpful (#459)

## [v0.1.dev11] - 2019-07-27
### Added
 * `macroexpand` and `macroexpand-1` functions (#394)
 * `reset-vals!` and `swap-vals!` Atom functions (#399)
 * `format`, `printf`, and a few other formatting functions (#401)
 * `rand`, `rand-int`, and a few other basic random functions (#402)
 * `assoc-in`, `update-in`, and a few other associative utility functions (#404)
 * Several namespace utility functions (#405)
 * Preliminary support for Python 3.8 (#406 and #407)
 * Added the `ILookup` interface to `IAssociative` (#410)
 * Support for Reader Conditional syntax (#409)

### Changed
 * Python builtins may now be accessed using the `python` namespace from within Basilisp code, rather than `builtins` (#400)
 * Basilisp code files can now be named and organized more like Clojure projects. `__init__` files are not necessary, though they may still be used. Folders can bear the same name as a namespace file, which will allow nesting. (#393)
 * Renamed Basilisp's parser module to analyzer, to more accurately reflect it's purpose (#390)
 * Changed `binding` behavior to use `push-thread-bindings` and `pop-thread-bindings`, which use a thread-local for bindings, to more closely emulate Clojure (#405)
 * Internal `IAsssociative.entry` usages have been changed to `ILookup.val_at` (#410)

### Fixed
 * Allow direct code references to static methods and fields (#392)

## [v0.1.dev10] - 2019-05-06
### Added
 * Added support for Record data types (#374, #378, and #380)
 * Lots more useful core library functions (#373)

### Changed
 * Refactor core interfaces under `basilisp.lang.interfaces` module (#370)
 * Organize interface hierarchy to match Clojure's (#372)
 * Compile qualified `basilisp.lang.*` module references down to aliased references (#366)
 * `let` and `loop` forms may now have empty binding vectors and empty bodies (#382)

## [v0.1.dev9] - 2019-03-29
### Added
 * Add support for custom data types (#352)
 * Add an environment variable which allows users to disable emitting Python AST strings (#356)
 * Functions now support metadata (#347)
 * `defn` forms can attach metadata to functions via an attribute map (#350)
 * Basilisp code can be executed as a script via the CLI from standard in (#349)
 * Support for `async` functions (via `:async` metadata or `defasync` form) and new `await` special form (#342)
 * Symbol and keyword completion at the REPL if `readline` is available (#340)
 * Macro environment is now being passed as the first argument of macros (#339)
 * Create Python literals using `#py` reader tag and corresponding Basilisp data structure (#337)

### Fixed
 * Nested Python imports can no longer be obscured by their parent module name (#360)

## [v0.1.dev8] - 2019-03-10
### Added
 * Basilisp compiler parses Basilisp code into an intermediate AST prior to Python code generation (#325)
 * Add meta to `def` forms in the compiler (#324)
 * Switch builtin exceptions to use `attrs` (#334)

### Fixed
 * Quoted interop forms and properties no longer emit errors (#326)
 * Improve test suite performance by using a mutable `dict` for `lrepr` kwargs generation (#331)
 * Attach line and column metadata to functions, quoted, and deref forms (#333)
 * Log internal `nth` messages as `TRACE` rather than `DEBUG` (#335)

## [v0.1.dev7] - 2018-12-18
### Added
 * Add `loop` special form (#317)
 * Add Lisp `repr` support using `LispObject` abstract base class (#316)
 * Python imports may be aliased like `require` using a vector (#319)
 * The compiler emits a warning when a local symbol is unused (#314)
 * The compiler can optionally emit a warning when a local name or Var name is shadowed (#303, #312)
 * The compiler can optionally emit a warning when a Var reference requires indirection (#306)

### Fixed
 * `basilisp.core/ns-resolve` can now resolve aliased symbols (#313)
 * Python interop calls can now be made within threading macros (#308)

### Other
 * Basilisp source code is now released under the [EPL 1.0](https://www.eclipse.org/legal/epl-v10.html)

## [v0.1.dev6] - 2018-11-02
### Added
 * Print functions respect output stream bound to `*out*` (#257)
 * Capture line numbers for test failures and errors (#270)
 * Support threading macros (#284)
 * Support redefinable Vars and suppressing warnings when Vars are redefined (#292)
 * Add more core functions (#293, #296, #298)
 * Support destructuring of arguments in `fn` and bindings in `let` (#289)
 * Add set library functions (#261)

### Fixed
 * Keyword string and repr are now identical (#259)
 * Don't attempt to resolve names inside syntax-quote (#272)
 * Properly resolve names inside `catch` blocks (#273)
 * Loosen syntax requirements for interop properties (#276)
 * Fix `basilisp.core/map` lazy sequence behavior (#278)
 * Allow empty function definitions (#280)
 * Allow the dollar sign `$` in symbols (#286)
 * Report exceptions caught in the test runner as errors (#300)

## [v0.1.dev5] - 2018-10-14
### Added
 * Add a logger to Basilisp library code (with a default NullHandler) (#243)
 * Implement Bytecode caching for compiled Basilisp modules (#244)

## [v0.1.dev4] - 2018-09-29
### Changed
 * Bump version to support Python 3.7 on PyPI

## [v0.1.dev3] - 2018-09-29
### Added
 * Add multi-methods to Basilisp (#222)
 * The Basilisp PyTest runner now prints exception messages for non-failure errors (#235)
 * Add a few new namespace functions to `basilisp.core` (#224)
 * Create namespace setting context managers for use in tests (#228)

### Fixed
 * Removed usages of `seq.grouped` from PyFunctional which throw `StopIteration` exceptions and cause Basilisp to be unusable with Python 3.7 (#221)
 * Fix a bug where the wrong namespace may be set in `deftest` defined tests (#232)
 * Fix a bug where non-symbols could not appear in the member position of Python interop special forms (#230)
 * Fix several instances of bugs where Basilisp tests were changing `basilisp.core/*ns*` without resetting it, which would cause cascading test failures (#228)

## [v0.1.dev2] - 2018-09-27
### Added
 * Add PyTest runner tests written using the `basilisp.test/deftest` macro (#195)
 * Throw a useful error when no Var is bound to a symbol (#197)
 * Add a string library as `basilisp.string` (#187)
 * Add regex functions to `basilisp.core` (#193)
 * Add namespace functions to `basilisp.core` (#176)
 * The reader can return a custom EOF indicator (#218)

### Fixed
 * Fixed a bug where comment literals were not be fully removed from reader outputs (#196)
 * Fixed a bug where comment literals caused syntax errors inside collection literals (#196)
 * Imported namespaces no longer create extra namespaces bound to munged Python module names (#216)
 * Fixed a bug where `import*`s would not work within other forms 
 * Fixed a bug where the Basilisp import hook could be added to `sys.meta_path` multiple times (#213)
 * Fixed a bug where keywords could not be used in function position (#174)
 * Fixed a bug where macro symbols were not resolved using the same heuristics as other symbols (#183)
 * Fixed a bug where lazy sequences were not resolved even if they were empty-checked (#182)
 * Fixed a bug where new namespaces were created whenever the compiler checked if a namespace existed to resolve a symbol (#211)
 * Fixed a bug where Python string escape sequences were not handled correctly by the reader (#192)
 * Fixed a bug where character literals caused a syntax error inside collections (#192)

## [v0.1.dev1] - 2018-09-13
### Added
 * Basic CLI for REPL and running scripts
 * REPL convenience functions `doc` and `pydoc` will return Basilisp and Python documentation respectively
 * Vars containing the last 3 expression results (`*1`, `*2`, `*3`) and last exception (`*e`) are now included on the REPL
 * Added support for [Decimal](https://docs.python.org/3/library/decimal.html), [Fraction](https://docs.python.org/3/library/fractions.html), and [complex](https://docs.python.org/3/library/stdtypes.html#numeric-types-int-float-complex) types
 * Support for Clojure style object instantiation syntax: `(new com.lisp.Object)` or `(com.list.Object.)`
 * Read/eval functions in `basilisp.core`
 * Support for customizing data readers either by binding `*data-readers*` or supplying a keyword argument from Python
 * Support for character literals using `\a` syntax
 * Support for deref-literals using `@`

### Fixed
 * Dynamic vars are now properly compiled as dynamic, allowing thread-local bindings
 * `let*` bindings can no longer eagerly evaluate binding expressions in conditional branches which will not be taken
 * `catch` expressions no longer throw an error when they appear in a syntax-quote
 * Basilisp files imported using the Basilisp import hook now properly resolve symbols in syntax quotes
 * Basilisp's `Map` type now supports `cons`ing other maps.
 * Syntax quoted special forms are no longer resolved into namespaced symbols

## [v0.1.dev0] - 2018-08-31
### Added
- Basilisp language and compiler base.

[v0.1.dev13]: https://github.com/chrisrink10/basilisp/compare/v0.1.dev12..v0.1.dev13
[v0.1.dev12]: https://github.com/chrisrink10/basilisp/compare/v0.1.dev11..v0.1.dev12
[v0.1.dev11]: https://github.com/chrisrink10/basilisp/compare/v0.1.dev10..v0.1.dev11
[v0.1.dev10]: https://github.com/chrisrink10/basilisp/compare/v0.1.dev9..v0.1.dev10
[v0.1.dev9]: https://github.com/chrisrink10/basilisp/compare/v0.1.dev8..v0.1.dev9
[v0.1.dev8]: https://github.com/chrisrink10/basilisp/compare/v0.1.dev7..v0.1.dev8
[v0.1.dev7]: https://github.com/chrisrink10/basilisp/compare/v0.1.dev6..v0.1.dev7
[v0.1.dev6]: https://github.com/chrisrink10/basilisp/compare/v0.1.dev5..v0.1.dev6
[v0.1.dev5]: https://github.com/chrisrink10/basilisp/compare/v0.1.dev4..v0.1.dev5
[v0.1.dev4]: https://github.com/chrisrink10/basilisp/compare/v0.1.dev3..v0.1.dev4
[v0.1.dev3]: https://github.com/chrisrink10/basilisp/compare/v0.1.dev2..v0.1.dev3
[v0.1.dev2]: https://github.com/chrisrink10/basilisp/compare/v0.1.dev1..v0.1.dev2
[v0.1.dev1]: https://github.com/chrisrink10/basilisp/compare/v0.1.dev0..v0.1.dev1
[v0.1.dev0]: https://github.com/chrisrink10/basilisp/releases/tag/v0.1.dev0<|MERGE_RESOLUTION|>--- conflicted
+++ resolved
@@ -10,6 +10,7 @@
  * Added support for calling Python functions and methods with keyword arguments (#531)
  * Added support for Lisp functions being called with keyword arguments (#528)
  * Added support for multi-arity methods on `deftype`s (#534)
+ * Add JSON encoder and decoder in `basilisp.json` namespace (#???)
 
 ### Fixed
  * Fixed a bug where the Basilisp AST nodes for return values of `deftype` members could be marked as _statements_ rather than _expressions_, resulting in an incorrect `nil` return (#523)
@@ -28,15 +29,11 @@
  * Added `letfn` special form (#473)
  * Added `defn-`, `declare`, and `defonce` macros (#480)
  * Added EDN reader in the `basilisp.edn` namespace (#477)
-<<<<<<< HEAD
- * Add JSON encoder and decoder in `basilisp.json` namespace (#???)
-=======
  * Added line, column, and file information to reader `SyntaxError`s (#488)
  * Added context information to the `CompilerException` string output (#493)
  * Added Array (Python list) functions (#504, #509)
  * Added shell function in `basilisp.shell` namespace (#515)
  * Added `apply-template` function to `basilisp.core.template` namespace (#516)
->>>>>>> 5833597f
 
 ### Changed
  * Change the default user namespace to `basilisp.user` (#466)
