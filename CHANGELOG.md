--- conflicted
+++ resolved
@@ -14,11 +14,8 @@
  * Added the current Python version (`:lpy36`, `:lpy37`, etc.) as a default reader feature for reader conditionals (#585)
  * Added default reader features for matching Python version ranges (`:lpy36+`, `:lpy38-`, etc.) (#593)
  * Added `lazy-cat` function for lazily concatenating sequences (#588)
-<<<<<<< HEAD
+ * Added support for writing EDN strings from `basilisp.edn` (#600)
  * Added CLI argument parser in `basilisp.cli-tools` namespace (#535)
-=======
- * Added support for writing EDN strings from `basilisp.edn` (#600)
->>>>>>> 5801fef1
 
 ### Changed
  * Moved `basilisp.lang.runtime.to_seq` to `basilisp.lang.seq` so it can be used within that module and by `basilisp.lang.runtime` without circular import (#588)
