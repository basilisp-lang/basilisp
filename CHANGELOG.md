# Changelog
All notable changes to this project will be documented in this file.

The format is based on [Keep a Changelog](https://keepachangelog.com/en/1.0.0/),
and this project adheres to [Semantic Versioning](https://semver.org/spec/v2.0.0.html).

## [Unreleased]
### Added
 * Added support for `future`s (#441)
 * Added support for calling Python functions and methods with keyword arguments (#531)
 * Added support for Lisp functions being called with keyword arguments (#528)
 * Added support for multi-arity methods on `deftype`s (#534)
<<<<<<< HEAD
 * Added support for Protocols (#460)
 * Added support for Volatiles (#460)
=======
 * Added metadata about the function or method context of a Lisp AST node in the `NodeEnv` (#548)
>>>>>>> 5773d9c8

### Fixed
 * Fixed a bug where the Basilisp AST nodes for return values of `deftype` members could be marked as _statements_ rather than _expressions_, resulting in an incorrect `nil` return (#523)
 * Fixed a bug where `defonce` would throw a Python SyntaxError due to a superfluous `global` statement in the generated Python (#525)
 * Fixed a bug where Basilisp would throw an exception when comparing seqs by `=` to non-seqable values (#530)
 * Fixed a bug where aliased Python submodule imports referred to the top-level module rather than the submodule (#533)
 * Fixed a bug where static methods and class methods on types created by `deftype` could not be referred to directly (defeating the purpose of the static or class method) (#537)
 * Fixed a bug where `deftype` forms could not be declared without at least one field (#540)
 * Fixed a bug where not all builtin Basilisp types could be pickled (#518)
 * Fixed a bug where `deftype` forms could not be created interfaces declared not at the top-level of a code block in a namespace (#376)
 * Fixed multiple bugs relating to symbol resolution of `import`ed symbols in various contexts (#544)

## [v0.1.dev13] - 2020-03-16
### Added
 * Added support for Shebang-style line comments (#469)
 * Added multiline REPL support using `prompt-toolkit` (#467)
 * Added node syntactic location (statement or expression) to Basilisp AST nodes emitted by the analyzer (#463)
 * Added `letfn` special form (#473)
 * Added `defn-`, `declare`, and `defonce` macros (#480)
 * Added EDN reader in the `basilisp.edn` namespace (#477)
 * Added line, column, and file information to reader `SyntaxError`s (#488)
 * Added context information to the `CompilerException` string output (#493)
 * Added Array (Python list) functions (#504, #509)
 * Added shell function in `basilisp.shell` namespace (#515)
 * Added `apply-template` function to `basilisp.core.template` namespace (#516)

### Changed
 * Change the default user namespace to `basilisp.user` (#466)
 * Changed multi-methods to use a `threading.Lock` internally rather than an Atom (#478)
 * Changed the Basilisp module type from `types.ModuleType` to a custom subtype with support for custom attributes (#482)
 * Basilisp's runtime function `Namespace.get_or_create` no longer refers `basilisp.core` by default, which allows callers to exclude `basilisp.core` names in the `ns` macro (#481)
 * Namespaces now use a single internal lock rather than putting each property inside of an Atom (#494)
 * Refactor the testrunner to use fewer `atom`s in `basilisp.test` (#495)

### Fixed
 * Fixed a reader bug where no exception was being thrown splicing reader conditional forms appeared outside of valid splicing contexts (#470)
 * Fixed a bug where fully Namespace-qualified symbols would not resolve if the current Namespace did not alias the referenced Namespace (#479)
 * Fixed a bug where the `quote` special form allowed more than one argument and raised an unintended exception when no argument was provided (#497)
 * Fixed a bug where compiler options specified via command-line argument or environment variable were not honored by the importer (#507)
 * Fixed a bug where private Vars from other Namespaces could be referenced if the Namespace was aliased when it was required (#514)
 * Fixed a bug where collections with trailing end tokens separated from the collection only by a comment (#520)

## [v0.1.dev12] - 2020-01-26
### Added
 * Added new control structures: `dotimes`, `while`, `dorun`, `doall`, `case`, `for`, `doseq`, `..`, `with`, `doto` (#431)
 * Added `basilisp.walk` namespace with generic tree-walker functions (#434)
 * Added several new higher-order functions (#433)
 * Added `basilisp.template` namespace with templating utility functions (#433)
 * Added `basilisp.test/are` for writing multiple similar assertions (#433)
 * Added many new collection and sequence functions (#439)
 * Added support for Promises (#440)
 * Added support for Python 3.8 (#447)
 * Added `vary-meta`, `alter-meta!`, and `reset-meta!` utility functions (#449)
 * Added support for the primitive type coercion API (#451)
 * Added support for the unchecked arithmetic API (#452)
 * Added a `Makefile` utility for generating the Python code for `basilisp.core` (#456)

### Changed
 * Compile `attrs` instances internally without `cmp` keyword argument for `attrs` >= 19.2.0 (#448)
 * Small Python changes in the compiler to remove redundant operations (#450)

### Fixed
 * Fixed an issue where `macroexpand` and `macroexpand-1` attempted to resolve symbols rather than leaving them unresolved (#433)
 * Fixed an issue with transient macro namespace symbol resolution in the analyzer (#438)
 * Fixed a bug where `ISeq` iterators could stack overflow for long sequences (#445)
 * Fixed the `importer` test suite's use of `multiprocessing` for Python 3.8 (#446)
 * Correct the `with-meta` interface and replace incorrect usages with `vary-meta` (#449)
 * Fixed an issue where line/column metadata was not properly being fetched by the analyzer (#454)
 * Warnings for Basilisp code now indicate namespace and line number of that code (#457)
 * Errors resolving nested symbols are now much more helpful (#459)

## [v0.1.dev11] - 2019-07-27
### Added
 * `macroexpand` and `macroexpand-1` functions (#394)
 * `reset-vals!` and `swap-vals!` Atom functions (#399)
 * `format`, `printf`, and a few other formatting functions (#401)
 * `rand`, `rand-int`, and a few other basic random functions (#402)
 * `assoc-in`, `update-in`, and a few other associative utility functions (#404)
 * Several namespace utility functions (#405)
 * Preliminary support for Python 3.8 (#406 and #407)
 * Added the `ILookup` interface to `IAssociative` (#410)
 * Support for Reader Conditional syntax (#409)

### Changed
 * Python builtins may now be accessed using the `python` namespace from within Basilisp code, rather than `builtins` (#400)
 * Basilisp code files can now be named and organized more like Clojure projects. `__init__` files are not necessary, though they may still be used. Folders can bear the same name as a namespace file, which will allow nesting. (#393)
 * Renamed Basilisp's parser module to analyzer, to more accurately reflect it's purpose (#390)
 * Changed `binding` behavior to use `push-thread-bindings` and `pop-thread-bindings`, which use a thread-local for bindings, to more closely emulate Clojure (#405)
 * Internal `IAsssociative.entry` usages have been changed to `ILookup.val_at` (#410)

### Fixed
 * Allow direct code references to static methods and fields (#392)

## [v0.1.dev10] - 2019-05-06
### Added
 * Added support for Record data types (#374, #378, and #380)
 * Lots more useful core library functions (#373)

### Changed
 * Refactor core interfaces under `basilisp.lang.interfaces` module (#370)
 * Organize interface hierarchy to match Clojure's (#372)
 * Compile qualified `basilisp.lang.*` module references down to aliased references (#366)
 * `let` and `loop` forms may now have empty binding vectors and empty bodies (#382)

## [v0.1.dev9] - 2019-03-29
### Added
 * Add support for custom data types (#352)
 * Add an environment variable which allows users to disable emitting Python AST strings (#356)
 * Functions now support metadata (#347)
 * `defn` forms can attach metadata to functions via an attribute map (#350)
 * Basilisp code can be executed as a script via the CLI from standard in (#349)
 * Support for `async` functions (via `:async` metadata or `defasync` form) and new `await` special form (#342)
 * Symbol and keyword completion at the REPL if `readline` is available (#340)
 * Macro environment is now being passed as the first argument of macros (#339)
 * Create Python literals using `#py` reader tag and corresponding Basilisp data structure (#337)

### Fixed
 * Nested Python imports can no longer be obscured by their parent module name (#360)

## [v0.1.dev8] - 2019-03-10
### Added
 * Basilisp compiler parses Basilisp code into an intermediate AST prior to Python code generation (#325)
 * Add meta to `def` forms in the compiler (#324)
 * Switch builtin exceptions to use `attrs` (#334)

### Fixed
 * Quoted interop forms and properties no longer emit errors (#326)
 * Improve test suite performance by using a mutable `dict` for `lrepr` kwargs generation (#331)
 * Attach line and column metadata to functions, quoted, and deref forms (#333)
 * Log internal `nth` messages as `TRACE` rather than `DEBUG` (#335)

## [v0.1.dev7] - 2018-12-18
### Added
 * Add `loop` special form (#317)
 * Add Lisp `repr` support using `LispObject` abstract base class (#316)
 * Python imports may be aliased like `require` using a vector (#319)
 * The compiler emits a warning when a local symbol is unused (#314)
 * The compiler can optionally emit a warning when a local name or Var name is shadowed (#303, #312)
 * The compiler can optionally emit a warning when a Var reference requires indirection (#306)

### Fixed
 * `basilisp.core/ns-resolve` can now resolve aliased symbols (#313)
 * Python interop calls can now be made within threading macros (#308)

### Other
 * Basilisp source code is now released under the [EPL 1.0](https://www.eclipse.org/legal/epl-v10.html)

## [v0.1.dev6] - 2018-11-02
### Added
 * Print functions respect output stream bound to `*out*` (#257)
 * Capture line numbers for test failures and errors (#270)
 * Support threading macros (#284)
 * Support redefinable Vars and suppressing warnings when Vars are redefined (#292)
 * Add more core functions (#293, #296, #298)
 * Support destructuring of arguments in `fn` and bindings in `let` (#289)
 * Add set library functions (#261)

### Fixed
 * Keyword string and repr are now identical (#259)
 * Don't attempt to resolve names inside syntax-quote (#272)
 * Properly resolve names inside `catch` blocks (#273)
 * Loosen syntax requirements for interop properties (#276)
 * Fix `basilisp.core/map` lazy sequence behavior (#278)
 * Allow empty function definitions (#280)
 * Allow the dollar sign `$` in symbols (#286)
 * Report exceptions caught in the test runner as errors (#300)

## [v0.1.dev5] - 2018-10-14
### Added
 * Add a logger to Basilisp library code (with a default NullHandler) (#243)
 * Implement Bytecode caching for compiled Basilisp modules (#244)

## [v0.1.dev4] - 2018-09-29
### Changed
 * Bump version to support Python 3.7 on PyPI

## [v0.1.dev3] - 2018-09-29
### Added
 * Add multi-methods to Basilisp (#222)
 * The Basilisp PyTest runner now prints exception messages for non-failure errors (#235)
 * Add a few new namespace functions to `basilisp.core` (#224)
 * Create namespace setting context managers for use in tests (#228)

### Fixed
 * Removed usages of `seq.grouped` from PyFunctional which throw `StopIteration` exceptions and cause Basilisp to be unusable with Python 3.7 (#221)
 * Fix a bug where the wrong namespace may be set in `deftest` defined tests (#232)
 * Fix a bug where non-symbols could not appear in the member position of Python interop special forms (#230)
 * Fix several instances of bugs where Basilisp tests were changing `basilisp.core/*ns*` without resetting it, which would cause cascading test failures (#228)

## [v0.1.dev2] - 2018-09-27
### Added
 * Add PyTest runner tests written using the `basilisp.test/deftest` macro (#195)
 * Throw a useful error when no Var is bound to a symbol (#197)
 * Add a string library as `basilisp.string` (#187)
 * Add regex functions to `basilisp.core` (#193)
 * Add namespace functions to `basilisp.core` (#176)
 * The reader can return a custom EOF indicator (#218)

### Fixed
 * Fixed a bug where comment literals were not be fully removed from reader outputs (#196)
 * Fixed a bug where comment literals caused syntax errors inside collection literals (#196)
 * Imported namespaces no longer create extra namespaces bound to munged Python module names (#216)
 * Fixed a bug where `import*`s would not work within other forms 
 * Fixed a bug where the Basilisp import hook could be added to `sys.meta_path` multiple times (#213)
 * Fixed a bug where keywords could not be used in function position (#174)
 * Fixed a bug where macro symbols were not resolved using the same heuristics as other symbols (#183)
 * Fixed a bug where lazy sequences were not resolved even if they were empty-checked (#182)
 * Fixed a bug where new namespaces were created whenever the compiler checked if a namespace existed to resolve a symbol (#211)
 * Fixed a bug where Python string escape sequences were not handled correctly by the reader (#192)
 * Fixed a bug where character literals caused a syntax error inside collections (#192)

## [v0.1.dev1] - 2018-09-13
### Added
 * Basic CLI for REPL and running scripts
 * REPL convenience functions `doc` and `pydoc` will return Basilisp and Python documentation respectively
 * Vars containing the last 3 expression results (`*1`, `*2`, `*3`) and last exception (`*e`) are now included on the REPL
 * Added support for [Decimal](https://docs.python.org/3/library/decimal.html), [Fraction](https://docs.python.org/3/library/fractions.html), and [complex](https://docs.python.org/3/library/stdtypes.html#numeric-types-int-float-complex) types
 * Support for Clojure style object instantiation syntax: `(new com.lisp.Object)` or `(com.list.Object.)`
 * Read/eval functions in `basilisp.core`
 * Support for customizing data readers either by binding `*data-readers*` or supplying a keyword argument from Python
 * Support for character literals using `\a` syntax
 * Support for deref-literals using `@`

### Fixed
 * Dynamic vars are now properly compiled as dynamic, allowing thread-local bindings
 * `let*` bindings can no longer eagerly evaluate binding expressions in conditional branches which will not be taken
 * `catch` expressions no longer throw an error when they appear in a syntax-quote
 * Basilisp files imported using the Basilisp import hook now properly resolve symbols in syntax quotes
 * Basilisp's `Map` type now supports `cons`ing other maps.
 * Syntax quoted special forms are no longer resolved into namespaced symbols

## [v0.1.dev0] - 2018-08-31
### Added
- Basilisp language and compiler base.

[v0.1.dev13]: https://github.com/chrisrink10/basilisp/compare/v0.1.dev12..v0.1.dev13
[v0.1.dev12]: https://github.com/chrisrink10/basilisp/compare/v0.1.dev11..v0.1.dev12
[v0.1.dev11]: https://github.com/chrisrink10/basilisp/compare/v0.1.dev10..v0.1.dev11
[v0.1.dev10]: https://github.com/chrisrink10/basilisp/compare/v0.1.dev9..v0.1.dev10
[v0.1.dev9]: https://github.com/chrisrink10/basilisp/compare/v0.1.dev8..v0.1.dev9
[v0.1.dev8]: https://github.com/chrisrink10/basilisp/compare/v0.1.dev7..v0.1.dev8
[v0.1.dev7]: https://github.com/chrisrink10/basilisp/compare/v0.1.dev6..v0.1.dev7
[v0.1.dev6]: https://github.com/chrisrink10/basilisp/compare/v0.1.dev5..v0.1.dev6
[v0.1.dev5]: https://github.com/chrisrink10/basilisp/compare/v0.1.dev4..v0.1.dev5
[v0.1.dev4]: https://github.com/chrisrink10/basilisp/compare/v0.1.dev3..v0.1.dev4
[v0.1.dev3]: https://github.com/chrisrink10/basilisp/compare/v0.1.dev2..v0.1.dev3
[v0.1.dev2]: https://github.com/chrisrink10/basilisp/compare/v0.1.dev1..v0.1.dev2
[v0.1.dev1]: https://github.com/chrisrink10/basilisp/compare/v0.1.dev0..v0.1.dev1
[v0.1.dev0]: https://github.com/chrisrink10/basilisp/releases/tag/v0.1.dev0<|MERGE_RESOLUTION|>--- conflicted
+++ resolved
@@ -10,12 +10,9 @@
  * Added support for calling Python functions and methods with keyword arguments (#531)
  * Added support for Lisp functions being called with keyword arguments (#528)
  * Added support for multi-arity methods on `deftype`s (#534)
-<<<<<<< HEAD
+ * Added metadata about the function or method context of a Lisp AST node in the `NodeEnv` (#548)
  * Added support for Protocols (#460)
  * Added support for Volatiles (#460)
-=======
- * Added metadata about the function or method context of a Lisp AST node in the `NodeEnv` (#548)
->>>>>>> 5773d9c8
 
 ### Fixed
  * Fixed a bug where the Basilisp AST nodes for return values of `deftype` members could be marked as _statements_ rather than _expressions_, resulting in an incorrect `nil` return (#523)
