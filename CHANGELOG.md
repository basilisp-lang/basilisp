--- conflicted
+++ resolved
@@ -13,11 +13,8 @@
  * Added `defn-`, `declare`, and `defonce` macros (#480)
  * Added EDN reader in the `basilisp.edn` namespace (#477)
  * Added line, column, and file information to reader `SyntaxError`s (#488)
-<<<<<<< HEAD
+ * Added context information to the `CompilerException` string output (#493)
  * Added support for `future`s (#441)
-=======
- * Added context information to the `CompilerException` string output (#493)
->>>>>>> 7533772f
 
 ### Changed
  * Change the default user namespace to `basilisp.user` (#466)
