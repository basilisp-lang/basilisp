--- conflicted
+++ resolved
@@ -5,6 +5,8 @@
 and this project adheres to [Semantic Versioning](https://semver.org/spec/v2.0.0.html).
 
 ## [Unreleased]
+### Added
+ * Added CLI argument parser in `basilisp.contrib.cli-tools` namespace (#535)
 
 ## [v0.1.0]
 ### Added
@@ -81,15 +83,11 @@
  * Added support for autocompleting names in the `python/` pseudo-namespace for Python builtins at the REPL (#787)
  * Added a subcommand for bootstrapping the Python installation with Basilisp (#790)
  * Added support for executing Basilisp namespaces directly via `basilisp run` and by `python -m` (#791)
-<<<<<<< HEAD
- * Added CLI argument parser in `basilisp.contrib.cli-tools` namespace (#535)
-=======
  * Added the `memoize` core fn (#812)
  * Added support for `thrown-with-msg?` assertions to `basilisp.test/is` (#831)
  * Added support for reading scientific notation literals, octal and hex integer literals, and arbitrary base (2-36) integer literals (#769)
  * Added support for passing trailing maps to functions which accept Basilisp keyword arguments (#663)
  * Added support for loading namespaces as an alias only (#664)
->>>>>>> 2998e819
 
 ### Changed
  * Optimize calls to Python's `operator` module into their corresponding native operators (#754)
