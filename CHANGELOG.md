# Changelog
All notable changes to this project will be documented in this file.

The format is based on [Keep a Changelog](https://keepachangelog.com/en/1.0.0/),
and this project adheres to [Semantic Versioning](https://semver.org/spec/v2.0.0.html).

## [Unreleased]
### Added
 * Added support for `future`s (#441)
 * Added support for calling Python functions and methods with keyword arguments (#531)
 * Added support for Lisp functions being called with keyword arguments (#528)
 * Added support for multi-arity methods on `deftype`s (#534)

### Fixed
 * Fixed a bug where the Basilisp AST nodes for return values of `deftype` members could be marked as _statements_ rather than _expressions_, resulting in an incorrect `nil` return (#523)
 * Fixed a bug where `defonce` would throw a Python SyntaxError due to a superfluous `global` statement in the generated Python (#525)
 * Fixed a bug where Basilisp would throw an exception when comparing seqs by `=` to non-seqable values (#530)
 * Fixed a bug where aliased Python submodule imports referred to the top-level module rather than the submodule (#533)
 * Fixed a bug where static methods and class methods on types created by `deftype` could not be referred to directly (defeating the purpose of the static or class method) (#537)
<<<<<<< HEAD
 * Fixed a bug where not all builtin Basilisp types could be pickled (#518)
=======
 * Fixed a bug where `defftype` forms could not be declared without at least one field (#540)
>>>>>>> 29a3f857

## [v0.1.dev13] - 2020-03-16
### Added
 * Added support for Shebang-style line comments (#469)
 * Added multiline REPL support using `prompt-toolkit` (#467)
 * Added node syntactic location (statement or expression) to Basilisp AST nodes emitted by the analyzer (#463)
 * Added `letfn` special form (#473)
 * Added `defn-`, `declare`, and `defonce` macros (#480)
 * Added EDN reader in the `basilisp.edn` namespace (#477)
 * Added line, column, and file information to reader `SyntaxError`s (#488)
 * Added context information to the `CompilerException` string output (#493)
 * Added Array (Python list) functions (#504, #509)
 * Added shell function in `basilisp.shell` namespace (#515)
 * Added `apply-template` function to `basilisp.core.template` namespace (#516)

### Changed
 * Change the default user namespace to `basilisp.user` (#466)
 * Changed multi-methods to use a `threading.Lock` internally rather than an Atom (#478)
 * Changed the Basilisp module type from `types.ModuleType` to a custom subtype with support for custom attributes (#482)
 * Basilisp's runtime function `Namespace.get_or_create` no longer refers `basilisp.core` by default, which allows callers to exclude `basilisp.core` names in the `ns` macro (#481)
 * Namespaces now use a single internal lock rather than putting each property inside of an Atom (#494)
 * Refactor the testrunner to use fewer `atom`s in `basilisp.test` (#495)

### Fixed
 * Fixed a reader bug where no exception was being thrown splicing reader conditional forms appeared outside of valid splicing contexts (#470)
 * Fixed a bug where fully Namespace-qualified symbols would not resolve if the current Namespace did not alias the referenced Namespace (#479)
 * Fixed a bug where the `quote` special form allowed more than one argument and raised an unintended exception when no argument was provided (#497)
 * Fixed a bug where compiler options specified via command-line argument or environment variable were not honored by the importer (#507)
 * Fixed a bug where private Vars from other Namespaces could be referenced if the Namespace was aliased when it was required (#514)
 * Fixed a bug where collections with trailing end tokens separated from the collection only by a comment (#520)

## [v0.1.dev12] - 2020-01-26
### Added
 * Added new control structures: `dotimes`, `while`, `dorun`, `doall`, `case`, `for`, `doseq`, `..`, `with`, `doto` (#431)
 * Added `basilisp.walk` namespace with generic tree-walker functions (#434)
 * Added several new higher-order functions (#433)
 * Added `basilisp.template` namespace with templating utility functions (#433)
 * Added `basilisp.test/are` for writing multiple similar assertions (#433)
 * Added many new collection and sequence functions (#439)
 * Added support for Promises (#440)
 * Added support for Python 3.8 (#447)
 * Added `vary-meta`, `alter-meta!`, and `reset-meta!` utility functions (#449)
 * Added support for the primitive type coercion API (#451)
 * Added support for the unchecked arithmetic API (#452)
 * Added a `Makefile` utility for generating the Python code for `basilisp.core` (#456)

### Changed
 * Compile `attrs` instances internally without `cmp` keyword argument for `attrs` >= 19.2.0 (#448)
 * Small Python changes in the compiler to remove redundant operations (#450)

### Fixed
 * Fixed an issue where `macroexpand` and `macroexpand-1` attempted to resolve symbols rather than leaving them unresolved (#433)
 * Fixed an issue with transient macro namespace symbol resolution in the analyzer (#438)
 * Fixed a bug where `ISeq` iterators could stack overflow for long sequences (#445)
 * Fixed the `importer` test suite's use of `multiprocessing` for Python 3.8 (#446)
 * Correct the `with-meta` interface and replace incorrect usages with `vary-meta` (#449)
 * Fixed an issue where line/column metadata was not properly being fetched by the analyzer (#454)
 * Warnings for Basilisp code now indicate namespace and line number of that code (#457)
 * Errors resolving nested symbols are now much more helpful (#459)

## [v0.1.dev11] - 2019-07-27
### Added
 * `macroexpand` and `macroexpand-1` functions (#394)
 * `reset-vals!` and `swap-vals!` Atom functions (#399)
 * `format`, `printf`, and a few other formatting functions (#401)
 * `rand`, `rand-int`, and a few other basic random functions (#402)
 * `assoc-in`, `update-in`, and a few other associative utility functions (#404)
 * Several namespace utility functions (#405)
 * Preliminary support for Python 3.8 (#406 and #407)
 * Added the `ILookup` interface to `IAssociative` (#410)
 * Support for Reader Conditional syntax (#409)

### Changed
 * Python builtins may now be accessed using the `python` namespace from within Basilisp code, rather than `builtins` (#400)
 * Basilisp code files can now be named and organized more like Clojure projects. `__init__` files are not necessary, though they may still be used. Folders can bear the same name as a namespace file, which will allow nesting. (#393)
 * Renamed Basilisp's parser module to analyzer, to more accurately reflect it's purpose (#390)
 * Changed `binding` behavior to use `push-thread-bindings` and `pop-thread-bindings`, which use a thread-local for bindings, to more closely emulate Clojure (#405)
 * Internal `IAsssociative.entry` usages have been changed to `ILookup.val_at` (#410)

### Fixed
 * Allow direct code references to static methods and fields (#392)

## [v0.1.dev10] - 2019-05-06
### Added
 * Added support for Record data types (#374, #378, and #380)
 * Lots more useful core library functions (#373)

### Changed
 * Refactor core interfaces under `basilisp.lang.interfaces` module (#370)
 * Organize interface hierarchy to match Clojure's (#372)
 * Compile qualified `basilisp.lang.*` module references down to aliased references (#366)
 * `let` and `loop` forms may now have empty binding vectors and empty bodies (#382)

## [v0.1.dev9] - 2019-03-29
### Added
 * Add support for custom data types (#352)
 * Add an environment variable which allows users to disable emitting Python AST strings (#356)
 * Functions now support metadata (#347)
 * `defn` forms can attach metadata to functions via an attribute map (#350)
 * Basilisp code can be executed as a script via the CLI from standard in (#349)
 * Support for `async` functions (via `:async` metadata or `defasync` form) and new `await` special form (#342)
 * Symbol and keyword completion at the REPL if `readline` is available (#340)
 * Macro environment is now being passed as the first argument of macros (#339)
 * Create Python literals using `#py` reader tag and corresponding Basilisp data structure (#337)

### Fixed
 * Nested Python imports can no longer be obscured by their parent module name (#360)

## [v0.1.dev8] - 2019-03-10
### Added
 * Basilisp compiler parses Basilisp code into an intermediate AST prior to Python code generation (#325)
 * Add meta to `def` forms in the compiler (#324)
 * Switch builtin exceptions to use `attrs` (#334)

### Fixed
 * Quoted interop forms and properties no longer emit errors (#326)
 * Improve test suite performance by using a mutable `dict` for `lrepr` kwargs generation (#331)
 * Attach line and column metadata to functions, quoted, and deref forms (#333)
 * Log internal `nth` messages as `TRACE` rather than `DEBUG` (#335)

## [v0.1.dev7] - 2018-12-18
### Added
 * Add `loop` special form (#317)
 * Add Lisp `repr` support using `LispObject` abstract base class (#316)
 * Python imports may be aliased like `require` using a vector (#319)
 * The compiler emits a warning when a local symbol is unused (#314)
 * The compiler can optionally emit a warning when a local name or Var name is shadowed (#303, #312)
 * The compiler can optionally emit a warning when a Var reference requires indirection (#306)

### Fixed
 * `basilisp.core/ns-resolve` can now resolve aliased symbols (#313)
 * Python interop calls can now be made within threading macros (#308)

### Other
 * Basilisp source code is now released under the [EPL 1.0](https://www.eclipse.org/legal/epl-v10.html)

## [v0.1.dev6] - 2018-11-02
### Added
 * Print functions respect output stream bound to `*out*` (#257)
 * Capture line numbers for test failures and errors (#270)
 * Support threading macros (#284)
 * Support redefinable Vars and suppressing warnings when Vars are redefined (#292)
 * Add more core functions (#293, #296, #298)
 * Support destructuring of arguments in `fn` and bindings in `let` (#289)
 * Add set library functions (#261)

### Fixed
 * Keyword string and repr are now identical (#259)
 * Don't attempt to resolve names inside syntax-quote (#272)
 * Properly resolve names inside `catch` blocks (#273)
 * Loosen syntax requirements for interop properties (#276)
 * Fix `basilisp.core/map` lazy sequence behavior (#278)
 * Allow empty function definitions (#280)
 * Allow the dollar sign `$` in symbols (#286)
 * Report exceptions caught in the test runner as errors (#300)

## [v0.1.dev5] - 2018-10-14
### Added
 * Add a logger to Basilisp library code (with a default NullHandler) (#243)
 * Implement Bytecode caching for compiled Basilisp modules (#244)

## [v0.1.dev4] - 2018-09-29
### Changed
 * Bump version to support Python 3.7 on PyPI

## [v0.1.dev3] - 2018-09-29
### Added
 * Add multi-methods to Basilisp (#222)
 * The Basilisp PyTest runner now prints exception messages for non-failure errors (#235)
 * Add a few new namespace functions to `basilisp.core` (#224)
 * Create namespace setting context managers for use in tests (#228)

### Fixed
 * Removed usages of `seq.grouped` from PyFunctional which throw `StopIteration` exceptions and cause Basilisp to be unusable with Python 3.7 (#221)
 * Fix a bug where the wrong namespace may be set in `deftest` defined tests (#232)
 * Fix a bug where non-symbols could not appear in the member position of Python interop special forms (#230)
 * Fix several instances of bugs where Basilisp tests were changing `basilisp.core/*ns*` without resetting it, which would cause cascading test failures (#228)

## [v0.1.dev2] - 2018-09-27
### Added
 * Add PyTest runner tests written using the `basilisp.test/deftest` macro (#195)
 * Throw a useful error when no Var is bound to a symbol (#197)
 * Add a string library as `basilisp.string` (#187)
 * Add regex functions to `basilisp.core` (#193)
 * Add namespace functions to `basilisp.core` (#176)
 * The reader can return a custom EOF indicator (#218)

### Fixed
 * Fixed a bug where comment literals were not be fully removed from reader outputs (#196)
 * Fixed a bug where comment literals caused syntax errors inside collection literals (#196)
 * Imported namespaces no longer create extra namespaces bound to munged Python module names (#216)
 * Fixed a bug where `import*`s would not work within other forms 
 * Fixed a bug where the Basilisp import hook could be added to `sys.meta_path` multiple times (#213)
 * Fixed a bug where keywords could not be used in function position (#174)
 * Fixed a bug where macro symbols were not resolved using the same heuristics as other symbols (#183)
 * Fixed a bug where lazy sequences were not resolved even if they were empty-checked (#182)
 * Fixed a bug where new namespaces were created whenever the compiler checked if a namespace existed to resolve a symbol (#211)
 * Fixed a bug where Python string escape sequences were not handled correctly by the reader (#192)
 * Fixed a bug where character literals caused a syntax error inside collections (#192)

## [v0.1.dev1] - 2018-09-13
### Added
 * Basic CLI for REPL and running scripts
 * REPL convenience functions `doc` and `pydoc` will return Basilisp and Python documentation respectively
 * Vars containing the last 3 expression results (`*1`, `*2`, `*3`) and last exception (`*e`) are now included on the REPL
 * Added support for [Decimal](https://docs.python.org/3/library/decimal.html), [Fraction](https://docs.python.org/3/library/fractions.html), and [complex](https://docs.python.org/3/library/stdtypes.html#numeric-types-int-float-complex) types
 * Support for Clojure style object instantiation syntax: `(new com.lisp.Object)` or `(com.list.Object.)`
 * Read/eval functions in `basilisp.core`
 * Support for customizing data readers either by binding `*data-readers*` or supplying a keyword argument from Python
 * Support for character literals using `\a` syntax
 * Support for deref-literals using `@`

### Fixed
 * Dynamic vars are now properly compiled as dynamic, allowing thread-local bindings
 * `let*` bindings can no longer eagerly evaluate binding expressions in conditional branches which will not be taken
 * `catch` expressions no longer throw an error when they appear in a syntax-quote
 * Basilisp files imported using the Basilisp import hook now properly resolve symbols in syntax quotes
 * Basilisp's `Map` type now supports `cons`ing other maps.
 * Syntax quoted special forms are no longer resolved into namespaced symbols

## [v0.1.dev0] - 2018-08-31
### Added
- Basilisp language and compiler base.

[v0.1.dev13]: https://github.com/chrisrink10/basilisp/compare/v0.1.dev12..v0.1.dev13
[v0.1.dev12]: https://github.com/chrisrink10/basilisp/compare/v0.1.dev11..v0.1.dev12
[v0.1.dev11]: https://github.com/chrisrink10/basilisp/compare/v0.1.dev10..v0.1.dev11
[v0.1.dev10]: https://github.com/chrisrink10/basilisp/compare/v0.1.dev9..v0.1.dev10
[v0.1.dev9]: https://github.com/chrisrink10/basilisp/compare/v0.1.dev8..v0.1.dev9
[v0.1.dev8]: https://github.com/chrisrink10/basilisp/compare/v0.1.dev7..v0.1.dev8
[v0.1.dev7]: https://github.com/chrisrink10/basilisp/compare/v0.1.dev6..v0.1.dev7
[v0.1.dev6]: https://github.com/chrisrink10/basilisp/compare/v0.1.dev5..v0.1.dev6
[v0.1.dev5]: https://github.com/chrisrink10/basilisp/compare/v0.1.dev4..v0.1.dev5
[v0.1.dev4]: https://github.com/chrisrink10/basilisp/compare/v0.1.dev3..v0.1.dev4
[v0.1.dev3]: https://github.com/chrisrink10/basilisp/compare/v0.1.dev2..v0.1.dev3
[v0.1.dev2]: https://github.com/chrisrink10/basilisp/compare/v0.1.dev1..v0.1.dev2
[v0.1.dev1]: https://github.com/chrisrink10/basilisp/compare/v0.1.dev0..v0.1.dev1
[v0.1.dev0]: https://github.com/chrisrink10/basilisp/releases/tag/v0.1.dev0<|MERGE_RESOLUTION|>--- conflicted
+++ resolved
@@ -17,11 +17,8 @@
  * Fixed a bug where Basilisp would throw an exception when comparing seqs by `=` to non-seqable values (#530)
  * Fixed a bug where aliased Python submodule imports referred to the top-level module rather than the submodule (#533)
  * Fixed a bug where static methods and class methods on types created by `deftype` could not be referred to directly (defeating the purpose of the static or class method) (#537)
-<<<<<<< HEAD
+ * Fixed a bug where `defftype` forms could not be declared without at least one field (#540)
  * Fixed a bug where not all builtin Basilisp types could be pickled (#518)
-=======
- * Fixed a bug where `defftype` forms could not be declared without at least one field (#540)
->>>>>>> 29a3f857
 
 ## [v0.1.dev13] - 2020-03-16
 ### Added
