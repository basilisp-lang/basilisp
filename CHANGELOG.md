# Changelog
All notable changes to this project will be documented in this file.

The format is based on [Keep a Changelog](https://keepachangelog.com/en/1.0.0/),
and this project adheres to [Semantic Versioning](https://semver.org/spec/v2.0.0.html).

## [Unreleased]
### Added
 * Added support for Shebang-style line comments (#469)
 * Added multiline REPL support using `prompt-toolkit` (#467)
 * Added node syntactic location (statement or expression) to Basilisp AST nodes emitted by the analyzer (#463)
<<<<<<< HEAD
 * Added support for Protocols (#460)
 * Added support for Volatiles (#460)
=======
 * Added `letfn` special form (#473)
 * Added `defn-`, `declare`, and `defonce` macros (#480)
 * Added EDN reader in the `basilisp.edn` namespace (#477)
 * Added line, column, and file information to reader `SyntaxError`s (#488)
>>>>>>> 9b9f6214

### Changed
 * Change the default user namespace to `basilisp.user` (#466)
 * Changed multi-methods to use a `threading.Lock` internally rather than an Atom (#478)
 * Changed the Basilisp module type from `types.ModuleType` to a custom subtype with support for custom attributes (#482)
 * Basilisp's runtime function `Namespace.get_or_create` no longer refers `basilisp.core` by default, which allows callers to exclude `basilisp.core` names in the `ns` macro (#481)

### Fixed
 * Fixed a reader bug where no exception was being thrown splicing reader conditional forms appeared outside of valid splicing contexts (#470)
 * Fixed a bug where fully Namespace-qualified symbols would not resolve if the current Namespace did not alias the referenced Namespace (#479)

## [v0.1.dev12] - 2020-01-26
### Added
 * Added new control structures: `dotimes`, `while`, `dorun`, `doall`, `case`, `for`, `doseq`, `..`, `with`, `doto` (#431)
 * Added `basilisp.walk` namespace with generic tree-walker functions (#434)
 * Added several new higher-order functions (#433)
 * Added `basilisp.template` namespace with templating utility functions (#433)
 * Added `basilisp.test/are` for writing multiple similar assertions (#433)
 * Added many new collection and sequence functions (#439)
 * Added support for Promises (#440)
 * Added support for Python 3.8 (#447)
 * Added `vary-meta`, `alter-meta!`, and `reset-meta!` utility functions (#449)
 * Added support for the primitive type coercion API (#451)
 * Added support for the unchecked arithmetic API (#452)
 * Added a `Makefile` utility for generating the Python code for `basilisp.core` (#456)

### Changed
 * Compile `attrs` instances internally without `cmp` keyword argument for `attrs` >= 19.2.0 (#448)
 * Small Python changes in the compiler to remove redundant operations (#450)

### Fixed
 * Fixed an issue where `macroexpand` and `macroexpand-1` attempted to resolve symbols rather than leaving them unresolved (#433)
 * Fixed an issue with transient macro namespace symbol resolution in the analyzer (#438)
 * Fixed a bug where `ISeq` iterators could stack overflow for long sequences (#445)
 * Fixed the `importer` test suite's use of `multiprocessing` for Python 3.8 (#446)
 * Correct the `with-meta` interface and replace incorrect usages with `vary-meta` (#449)
 * Fixed an issue where line/column metadata was not properly being fetched by the analyzer (#454)
 * Warnings for Basilisp code now indicate namespace and line number of that code (#457)
 * Errors resolving nested symbols are now much more helpful (#459)

## [v0.1.dev11] - 2019-07-27
### Added
 * `macroexpand` and `macroexpand-1` functions (#394)
 * `reset-vals!` and `swap-vals!` Atom functions (#399)
 * `format`, `printf`, and a few other formatting functions (#401)
 * `rand`, `rand-int`, and a few other basic random functions (#402)
 * `assoc-in`, `update-in`, and a few other associative utility functions (#404)
 * Several namespace utility functions (#405)
 * Preliminary support for Python 3.8 (#406 and #407)
 * Added the `ILookup` interface to `IAssociative` (#410)
 * Support for Reader Conditional syntax (#409)

### Changed
 * Python builtins may now be accessed using the `python` namespace from within Basilisp code, rather than `builtins` (#400)
 * Basilisp code files can now be named and organized more like Clojure projects. `__init__` files are not necessary, though they may still be used. Folders can bear the same name as a namespace file, which will allow nesting. (#393)
 * Renamed Basilisp's parser module to analyzer, to more accurately reflect it's purpose (#390)
 * Changed `binding` behavior to use `push-thread-bindings` and `pop-thread-bindings`, which use a thread-local for bindings, to more closely emulate Clojure (#405)
 * Internal `IAsssociative.entry` usages have been changed to `ILookup.val_at` (#410)

### Fixed
 * Allow direct code references to static methods and fields (#392)

## [v0.1.dev10] - 2019-05-06
### Added
 * Added support for Record data types (#374, #378, and #380)
 * Lots more useful core library functions (#373)

### Changed
 * Refactor core interfaces under `basilisp.lang.interfaces` module (#370)
 * Organize interface hierarchy to match Clojure's (#372)
 * Compile qualified `basilisp.lang.*` module references down to aliased references (#366)
 * `let` and `loop` forms may now have empty binding vectors and empty bodies (#382)

## [v0.1.dev9] - 2019-03-29
### Added
 * Add support for custom data types (#352)
 * Add an environment variable which allows users to disable emitting Python AST strings (#356)
 * Functions now support metadata (#347)
 * `defn` forms can attach metadata to functions via an attribute map (#350)
 * Basilisp code can be executed as a script via the CLI from standard in (#349)
 * Support for `async` functions (via `:async` metadata or `defasync` form) and new `await` special form (#342)
 * Symbol and keyword completion at the REPL if `readline` is available (#340)
 * Macro environment is now being passed as the first argument of macros (#339)
 * Create Python literals using `#py` reader tag and corresponding Basilisp data structure (#337)

### Fixed
 * Nested Python imports can no longer be obscured by their parent module name (#360)

## [v0.1.dev8] - 2019-03-10
### Added
 * Basilisp compiler parses Basilisp code into an intermediate AST prior to Python code generation (#325)
 * Add meta to `def` forms in the compiler (#324)
 * Switch builtin exceptions to use `attrs` (#334)

### Fixed
 * Quoted interop forms and properties no longer emit errors (#326)
 * Improve test suite performance by using a mutable `dict` for `lrepr` kwargs generation (#331)
 * Attach line and column metadata to functions, quoted, and deref forms (#333)
 * Log internal `nth` messages as `TRACE` rather than `DEBUG` (#335)

## [v0.1.dev7] - 2018-12-18
### Added
 * Add `loop` special form (#317)
 * Add Lisp `repr` support using `LispObject` abstract base class (#316)
 * Python imports may be aliased like `require` using a vector (#319)
 * The compiler emits a warning when a local symbol is unused (#314)
 * The compiler can optionally emit a warning when a local name or Var name is shadowed (#303, #312)
 * The compiler can optionally emit a warning when a Var reference requires indirection (#306)

### Fixed
 * `basilisp.core/ns-resolve` can now resolve aliased symbols (#313)
 * Python interop calls can now be made within threading macros (#308)

### Other
 * Basilisp source code is now released under the [EPL 1.0](https://www.eclipse.org/legal/epl-v10.html)

## [v0.1.dev6] - 2018-11-02
### Added
 * Print functions respect output stream bound to `*out*` (#257)
 * Capture line numbers for test failures and errors (#270)
 * Support threading macros (#284)
 * Support redefinable Vars and suppressing warnings when Vars are redefined (#292)
 * Add more core functions (#293, #296, #298)
 * Support destructuring of arguments in `fn` and bindings in `let` (#289)
 * Add set library functions (#261)

### Fixed
 * Keyword string and repr are now identical (#259)
 * Don't attempt to resolve names inside syntax-quote (#272)
 * Properly resolve names inside `catch` blocks (#273)
 * Loosen syntax requirements for interop properties (#276)
 * Fix `basilisp.core/map` lazy sequence behavior (#278)
 * Allow empty function definitions (#280)
 * Allow the dollar sign `$` in symbols (#286)
 * Report exceptions caught in the test runner as errors (#300)

## [v0.1.dev5] - 2018-10-14
### Added
 * Add a logger to Basilisp library code (with a default NullHandler) (#243)
 * Implement Bytecode caching for compiled Basilisp modules (#244)

## [v0.1.dev4] - 2018-09-29
### Changed
 * Bump version to support Python 3.7 on PyPI

## [v0.1.dev3] - 2018-09-29
### Added
 * Add multi-methods to Basilisp (#222)
 * The Basilisp PyTest runner now prints exception messages for non-failure errors (#235)
 * Add a few new namespace functions to `basilisp.core` (#224)
 * Create namespace setting context managers for use in tests (#228)

### Fixed
 * Removed usages of `seq.grouped` from PyFunctional which throw `StopIteration` exceptions and cause Basilisp to be unusable with Python 3.7 (#221)
 * Fix a bug where the wrong namespace may be set in `deftest` defined tests (#232)
 * Fix a bug where non-symbols could not appear in the member position of Python interop special forms (#230)
 * Fix several instances of bugs where Basilisp tests were changing `basilisp.core/*ns*` without resetting it, which would cause cascading test failures (#228)

## [v0.1.dev2] - 2018-09-27
### Added
 * Add PyTest runner tests written using the `basilisp.test/deftest` macro (#195)
 * Throw a useful error when no Var is bound to a symbol (#197)
 * Add a string library as `basilisp.string` (#187)
 * Add regex functions to `basilisp.core` (#193)
 * Add namespace functions to `basilisp.core` (#176)
 * The reader can return a custom EOF indicator (#218)

### Fixed
 * Fixed a bug where comment literals were not be fully removed from reader outputs (#196)
 * Fixed a bug where comment literals caused syntax errors inside collection literals (#196)
 * Imported namespaces no longer create extra namespaces bound to munged Python module names (#216)
 * Fixed a bug where `import*`s would not work within other forms 
 * Fixed a bug where the Basilisp import hook could be added to `sys.meta_path` multiple times (#213)
 * Fixed a bug where keywords could not be used in function position (#174)
 * Fixed a bug where macro symbols were not resolved using the same heuristics as other symbols (#183)
 * Fixed a bug where lazy sequences were not resolved even if they were empty-checked (#182)
 * Fixed a bug where new namespaces were created whenever the compiler checked if a namespace existed to resolve a symbol (#211)
 * Fixed a bug where Python string escape sequences were not handled correctly by the reader (#192)
 * Fixed a bug where character literals caused a syntax error inside collections (#192)

## [v0.1.dev1] - 2018-09-13
### Added
 * Basic CLI for REPL and running scripts
 * REPL convenience functions `doc` and `pydoc` will return Basilisp and Python documentation respectively
 * Vars containing the last 3 expression results (`*1`, `*2`, `*3`) and last exception (`*e`) are now included on the REPL
 * Added support for [Decimal](https://docs.python.org/3/library/decimal.html), [Fraction](https://docs.python.org/3/library/fractions.html), and [complex](https://docs.python.org/3/library/stdtypes.html#numeric-types-int-float-complex) types
 * Support for Clojure style object instantiation syntax: `(new com.lisp.Object)` or `(com.list.Object.)`
 * Read/eval functions in `basilisp.core`
 * Support for customizing data readers either by binding `*data-readers*` or supplying a keyword argument from Python
 * Support for character literals using `\a` syntax
 * Support for deref-literals using `@`

### Fixed
 * Dynamic vars are now properly compiled as dynamic, allowing thread-local bindings
 * `let*` bindings can no longer eagerly evaluate binding expressions in conditional branches which will not be taken
 * `catch` expressions no longer throw an error when they appear in a syntax-quote
 * Basilisp files imported using the Basilisp import hook now properly resolve symbols in syntax quotes
 * Basilisp's `Map` type now supports `cons`ing other maps.
 * Syntax quoted special forms are no longer resolved into namespaced symbols

## [v0.1.dev0] - 2018-08-31
### Added
- Basilisp language and compiler base.

[v0.1.dev12]: https://github.com/chrisrink10/basilisp/compare/v0.1.dev11..v0.1.dev12
[v0.1.dev11]: https://github.com/chrisrink10/basilisp/compare/v0.1.dev10..v0.1.dev11
[v0.1.dev10]: https://github.com/chrisrink10/basilisp/compare/v0.1.dev9..v0.1.dev10
[v0.1.dev9]: https://github.com/chrisrink10/basilisp/compare/v0.1.dev8..v0.1.dev9
[v0.1.dev8]: https://github.com/chrisrink10/basilisp/compare/v0.1.dev7..v0.1.dev8
[v0.1.dev7]: https://github.com/chrisrink10/basilisp/compare/v0.1.dev6..v0.1.dev7
[v0.1.dev6]: https://github.com/chrisrink10/basilisp/compare/v0.1.dev5..v0.1.dev6
[v0.1.dev5]: https://github.com/chrisrink10/basilisp/compare/v0.1.dev4..v0.1.dev5
[v0.1.dev4]: https://github.com/chrisrink10/basilisp/compare/v0.1.dev3..v0.1.dev4
[v0.1.dev3]: https://github.com/chrisrink10/basilisp/compare/v0.1.dev2..v0.1.dev3
[v0.1.dev2]: https://github.com/chrisrink10/basilisp/compare/v0.1.dev1..v0.1.dev2
[v0.1.dev1]: https://github.com/chrisrink10/basilisp/compare/v0.1.dev0..v0.1.dev1
[v0.1.dev0]: https://github.com/chrisrink10/basilisp/releases/tag/v0.1.dev0<|MERGE_RESOLUTION|>--- conflicted
+++ resolved
@@ -9,15 +9,12 @@
  * Added support for Shebang-style line comments (#469)
  * Added multiline REPL support using `prompt-toolkit` (#467)
  * Added node syntactic location (statement or expression) to Basilisp AST nodes emitted by the analyzer (#463)
-<<<<<<< HEAD
- * Added support for Protocols (#460)
- * Added support for Volatiles (#460)
-=======
  * Added `letfn` special form (#473)
  * Added `defn-`, `declare`, and `defonce` macros (#480)
  * Added EDN reader in the `basilisp.edn` namespace (#477)
  * Added line, column, and file information to reader `SyntaxError`s (#488)
->>>>>>> 9b9f6214
+ * Added support for Protocols (#460)
+ * Added support for Volatiles (#460)
 
 ### Changed
  * Change the default user namespace to `basilisp.user` (#466)
