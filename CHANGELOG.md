# Changelog
All notable changes to this project will be documented in this file.

The format is based on [Keep a Changelog](https://keepachangelog.com/en/1.0.0/),
and this project adheres to [Semantic Versioning](https://semver.org/spec/v2.0.0.html).

## [Unreleased]
### Added
 * Added support for passing through `:tag` metadata to the generated Python AST (#354)
 * Added support for calling symbols as functions on maps and sets (#775)
 * Added support for passing command line arguments to Basilisp (#779)
<<<<<<< HEAD
 * Added CLI argument parser in `basilisp.contrib.cli-tools` namespace (#535)
=======
 * Added support for autocompleting names in the `python/` pseudo-namespace for Python builtins at the REPL (#787)
 * Added a subcommand for bootstrapping the Python installation with Basilisp (#790)
 * Added support for executing Basilisp namespaces directly via `basilisp run` and by `python -m` (#791)
>>>>>>> f7da5a2e

### Changed
 * Optimize calls to Python's `operator` module into their corresponding native operators (#754)
 * Allow vars to be callable to adhere to Clojure conventions (#767)
 * Adjust input path compatibility in `basilisp.core/load` input path to be relative to the namespace or the root path (#782)
 * No longer warn on unused bindings when their name begins with `_` (#756)

### Fixed
 * Fix issue with `(count nil)` throwing an exception (#759)
 * Fix issue with keywords not testing for membership in sets when used as a function (#762)
 * Fix an issue for executing Basilisp scripts via a shebang where certain platforms may not support more than one argument in the shebang line (#764)
 * Fix issue with keywords throwing `TypeError` when used as a function on vectors (#770)
 * Fix an issue where the constructors of types created by `deftype` and `defrecord` could not be called if they contained `-` characters (#777) 
 * Fix issue with the variadic ampersand operator treated as a binding in macros (#772)

### Removed
 * Removed support for PyPy 3.8 (#785)

## [v0.1.0b0]
### Added
 * Added rudimentary support for `clojure.stacktrace` with `print-cause-trace` (part of #721)
 * Added support for `bytes` literals using a `#b` prefix (#732)
 * Added support for Python 3.12 (#734)
 * Added a default reader conditional for the current platform (`windows`, `darwin`, `linux`, etc.) (#692)
 * Added support for `bencode` binary encoding (part of #412)
 * Ported nbb's nrepl-server module to basilisp (#412)

### Changed
 * Basilisp now supports PyTest 7.0+ (#660)

### Fixed
 * Fix issue with `case` evaluating all of its clauses expressions (#699)
 * Fix issue with relative paths dropping their first character on MS-Windows (#703)
 * Fix incompatibility with `(str nil)` returning "nil" (#706)
 * Fix `sort-by` support for maps and boolean comparator fns (#709)
 * Fix `sort` support for maps and boolean comparator fns (#711)
 * Fix `(is (= exp act))` should only evaluate its args once on failure (#712)
 * Fix issue with `with` failing with a traceback error when an exception is thrown (#714)
 * Fix issue with `sort-*` family of funtions returning an error on an empty seq (#716)
 * Fix issue with `intern` failing when used (#725)
 * Fix issue with `ns` not being available after `in-ns` on the REPL (#718)
 * Fixed issue with import modules aliasing using ns eval (#719)
 * Fix issue with `ns-resolve` throwing an error on macros (#720)
 * Fix issue with py module `readerwritelock` locks handling (#722)
 * Fix issue with basilisp.io/writer :append mode not working (#741)
 * Fix issue with attempting to inline functions which reference other Python modules that aren't available in the inline destination (#746)

### Removed
 * Removed the dependency `astor` for versions of Python 3.9+ (#736)
 * Removed `basilisp.__version__` in favor of using `importlib.metadata` for version info (#617)
 * Removed a shim to Python's `ast` module to support compatibility with Python 3.6 and 3.7 (#749)

### Other
 * Switch to PyLint and Ruff for linting from Prospector (#739)

## [v0.1.0a2]
### Added
 * Added support for fixtures in `basilisp.test` (#654)
 * Added support for Python 3.10 and 3.11 (#659, #693)
 * Added a Sphinx autodoc plugin for generating API documentation for Basilisp namespaces (#658)
 * Added support for rewriting required namespaces starting with `clojure.` as `basilisp.` if the original name isn't found on the import path (#670, #676)
 * Added support for inlining simple functions (#673)
 * Added the `clojure.core` functions from v1.11 (#672)

### Changed
 * Set tighter bounds on dependency version ranges (#657)
 * Improved on and completed several different sections of the documentation (#661, #669)
 * Delete unused utility functions after they are generated and executed by the REPL to save memory (#674)

### Fixed
 * Fixed the `with` macro definition to match the Python language spec (#656)
 * Fixed a bug where `py->lisp` did not convert map keys or values into Basilisp objects (#679)

### Other
 * Run CPython CI checks on Github Actions rather than CircleCI (#683)
 * Remove support for Python 3.6 and 3.7, which are both EOL (#691)
 * Fix test suite failures on Windows and add Github Actions runners for testing on Windows (#688)
 * Update Prospector version for linting (#694)

## [v0.1.0a1]
### Added
 * Added a bootstrapping function for easily bootstrapping Basilisp projects from Python (#620)
 * Added support for watchers and validator functions on Atoms and Vars (#627)
 * Added support for Taps (#631)
 * Added support for hierarchies (#633)
 * Added support for several more utility Namespace and Var utility functions (#636)
 * Added `basilisp.io` namespace with polymorphic reader and writer functions (#645)
 * Added support for coroutines and generators using `yield` syntax (#652)

### Changed
 * PyTest is now an optional extra dependency, rather than a required dependency (#622)
 * Generated Python functions corresponding to nested functions are now prefixed with the containing function name, if one exists (#632)
 * `basilisp.test/are` docstring now indicates that line numbers may be suppressed on assertion failures created using `are` (#643)
 * Multimethods now support providing a custom hierarchy and dispatch to registered values using `isa?` (#644)

### Fixed
 * Fixed a bug where `seq`ing co-recursive lazy sequences would cause a stack overflow (#632)
 * Fixed a spurious failure in the test runner and switched to using macro forms for test line numbers (#631)
 * Fixed a bug that allowed dynamic Vars to be `set!` even if they weren't thread-bound (#638)
 * Fixed a bug where it was impossible to specify negative CLI options for the compiler flags (#638)
 * Fixed a bug where it was impossible to use more than a single body expression in a `try` special form (#640)
 * Fixed a bug where re-`def`ing a Var (regardless of `^:redef` metadata) would not update metadata or dynamic flag (#642)
 * Fixed a bug where private Vars could be resolved from the source namespace of a public macro during macroexpansion (#648)
 * Fixed a bug where trailing quotes were not allowed in Symbols and Keywords (#650)

### Removed
 * Removed Click as a dependency in favor of builtin `argparse` (#622, #624, #636)
 * Removed Atomos as a dependency in favor of `readerwriterlock` (#624)

## [v0.1.dev15]
### Added
 * Added support for auto-resolving namespaces for keyword from the current namespace using the `::kw` syntax (#576)
 * Added support for namespaced map syntax (#577)
 * Added support for numeric constant literals for NaN, positive infinity, and negative infinity (#582)
 * Added `*basilisp-version*` and `*python-version*` Vars to `basilisp.core` (#584)
 * Added support for function decorators to `defn` (#585)
 * Added the current Python version (`:lpy36`, `:lpy37`, etc.) as a default reader feature for reader conditionals (#585)
 * Added default reader features for matching Python version ranges (`:lpy36+`, `:lpy38-`, etc.) (#593)
 * Added `lazy-cat` function for lazily concatenating sequences (#588)
 * Added support for writing EDN strings from `basilisp.edn` (#600)
 * Added a persistent queue data type (#606)
 * Added support for transducers (#601)
 * Added support for Python 3.9 (#608)
 * Added support for 3-way comparators (#609)

### Changed
 * Moved `basilisp.lang.runtime.to_seq` to `basilisp.lang.seq` so it can be used within that module and by `basilisp.lang.runtime` without circular import (#588)
 * Keyword hashes are now pre-computed when they are created, so they do not need to be recomputed again to be fetched from the intern cache (#592)
 * The compiler now uses the pre-computed hash to lookup keywords directly, which should improve lookup time for repeated invocations (#592)
 * Symbol hashes are now pre-computed when they are created (#592)
 * Moved `basilisp.core.template` to `basilisp.template` to match Clojure (#599)
 * Refactor compiler to use `functools.singledispatch` for type based dispatch (#605)
 * Rename `List`, `Map`, `Set`, and `Vector` to `PersistentList`, `PersistentMap`, `PersistentSet`, and `PersistentVector` respectively (#605)

### Fixed
 * Fixed a bug where `def` forms did not permit recursive references to the `def`'ed Vars (#578)
 * Fixed a bug where `concat` could cause a `RecursionEror` if used on a `LazySeq` instance which itself calls `concat` (#588)
 * Fixed a bug where map literals in function reader macro forms caused errors during reading (#599)
 * Fixed a bug where `some->` and `some->>` threading macros would thread `nil` first arguments (#599)

### Removed
 * Removed `pyfunctional` dependency in favor of Python standard library functions (#589)

### Other
 * Basilisp uses `poetry` for dependency and virtual environment management, as well as for publishing to PyPI (#616)

## [v0.1.dev14] - 2020-06-18
### Added
 * Added support for `future`s (#441)
 * Added support for calling Python functions and methods with keyword arguments (#531)
 * Added support for Lisp functions being called with keyword arguments (#528)
 * Added support for multi-arity methods on `deftype`s (#534)
 * Added metadata about the function or method context of a Lisp AST node in the `NodeEnv` (#548)
 * Added `reify*` special form (#425)
 * Added support for multi-arity methods on `definterface` (#538)
 * Added support for Protocols (#460)
 * Added support for Volatiles (#460)
 * Added JSON encoder and decoder in `basilisp.json` namespace (#484)
 * Added support for generically diffing Basilisp data structures in `basilisp.data` namespace (#555)
 * Added support for artificially abstract bases classes in `deftype`, `defrecord`, and `reify` types (#565)
 * Added support for transient maps, sets, and vectors (#568)

### Changed
 * Basilisp set and map types are now backed by the HAMT provided by `immutables` (#557)
 * `get` now responds `nil` (or its default) for any unsupported types (#570)
 * `nth` now supports only sequential collections (or `nil`) and will throw an exception for any invalid types (#570)
 * Use `functools.singledispatch` for to achieve higher performance polymorphism on most runtime functions (#552, #559)
 * Update the keyword cache to use a Python `threading.Lock` rather than an Atom (#552)
 * `rest` no longer returns `nil`, it always returns an empty sequence (#558)

### Fixed
 * Fixed a bug where the Basilisp AST nodes for return values of `deftype` members could be marked as _statements_ rather than _expressions_, resulting in an incorrect `nil` return (#523)
 * Fixed a bug where `defonce` would throw a Python SyntaxError due to a superfluous `global` statement in the generated Python (#525)
 * Fixed a bug where Basilisp would throw an exception when comparing seqs by `=` to non-seqable values (#530)
 * Fixed a bug where aliased Python submodule imports referred to the top-level module rather than the submodule (#533)
 * Fixed a bug where static methods and class methods on types created by `deftype` could not be referred to directly (defeating the purpose of the static or class method) (#537)
 * Fixed a bug where `deftype` forms could not be declared without at least one field (#540)
 * Fixed a bug where not all builtin Basilisp types could be pickled (#518)
 * Fixed a bug where `deftype` forms could not be created interfaces declared not at the top-level of a code block in a namespace (#376)
 * Fixed multiple bugs relating to symbol resolution of `import`ed symbols in various contexts (#544)
 * Fixed a bug where the `=` function did not respect the equality partition for various builtin collection types (#556)
 * Fixed a bug where collection types could evaluate as boolean `false` (#566)
 * Fixed a bug where `reduce` required a 1-arity function for the variant with an initial value, rather than returning that initial value (#567)

## [v0.1.dev13] - 2020-03-16
### Added
 * Added support for Shebang-style line comments (#469)
 * Added multiline REPL support using `prompt-toolkit` (#467)
 * Added node syntactic location (statement or expression) to Basilisp AST nodes emitted by the analyzer (#463)
 * Added `letfn` special form (#473)
 * Added `defn-`, `declare`, and `defonce` macros (#480)
 * Added EDN reader in the `basilisp.edn` namespace (#477)
 * Added line, column, and file information to reader `SyntaxError`s (#488)
 * Added context information to the `CompilerException` string output (#493)
 * Added Array (Python list) functions (#504, #509)
 * Added shell function in `basilisp.shell` namespace (#515)
 * Added `apply-template` function to `basilisp.core.template` namespace (#516)

### Changed
 * Change the default user namespace to `basilisp.user` (#466)
 * Changed multi-methods to use a `threading.Lock` internally rather than an Atom (#478)
 * Changed the Basilisp module type from `types.ModuleType` to a custom subtype with support for custom attributes (#482)
 * Basilisp's runtime function `Namespace.get_or_create` no longer refers `basilisp.core` by default, which allows callers to exclude `basilisp.core` names in the `ns` macro (#481)
 * Namespaces now use a single internal lock rather than putting each property inside of an Atom (#494)
 * Refactor the testrunner to use fewer `atom`s in `basilisp.test` (#495)

### Fixed
 * Fixed a reader bug where no exception was being thrown splicing reader conditional forms appeared outside of valid splicing contexts (#470)
 * Fixed a bug where fully Namespace-qualified symbols would not resolve if the current Namespace did not alias the referenced Namespace (#479)
 * Fixed a bug where the `quote` special form allowed more than one argument and raised an unintended exception when no argument was provided (#497)
 * Fixed a bug where compiler options specified via command-line argument or environment variable were not honored by the importer (#507)
 * Fixed a bug where private Vars from other Namespaces could be referenced if the Namespace was aliased when it was required (#514)
 * Fixed a bug where collections with trailing end tokens separated from the collection only by a comment (#520)

## [v0.1.dev12] - 2020-01-26
### Added
 * Added new control structures: `dotimes`, `while`, `dorun`, `doall`, `case`, `for`, `doseq`, `..`, `with`, `doto` (#431)
 * Added `basilisp.walk` namespace with generic tree-walker functions (#434)
 * Added several new higher-order functions (#433)
 * Added `basilisp.template` namespace with templating utility functions (#433)
 * Added `basilisp.test/are` for writing multiple similar assertions (#433)
 * Added many new collection and sequence functions (#439)
 * Added support for Promises (#440)
 * Added support for Python 3.8 (#447)
 * Added `vary-meta`, `alter-meta!`, and `reset-meta!` utility functions (#449)
 * Added support for the primitive type coercion API (#451)
 * Added support for the unchecked arithmetic API (#452)
 * Added a `Makefile` utility for generating the Python code for `basilisp.core` (#456)

### Changed
 * Compile `attrs` instances internally without `cmp` keyword argument for `attrs` >= 19.2.0 (#448)
 * Small Python changes in the compiler to remove redundant operations (#450)

### Fixed
 * Fixed an issue where `macroexpand` and `macroexpand-1` attempted to resolve symbols rather than leaving them unresolved (#433)
 * Fixed an issue with transient macro namespace symbol resolution in the analyzer (#438)
 * Fixed a bug where `ISeq` iterators could stack overflow for long sequences (#445)
 * Fixed the `importer` test suite's use of `multiprocessing` for Python 3.8 (#446)
 * Correct the `with-meta` interface and replace incorrect usages with `vary-meta` (#449)
 * Fixed an issue where line/column metadata was not properly being fetched by the analyzer (#454)
 * Warnings for Basilisp code now indicate namespace and line number of that code (#457)
 * Errors resolving nested symbols are now much more helpful (#459)

## [v0.1.dev11] - 2019-07-27
### Added
 * `macroexpand` and `macroexpand-1` functions (#394)
 * `reset-vals!` and `swap-vals!` Atom functions (#399)
 * `format`, `printf`, and a few other formatting functions (#401)
 * `rand`, `rand-int`, and a few other basic random functions (#402)
 * `assoc-in`, `update-in`, and a few other associative utility functions (#404)
 * Several namespace utility functions (#405)
 * Preliminary support for Python 3.8 (#406 and #407)
 * Added the `ILookup` interface to `IAssociative` (#410)
 * Support for Reader Conditional syntax (#409)

### Changed
 * Python builtins may now be accessed using the `python` namespace from within Basilisp code, rather than `builtins` (#400)
 * Basilisp code files can now be named and organized more like Clojure projects. `__init__` files are not necessary, though they may still be used. Folders can bear the same name as a namespace file, which will allow nesting. (#393)
 * Renamed Basilisp's parser module to analyzer, to more accurately reflect it's purpose (#390)
 * Changed `binding` behavior to use `push-thread-bindings` and `pop-thread-bindings`, which use a thread-local for bindings, to more closely emulate Clojure (#405)
 * Internal `IAsssociative.entry` usages have been changed to `ILookup.val_at` (#410)

### Fixed
 * Allow direct code references to static methods and fields (#392)

## [v0.1.dev10] - 2019-05-06
### Added
 * Added support for Record data types (#374, #378, and #380)
 * Lots more useful core library functions (#373)

### Changed
 * Refactor core interfaces under `basilisp.lang.interfaces` module (#370)
 * Organize interface hierarchy to match Clojure's (#372)
 * Compile qualified `basilisp.lang.*` module references down to aliased references (#366)
 * `let` and `loop` forms may now have empty binding vectors and empty bodies (#382)

## [v0.1.dev9] - 2019-03-29
### Added
 * Add support for custom data types (#352)
 * Add an environment variable which allows users to disable emitting Python AST strings (#356)
 * Functions now support metadata (#347)
 * `defn` forms can attach metadata to functions via an attribute map (#350)
 * Basilisp code can be executed as a script via the CLI from standard in (#349)
 * Support for `async` functions (via `:async` metadata or `defasync` form) and new `await` special form (#342)
 * Symbol and keyword completion at the REPL if `readline` is available (#340)
 * Macro environment is now being passed as the first argument of macros (#339)
 * Create Python literals using `#py` reader tag and corresponding Basilisp data structure (#337)

### Fixed
 * Nested Python imports can no longer be obscured by their parent module name (#360)

## [v0.1.dev8] - 2019-03-10
### Added
 * Basilisp compiler parses Basilisp code into an intermediate AST prior to Python code generation (#325)
 * Add meta to `def` forms in the compiler (#324)
 * Switch builtin exceptions to use `attrs` (#334)

### Fixed
 * Quoted interop forms and properties no longer emit errors (#326)
 * Improve test suite performance by using a mutable `dict` for `lrepr` kwargs generation (#331)
 * Attach line and column metadata to functions, quoted, and deref forms (#333)
 * Log internal `nth` messages as `TRACE` rather than `DEBUG` (#335)

## [v0.1.dev7] - 2018-12-18
### Added
 * Add `loop` special form (#317)
 * Add Lisp `repr` support using `LispObject` abstract base class (#316)
 * Python imports may be aliased like `require` using a vector (#319)
 * The compiler emits a warning when a local symbol is unused (#314)
 * The compiler can optionally emit a warning when a local name or Var name is shadowed (#303, #312)
 * The compiler can optionally emit a warning when a Var reference requires indirection (#306)

### Fixed
 * `basilisp.core/ns-resolve` can now resolve aliased symbols (#313)
 * Python interop calls can now be made within threading macros (#308)

### Other
 * Basilisp source code is now released under the [EPL 1.0](https://www.eclipse.org/legal/epl-v10.html)

## [v0.1.dev6] - 2018-11-02
### Added
 * Print functions respect output stream bound to `*out*` (#257)
 * Capture line numbers for test failures and errors (#270)
 * Support threading macros (#284)
 * Support redefinable Vars and suppressing warnings when Vars are redefined (#292)
 * Add more core functions (#293, #296, #298)
 * Support destructuring of arguments in `fn` and bindings in `let` (#289)
 * Add set library functions (#261)

### Fixed
 * Keyword string and repr are now identical (#259)
 * Don't attempt to resolve names inside syntax-quote (#272)
 * Properly resolve names inside `catch` blocks (#273)
 * Loosen syntax requirements for interop properties (#276)
 * Fix `basilisp.core/map` lazy sequence behavior (#278)
 * Allow empty function definitions (#280)
 * Allow the dollar sign `$` in symbols (#286)
 * Report exceptions caught in the test runner as errors (#300)

## [v0.1.dev5] - 2018-10-14
### Added
 * Add a logger to Basilisp library code (with a default NullHandler) (#243)
 * Implement Bytecode caching for compiled Basilisp modules (#244)

## [v0.1.dev4] - 2018-09-29
### Changed
 * Bump version to support Python 3.7 on PyPI

## [v0.1.dev3] - 2018-09-29
### Added
 * Add multi-methods to Basilisp (#222)
 * The Basilisp PyTest runner now prints exception messages for non-failure errors (#235)
 * Add a few new namespace functions to `basilisp.core` (#224)
 * Create namespace setting context managers for use in tests (#228)

### Fixed
 * Removed usages of `seq.grouped` from PyFunctional which throw `StopIteration` exceptions and cause Basilisp to be unusable with Python 3.7 (#221)
 * Fix a bug where the wrong namespace may be set in `deftest` defined tests (#232)
 * Fix a bug where non-symbols could not appear in the member position of Python interop special forms (#230)
 * Fix several instances of bugs where Basilisp tests were changing `basilisp.core/*ns*` without resetting it, which would cause cascading test failures (#228)

## [v0.1.dev2] - 2018-09-27
### Added
 * Add PyTest runner tests written using the `basilisp.test/deftest` macro (#195)
 * Throw a useful error when no Var is bound to a symbol (#197)
 * Add a string library as `basilisp.string` (#187)
 * Add regex functions to `basilisp.core` (#193)
 * Add namespace functions to `basilisp.core` (#176)
 * The reader can return a custom EOF indicator (#218)

### Fixed
 * Fixed a bug where comment literals were not be fully removed from reader outputs (#196)
 * Fixed a bug where comment literals caused syntax errors inside collection literals (#196)
 * Imported namespaces no longer create extra namespaces bound to munged Python module names (#216)
 * Fixed a bug where `import*`s would not work within other forms 
 * Fixed a bug where the Basilisp import hook could be added to `sys.meta_path` multiple times (#213)
 * Fixed a bug where keywords could not be used in function position (#174)
 * Fixed a bug where macro symbols were not resolved using the same heuristics as other symbols (#183)
 * Fixed a bug where lazy sequences were not resolved even if they were empty-checked (#182)
 * Fixed a bug where new namespaces were created whenever the compiler checked if a namespace existed to resolve a symbol (#211)
 * Fixed a bug where Python string escape sequences were not handled correctly by the reader (#192)
 * Fixed a bug where character literals caused a syntax error inside collections (#192)

## [v0.1.dev1] - 2018-09-13
### Added
 * Basic CLI for REPL and running scripts
 * REPL convenience functions `doc` and `pydoc` will return Basilisp and Python documentation respectively
 * Vars containing the last 3 expression results (`*1`, `*2`, `*3`) and last exception (`*e`) are now included on the REPL
 * Added support for [Decimal](https://docs.python.org/3/library/decimal.html), [Fraction](https://docs.python.org/3/library/fractions.html), and [complex](https://docs.python.org/3/library/stdtypes.html#numeric-types-int-float-complex) types
 * Support for Clojure style object instantiation syntax: `(new com.lisp.Object)` or `(com.list.Object.)`
 * Read/eval functions in `basilisp.core`
 * Support for customizing data readers either by binding `*data-readers*` or supplying a keyword argument from Python
 * Support for character literals using `\a` syntax
 * Support for deref-literals using `@`

### Fixed
 * Dynamic vars are now properly compiled as dynamic, allowing thread-local bindings
 * `let*` bindings can no longer eagerly evaluate binding expressions in conditional branches which will not be taken
 * `catch` expressions no longer throw an error when they appear in a syntax-quote
 * Basilisp files imported using the Basilisp import hook now properly resolve symbols in syntax quotes
 * Basilisp's `Map` type now supports `cons`ing other maps.
 * Syntax quoted special forms are no longer resolved into namespaced symbols

## [v0.1.dev0] - 2018-08-31
### Added
- Basilisp language and compiler base.

[v0.1.0b0]: https://github.com/chrisrink10/basilisp/compare/v0.1.0a2..v0.1.0b0
[v0.1.0a2]: https://github.com/chrisrink10/basilisp/compare/v0.1.0a1..v0.1.0a2
[v0.1.0a1]: https://github.com/chrisrink10/basilisp/compare/v0.1.dev15..v0.1.0a1
[v0.1.dev15]: https://github.com/chrisrink10/basilisp/compare/v0.1.dev14..v0.1.dev15
[v0.1.dev14]: https://github.com/chrisrink10/basilisp/compare/v0.1.dev13..v0.1.dev14
[v0.1.dev13]: https://github.com/chrisrink10/basilisp/compare/v0.1.dev12..v0.1.dev13
[v0.1.dev12]: https://github.com/chrisrink10/basilisp/compare/v0.1.dev11..v0.1.dev12
[v0.1.dev11]: https://github.com/chrisrink10/basilisp/compare/v0.1.dev10..v0.1.dev11
[v0.1.dev10]: https://github.com/chrisrink10/basilisp/compare/v0.1.dev9..v0.1.dev10
[v0.1.dev9]: https://github.com/chrisrink10/basilisp/compare/v0.1.dev8..v0.1.dev9
[v0.1.dev8]: https://github.com/chrisrink10/basilisp/compare/v0.1.dev7..v0.1.dev8
[v0.1.dev7]: https://github.com/chrisrink10/basilisp/compare/v0.1.dev6..v0.1.dev7
[v0.1.dev6]: https://github.com/chrisrink10/basilisp/compare/v0.1.dev5..v0.1.dev6
[v0.1.dev5]: https://github.com/chrisrink10/basilisp/compare/v0.1.dev4..v0.1.dev5
[v0.1.dev4]: https://github.com/chrisrink10/basilisp/compare/v0.1.dev3..v0.1.dev4
[v0.1.dev3]: https://github.com/chrisrink10/basilisp/compare/v0.1.dev2..v0.1.dev3
[v0.1.dev2]: https://github.com/chrisrink10/basilisp/compare/v0.1.dev1..v0.1.dev2
[v0.1.dev1]: https://github.com/chrisrink10/basilisp/compare/v0.1.dev0..v0.1.dev1
[v0.1.dev0]: https://github.com/chrisrink10/basilisp/releases/tag/v0.1.dev0<|MERGE_RESOLUTION|>--- conflicted
+++ resolved
@@ -9,13 +9,10 @@
  * Added support for passing through `:tag` metadata to the generated Python AST (#354)
  * Added support for calling symbols as functions on maps and sets (#775)
  * Added support for passing command line arguments to Basilisp (#779)
-<<<<<<< HEAD
- * Added CLI argument parser in `basilisp.contrib.cli-tools` namespace (#535)
-=======
  * Added support for autocompleting names in the `python/` pseudo-namespace for Python builtins at the REPL (#787)
  * Added a subcommand for bootstrapping the Python installation with Basilisp (#790)
  * Added support for executing Basilisp namespaces directly via `basilisp run` and by `python -m` (#791)
->>>>>>> f7da5a2e
+ * Added CLI argument parser in `basilisp.contrib.cli-tools` namespace (#535)
 
 ### Changed
  * Optimize calls to Python's `operator` module into their corresponding native operators (#754)
