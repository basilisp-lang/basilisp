--- conflicted
+++ resolved
@@ -18,11 +18,8 @@
  * Added JSON encoder and decoder in `basilisp.json` namespace (#484)
  * Added support for generically diffing Basilisp data structures in `basilisp.data` namespace (#555)
  * Added support for artificially abstract bases classes in `deftype`, `defrecord`, and `reify` types (#565)
-<<<<<<< HEAD
+ * Added support for transient maps, sets, and vectors (#568)
  * Added CLI argument parser in `basilisp.cli-tools` namespace (#535)
-=======
- * Added support for transient maps, sets, and vectors (#568)
->>>>>>> bb76fa5d
 
 ### Changed
  * Basilisp set and map types are now backed by the HAMT provided by `immutables` (#557)
