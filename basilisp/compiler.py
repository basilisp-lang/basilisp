--- conflicted
+++ resolved
@@ -21,11 +21,7 @@
 import basilisp.lang.vector as vec
 import basilisp.reader as reader
 import basilisp.walker as walk
-<<<<<<< HEAD
 from basilisp.util import Maybe
-=======
-from basilisp.util import drop_last, Maybe
->>>>>>> 74846b3b
 
 _CORE_NS = 'basilisp.core'
 _DEFAULT_FN = '__lisp_expr__'
@@ -749,12 +745,8 @@
     elif form.ns is not None:
         ns = ast.Str(form.ns)
 
-<<<<<<< HEAD
-    sym_kwargs = Maybe(ns).stream().map(lambda v: ast.keyword(arg='ns', value=ns)).to_list()
-=======
     sym_kwargs = Maybe(ns).stream().map(
         lambda v: ast.keyword(arg='ns', value=ns)).to_list()
->>>>>>> 74846b3b
     sym_kwargs.extend(_meta_kwargs_ast(ctx, form))
     base_sym = ast.Call(
         func=_NEW_SYM_FN_NAME, args=[ast.Str(form.name)], keywords=sym_kwargs)
