--- conflicted
+++ resolved
@@ -27,12 +27,8 @@
     def conj(self, elem) -> "Vector":
         return Vector(self.append(elem), meta=self.meta)
 
-<<<<<<< HEAD
-    def empty(self) -> "Vector":
-=======
     @staticmethod
     def empty() -> "Vector":
->>>>>>> 6c544e9d
         return v()
 
 
