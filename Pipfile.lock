{
    "_meta": {
        "hash": {
            "sha256": "30f09324b3390ec2ad214bdec630e7023226f5d970e18aaafc1f2747ab748eb8"
        },
        "pipfile-spec": 6,
        "requires": {
            "python_version": "3.6"
        },
        "sources": [
            {
                "name": "pypi",
                "url": "https://pypi.python.org/simple",
                "verify_ssl": true
            }
        ]
    },
    "default": {
        "astor": {
            "hashes": [
                "sha256:0e41295809baf43ae8303350e031aff81ae52189b6f881f36d623fa8b2f1960e",
                "sha256:37a6eed8b371f1228db08234ed7f6cfdc7817a3ed3824797e20cbb11dc2a7862"
            ],
            "index": "pypi",
            "version": "==0.8.0"
        },
        "atomicwrites": {
            "hashes": [
                "sha256:03472c30eb2c5d1ba9227e4c2ca66ab8287fbfbbda3888aa93dc2e28fc6811b4",
                "sha256:75a9445bac02d8d058d5e1fe689654ba5a6556a1dfd8ce6ec55a0ed79866cfa6"
            ],
            "version": "==1.3.0"
        },
        "atomos": {
            "hashes": [
                "sha256:aba57298750163a6160a2f2ec5f7003a894997b6885f678b6f2a9732a4707753"
            ],
            "index": "pypi",
            "version": "==0.3.1"
        },
        "attrs": {
            "hashes": [
                "sha256:ec20e7a4825331c1b5ebf261d111e16fa9612c1f7a5e1f884f12bd53a664dfd2",
                "sha256:f913492e1663d3c36f502e5e9ba6cd13cf19d7fab50aa13239e420fef95e1396"
            ],
            "index": "pypi",
            "version": "==19.2.0"
        },
        "basilisp": {
            "editable": true,
            "path": "."
        },
        "click": {
            "hashes": [
                "sha256:2335065e6395b9e67ca716de5f7526736bfa6ceead690adf616d925bdc622b13",
                "sha256:5b94b49521f6456670fdb30cd82a4eca9412788a93fa6dd6df72c94d5a8ff2d7"
            ],
            "index": "pypi",
            "version": "==7.0"
        },
        "dill": {
            "hashes": [
                "sha256:431c9d46e190dcdf1397234cf659d66e2e22e33b0474ed6ee2d0b16c9c0ea319",
                "sha256:e82b3db7b9d962911c9c2d5cf2bb4a04f43933f505a624fb7dc5f68b949f0a5c"
            ],
            "version": "==0.2.5"
        },
        "filelock": {
            "hashes": [
                "sha256:18d82244ee114f543149c66a6e0c14e9c4f8a1044b5cdaadd0f82159d6a6ff59",
                "sha256:929b7d63ec5b7d6b71b0fa5ac14e030b3f70b75747cef1b10da9b879fef15836"
            ],
            "version": "==3.0.12"
        },
        "future": {
            "hashes": [
                "sha256:67045236dcfd6816dc439556d009594abf643e5eb48992e36beac09c2ca659b8"
            ],
            "version": "==0.17.1"
        },
        "importlib-metadata": {
            "hashes": [
                "sha256:aa18d7378b00b40847790e7c27e11673d7fed219354109d0e7b9e5b25dc3ad26",
                "sha256:d5f18a79777f3aa179c145737780282e27b508fc8fd688cb17c7a813e8bd39af"
            ],
            "markers": "python_version < '3.8'",
            "version": "==0.23"
        },
        "more-itertools": {
            "hashes": [
                "sha256:409cd48d4db7052af495b09dec721011634af3753ae1ef92d2b32f73a745f832",
                "sha256:92b8c4b06dac4f0611c0729b2f2ede52b2e1bac1ab48f089c7ddc12e26bb60c4"
            ],
            "version": "==7.2.0"
        },
        "packaging": {
            "hashes": [
                "sha256:28b924174df7a2fa32c1953825ff29c61e2f5e082343165438812f00d3a7fc47",
                "sha256:d9551545c6d761f3def1677baf08ab2a3ca17c56879e70fecba2fc4dde4ed108"
            ],
            "version": "==19.2"
        },
        "pluggy": {
            "hashes": [
                "sha256:0db4b7601aae1d35b4a033282da476845aa19185c1e6964b25cf324b5e4ec3e6",
                "sha256:fa5fa1622fa6dd5c030e9cad086fa19ef6a0cf6d7a2d12318e10cb49d6d68f34"
            ],
            "version": "==0.13.0"
        },
        "py": {
            "hashes": [
                "sha256:64f65755aee5b381cea27766a3a147c3f15b9b6b9ac88676de66ba2ae36793fa",
                "sha256:dc639b046a6e2cff5bbe40194ad65936d6ba360b52b3c3fe1d08a82dd50b5e53"
            ],
            "version": "==1.8.0"
        },
        "pyfunctional": {
            "hashes": [
                "sha256:65d5d201f19441b4d8824f714bcb52c592aa4203672051678c1466c74897dd40",
                "sha256:670cf92d8df8b70febac13fa762c17e5e76dc75639e91990b98f06fd7157703f",
                "sha256:f8a987c77b60a765a84aaa20df1c7a8c168bbef2cc3966911b8ad20bcdf3199a"
            ],
            "index": "pypi",
            "version": "==1.2.0"
        },
        "pyparsing": {
            "hashes": [
                "sha256:6f98a7b9397e206d78cc01df10131398f1c8b8510a2f4d97d9abd82e1aacdd80",
                "sha256:d9338df12903bbf5d65a0e4e87c2161968b10d2e489652bb47001d82a9b028b4"
            ],
            "version": "==2.4.2"
        },
        "pyrsistent": {
            "hashes": [
                "sha256:34b47fa169d6006b32e99d4b3c4031f155e6e68ebcc107d6454852e8e0ee6533"
            ],
            "index": "pypi",
            "version": "==0.15.4"
        },
        "pytest": {
            "hashes": [
                "sha256:13c1c9b22127a77fc684eee24791efafcef343335d855e3573791c68588fe1a5",
                "sha256:d8ba7be9466f55ef96ba203fc0f90d0cf212f2f927e69186e1353e30bc7f62e5"
            ],
            "index": "pypi",
            "version": "==5.2.0"
        },
        "python-dateutil": {
            "hashes": [
                "sha256:7e6584c74aeed623791615e26efd690f29817a27c73085b78e4bad02493df2fb",
                "sha256:c89805f6f4d64db21ed966fda138f8a5ed7a4fdbc1a8ee329ce1b74e3c74da9e"
            ],
            "index": "pypi",
            "version": "==2.8.0"
        },
        "six": {
            "hashes": [
                "sha256:3350809f0555b11f552448330d0b52d5f24c91a322ea4a15ef22629740f3761c",
                "sha256:d16a0141ec1a18405cd4ce8b4613101da75da0e9a7aec5bdd4fa804d0e0eba73"
            ],
            "version": "==1.12.0"
        },
        "tabulate": {
            "hashes": [
                "sha256:d0097023658d4dea848d6ae73af84532d1e86617ac0925d1adf1dd903985dac3"
            ],
            "version": "==0.8.5"
        },
        "toml": {
            "hashes": [
                "sha256:229f81c57791a41d65e399fc06bf0848bab550a9dfd5ed66df18ce5f05e73d5c",
                "sha256:235682dd292d5899d361a811df37e04a8828a5b1da3115886b73cf81ebc9100e"
            ],
            "version": "==0.10.0"
        },
        "tox": {
            "hashes": [
                "sha256:0bc216b6a2e6afe764476b4a07edf2c1dab99ed82bb146a1130b2e828f5bff5e",
                "sha256:c4f6b319c20ba4913dbfe71ebfd14ff95d1853c4231493608182f66e566ecfe1"
            ],
            "version": "==3.14.0"
        },
        "virtualenv": {
            "hashes": [
                "sha256:680af46846662bb38c5504b78bad9ed9e4f3ba2d54f54ba42494fdf94337fe30",
                "sha256:f78d81b62d3147396ac33fc9d77579ddc42cc2a98dd9ea38886f616b33bc7fb2"
            ],
            "version": "==16.7.5"
        },
        "wcwidth": {
            "hashes": [
                "sha256:3df37372226d6e63e1b1e1eda15c594bca98a22d33a23832a90998faa96bc65e",
                "sha256:f4ebe71925af7b40a864553f761ed559b43544f8f71746c2d756c7fe788ade7c"
            ],
            "version": "==0.1.7"
        },
        "zipp": {
            "hashes": [
                "sha256:3718b1cbcd963c7d4c5511a8240812904164b7f381b647143a89d3b98f9bcd8e",
                "sha256:f06903e9f1f43b12d371004b4ac7b06ab39a44adc747266928ae6debfa7b3335"
            ],
            "version": "==0.6.0"
        }
    },
    "develop": {
        "alabaster": {
            "hashes": [
                "sha256:446438bdcca0e05bd45ea2de1668c1d9b032e1a9154c2c259092d77031ddd359",
                "sha256:a661d72d58e6ea8a57f7a86e37d86716863ee5e92788398526d58b26a4e4dc02"
            ],
            "version": "==0.7.12"
        },
        "appdirs": {
            "hashes": [
                "sha256:9e5896d1372858f8dd3344faf4e5014d21849c756c8d5701f78f8a103b372d92",
                "sha256:d8b24664561d0d34ddfaec54636d502d7cea6e29c3eaf68f3df6180863e2166e"
            ],
            "version": "==1.4.3"
        },
        "atomicwrites": {
            "hashes": [
                "sha256:03472c30eb2c5d1ba9227e4c2ca66ab8287fbfbbda3888aa93dc2e28fc6811b4",
                "sha256:75a9445bac02d8d058d5e1fe689654ba5a6556a1dfd8ce6ec55a0ed79866cfa6"
            ],
            "version": "==1.3.0"
        },
        "attrs": {
            "hashes": [
                "sha256:ec20e7a4825331c1b5ebf261d111e16fa9612c1f7a5e1f884f12bd53a664dfd2",
                "sha256:f913492e1663d3c36f502e5e9ba6cd13cf19d7fab50aa13239e420fef95e1396"
            ],
            "index": "pypi",
            "version": "==19.2.0"
        },
        "babel": {
            "hashes": [
                "sha256:af92e6106cb7c55286b25b38ad7695f8b4efb36a90ba483d7f7a6628c46158ab",
                "sha256:e86135ae101e31e2c8ec20a4e0c5220f4eed12487d5cf3f78be7e98d3a57fc28"
            ],
            "version": "==2.7.0"
        },
        "black": {
            "hashes": [
                "sha256:09a9dcb7c46ed496a9850b76e4e825d6049ecd38b611f1224857a79bd985a8cf",
                "sha256:68950ffd4d9169716bcb8719a56c07a2f4485354fec061cdd5910aa07369731c"
            ],
            "index": "pypi",
            "version": "==19.3b0"
        },
        "bleach": {
            "hashes": [
                "sha256:213336e49e102af26d9cde77dd2d0397afabc5a6bf2fed985dc35b5d1e285a16",
                "sha256:3fdf7f77adcf649c9911387df51254b813185e32b2c6619f690b593a617e19fa"
            ],
            "version": "==3.1.0"
        },
        "certifi": {
            "hashes": [
                "sha256:e4f3620cfea4f83eedc95b24abd9cd56f3c4b146dd0177e83a21b4eb49e21e50",
                "sha256:fd7c7c74727ddcf00e9acd26bba8da604ffec95bf1c2144e67aff7a8b50e6cef"
            ],
            "version": "==2019.9.11"
        },
        "chardet": {
            "hashes": [
                "sha256:84ab92ed1c4d4f16916e05906b6b75a6c0fb5db821cc65e70cbd64a3e2a5eaae",
                "sha256:fc323ffcaeaed0e0a02bf4d117757b98aed530d9ed4531e3e15460124c106691"
            ],
            "version": "==3.0.4"
        },
        "click": {
            "hashes": [
                "sha256:2335065e6395b9e67ca716de5f7526736bfa6ceead690adf616d925bdc622b13",
                "sha256:5b94b49521f6456670fdb30cd82a4eca9412788a93fa6dd6df72c94d5a8ff2d7"
            ],
            "index": "pypi",
            "version": "==7.0"
        },
        "docutils": {
            "hashes": [
                "sha256:54a349c622ff31c91cbec43b0b512f113b5b24daf00e2ea530bb1bd9aac14849",
                "sha256:d2ddba74835cb090a1b627d3de4e7835c628d07ee461f7b4480f51af2fe4d448"
            ],
            "index": "pypi",
            "version": "==0.15"
        },
        "filelock": {
            "hashes": [
                "sha256:18d82244ee114f543149c66a6e0c14e9c4f8a1044b5cdaadd0f82159d6a6ff59",
                "sha256:929b7d63ec5b7d6b71b0fa5ac14e030b3f70b75747cef1b10da9b879fef15836"
            ],
            "version": "==3.0.12"
        },
        "idna": {
            "hashes": [
                "sha256:c357b3f628cf53ae2c4c05627ecc484553142ca23264e593d327bcde5e9c3407",
                "sha256:ea8b7f6188e6fa117537c3df7da9fc686d485087abf6ac197f9c46432f7e4a3c"
            ],
            "version": "==2.8"
        },
        "imagesize": {
            "hashes": [
                "sha256:3f349de3eb99145973fefb7dbe38554414e5c30abd0c8e4b970a7c9d09f3a1d8",
                "sha256:f3832918bc3c66617f92e35f5d70729187676313caa60c187eb0f28b8fe5e3b5"
            ],
            "version": "==1.1.0"
        },
        "importlib-metadata": {
            "hashes": [
                "sha256:aa18d7378b00b40847790e7c27e11673d7fed219354109d0e7b9e5b25dc3ad26",
                "sha256:d5f18a79777f3aa179c145737780282e27b508fc8fd688cb17c7a813e8bd39af"
            ],
            "markers": "python_version < '3.8'",
            "version": "==0.23"
        },
        "jinja2": {
            "hashes": [
                "sha256:065c4f02ebe7f7cf559e49ee5a95fb800a9e4528727aec6f24402a5374c65013",
                "sha256:14dd6caf1527abb21f08f86c784eac40853ba93edb79552aa1e4b8aef1b61c7b"
            ],
            "version": "==2.10.1"
        },
        "markupsafe": {
            "hashes": [
                "sha256:00bc623926325b26bb9605ae9eae8a215691f33cae5df11ca5424f06f2d1f473",
                "sha256:09027a7803a62ca78792ad89403b1b7a73a01c8cb65909cd876f7fcebd79b161",
                "sha256:09c4b7f37d6c648cb13f9230d847adf22f8171b1ccc4d5682398e77f40309235",
                "sha256:1027c282dad077d0bae18be6794e6b6b8c91d58ed8a8d89a89d59693b9131db5",
                "sha256:24982cc2533820871eba85ba648cd53d8623687ff11cbb805be4ff7b4c971aff",
                "sha256:29872e92839765e546828bb7754a68c418d927cd064fd4708fab9fe9c8bb116b",
                "sha256:43a55c2930bbc139570ac2452adf3d70cdbb3cfe5912c71cdce1c2c6bbd9c5d1",
                "sha256:46c99d2de99945ec5cb54f23c8cd5689f6d7177305ebff350a58ce5f8de1669e",
                "sha256:500d4957e52ddc3351cabf489e79c91c17f6e0899158447047588650b5e69183",
                "sha256:535f6fc4d397c1563d08b88e485c3496cf5784e927af890fb3c3aac7f933ec66",
                "sha256:62fe6c95e3ec8a7fad637b7f3d372c15ec1caa01ab47926cfdf7a75b40e0eac1",
                "sha256:6dd73240d2af64df90aa7c4e7481e23825ea70af4b4922f8ede5b9e35f78a3b1",
                "sha256:717ba8fe3ae9cc0006d7c451f0bb265ee07739daf76355d06366154ee68d221e",
                "sha256:79855e1c5b8da654cf486b830bd42c06e8780cea587384cf6545b7d9ac013a0b",
                "sha256:7c1699dfe0cf8ff607dbdcc1e9b9af1755371f92a68f706051cc8c37d447c905",
                "sha256:88e5fcfb52ee7b911e8bb6d6aa2fd21fbecc674eadd44118a9cc3863f938e735",
                "sha256:8defac2f2ccd6805ebf65f5eeb132adcf2ab57aa11fdf4c0dd5169a004710e7d",
                "sha256:98c7086708b163d425c67c7a91bad6e466bb99d797aa64f965e9d25c12111a5e",
                "sha256:9add70b36c5666a2ed02b43b335fe19002ee5235efd4b8a89bfcf9005bebac0d",
                "sha256:9bf40443012702a1d2070043cb6291650a0841ece432556f784f004937f0f32c",
                "sha256:ade5e387d2ad0d7ebf59146cc00c8044acbd863725f887353a10df825fc8ae21",
                "sha256:b00c1de48212e4cc9603895652c5c410df699856a2853135b3967591e4beebc2",
                "sha256:b1282f8c00509d99fef04d8ba936b156d419be841854fe901d8ae224c59f0be5",
                "sha256:b2051432115498d3562c084a49bba65d97cf251f5a331c64a12ee7e04dacc51b",
                "sha256:ba59edeaa2fc6114428f1637ffff42da1e311e29382d81b339c1817d37ec93c6",
                "sha256:c8716a48d94b06bb3b2524c2b77e055fb313aeb4ea620c8dd03a105574ba704f",
                "sha256:cd5df75523866410809ca100dc9681e301e3c27567cf498077e8551b6d20e42f",
                "sha256:e249096428b3ae81b08327a63a485ad0878de3fb939049038579ac0ef61e17e7"
            ],
            "version": "==1.1.1"
        },
        "more-itertools": {
            "hashes": [
                "sha256:409cd48d4db7052af495b09dec721011634af3753ae1ef92d2b32f73a745f832",
                "sha256:92b8c4b06dac4f0611c0729b2f2ede52b2e1bac1ab48f089c7ddc12e26bb60c4"
            ],
            "version": "==7.2.0"
        },
        "packaging": {
            "hashes": [
                "sha256:28b924174df7a2fa32c1953825ff29c61e2f5e082343165438812f00d3a7fc47",
                "sha256:d9551545c6d761f3def1677baf08ab2a3ca17c56879e70fecba2fc4dde4ed108"
            ],
            "version": "==19.2"
        },
        "pkginfo": {
            "hashes": [
                "sha256:7424f2c8511c186cd5424bbf31045b77435b37a8d604990b79d4e70d741148bb",
                "sha256:a6d9e40ca61ad3ebd0b72fbadd4fba16e4c0e4df0428c041e01e06eb6ee71f32"
            ],
            "version": "==1.5.0.1"
        },
        "pluggy": {
            "hashes": [
                "sha256:0db4b7601aae1d35b4a033282da476845aa19185c1e6964b25cf324b5e4ec3e6",
                "sha256:fa5fa1622fa6dd5c030e9cad086fa19ef6a0cf6d7a2d12318e10cb49d6d68f34"
            ],
            "version": "==0.13.0"
        },
        "py": {
            "hashes": [
                "sha256:64f65755aee5b381cea27766a3a147c3f15b9b6b9ac88676de66ba2ae36793fa",
                "sha256:dc639b046a6e2cff5bbe40194ad65936d6ba360b52b3c3fe1d08a82dd50b5e53"
            ],
            "version": "==1.8.0"
        },
        "pygments": {
            "hashes": [
                "sha256:71e430bc85c88a430f000ac1d9b331d2407f681d6f6aec95e8bcfbc3df5b0127",
                "sha256:881c4c157e45f30af185c1ffe8d549d48ac9127433f2c380c24b84572ad66297"
            ],
            "version": "==2.4.2"
        },
        "pyparsing": {
            "hashes": [
                "sha256:6f98a7b9397e206d78cc01df10131398f1c8b8510a2f4d97d9abd82e1aacdd80",
                "sha256:d9338df12903bbf5d65a0e4e87c2161968b10d2e489652bb47001d82a9b028b4"
            ],
            "version": "==2.4.2"
        },
        "pytest": {
            "hashes": [
                "sha256:13c1c9b22127a77fc684eee24791efafcef343335d855e3573791c68588fe1a5",
                "sha256:d8ba7be9466f55ef96ba203fc0f90d0cf212f2f927e69186e1353e30bc7f62e5"
            ],
            "index": "pypi",
            "version": "==5.2.0"
        },
        "pytest-pycharm": {
            "hashes": [
                "sha256:6d363c98a6f14ae27eb7a4f30be90946fb3c93003365ae18632161fc988de3a7",
                "sha256:750ea725b43eed4940a9826e381fd57513335cdb7078d714327e4eefd33a2f30"
            ],
            "index": "pypi",
            "version": "==0.6.0"
        },
        "pytz": {
            "hashes": [
                "sha256:26c0b32e437e54a18161324a2fca3c4b9846b74a8dccddd843113109e1116b32",
                "sha256:c894d57500a4cd2d5c71114aaab77dbab5eabd9022308ce5ac9bb93a60a6f0c7"
            ],
            "version": "==2019.2"
        },
        "readme-renderer": {
            "hashes": [
                "sha256:bb16f55b259f27f75f640acf5e00cf897845a8b3e4731b5c1a436e4b8529202f",
                "sha256:c8532b79afc0375a85f10433eca157d6b50f7d6990f337fa498c96cd4bfc203d"
            ],
            "version": "==24.0"
        },
        "requests": {
            "hashes": [
                "sha256:11e007a8a2aa0323f5a921e9e6a2d7e4e67d9877e85773fba9ba6419025cbeb4",
                "sha256:9cf5292fcd0f598c671cfc1e0d7d1a7f13bb8085e9a590f48c010551dc6c4b31"
            ],
            "version": "==2.22.0"
        },
        "requests-toolbelt": {
            "hashes": [
                "sha256:380606e1d10dc85c3bd47bf5a6095f815ec007be7a8b69c878507068df059e6f",
                "sha256:968089d4584ad4ad7c171454f0a5c6dac23971e9472521ea3b6d49d610aa6fc0"
            ],
            "version": "==0.9.1"
        },
        "six": {
            "hashes": [
                "sha256:3350809f0555b11f552448330d0b52d5f24c91a322ea4a15ef22629740f3761c",
                "sha256:d16a0141ec1a18405cd4ce8b4613101da75da0e9a7aec5bdd4fa804d0e0eba73"
            ],
            "version": "==1.12.0"
        },
        "snowballstemmer": {
            "hashes": [
<<<<<<< HEAD
                "sha256:713e53b79cbcf97bc5245a06080a33d54a77e7cce2f789c835a143bcdb5c033e"
            ],
            "version": "==1.9.1"
=======
                "sha256:209f257d7533fdb3cb73bdbd24f436239ca3b2fa67d56f6ff88e86be08cc5ef0",
                "sha256:df3bac3df4c2c01363f3dd2cfa78cce2840a79b9f1c2d2de9ce8d31683992f52"
            ],
            "version": "==2.0.0"
>>>>>>> 9f3f7004
        },
        "sphinx": {
            "hashes": [
                "sha256:0d586b0f8c2fc3cc6559c5e8fd6124628110514fda0e5d7c82e682d749d2e845",
                "sha256:839a3ed6f6b092bb60f492024489cc9e6991360fb9f52ed6361acd510d261069"
            ],
            "index": "pypi",
            "version": "==2.2.0"
        },
        "sphinx-rtd-theme": {
            "hashes": [
                "sha256:00cf895504a7895ee433807c62094cf1e95f065843bf3acd17037c3e9a2becd4",
                "sha256:728607e34d60456d736cc7991fd236afb828b21b82f956c5ea75f94c8414040a"
            ],
            "index": "pypi",
            "version": "==0.4.3"
        },
        "sphinxcontrib-applehelp": {
            "hashes": [
                "sha256:edaa0ab2b2bc74403149cb0209d6775c96de797dfd5b5e2a71981309efab3897",
                "sha256:fb8dee85af95e5c30c91f10e7eb3c8967308518e0f7488a2828ef7bc191d0d5d"
            ],
            "version": "==1.0.1"
        },
        "sphinxcontrib-devhelp": {
            "hashes": [
                "sha256:6c64b077937330a9128a4da74586e8c2130262f014689b4b89e2d08ee7294a34",
                "sha256:9512ecb00a2b0821a146736b39f7aeb90759834b07e81e8cc23a9c70bacb9981"
            ],
            "version": "==1.0.1"
        },
        "sphinxcontrib-htmlhelp": {
            "hashes": [
                "sha256:4670f99f8951bd78cd4ad2ab962f798f5618b17675c35c5ac3b2132a14ea8422",
                "sha256:d4fd39a65a625c9df86d7fa8a2d9f3cd8299a3a4b15db63b50aac9e161d8eff7"
            ],
            "version": "==1.0.2"
        },
        "sphinxcontrib-jsmath": {
            "hashes": [
                "sha256:2ec2eaebfb78f3f2078e73666b1415417a116cc848b72e5172e596c871103178",
                "sha256:a9925e4a4587247ed2191a22df5f6970656cb8ca2bd6284309578f2153e0c4b8"
            ],
            "version": "==1.0.1"
        },
        "sphinxcontrib-qthelp": {
            "hashes": [
                "sha256:513049b93031beb1f57d4daea74068a4feb77aa5630f856fcff2e50de14e9a20",
                "sha256:79465ce11ae5694ff165becda529a600c754f4bc459778778c7017374d4d406f"
            ],
            "version": "==1.0.2"
        },
        "sphinxcontrib-serializinghtml": {
            "hashes": [
                "sha256:c0efb33f8052c04fd7a26c0a07f1678e8512e0faec19f4aa8f2473a8b81d5227",
                "sha256:db6615af393650bf1151a6cd39120c29abaf93cc60db8c48eb2dddbfdc3a9768"
            ],
            "version": "==1.1.3"
        },
        "toml": {
            "hashes": [
                "sha256:229f81c57791a41d65e399fc06bf0848bab550a9dfd5ed66df18ce5f05e73d5c",
                "sha256:235682dd292d5899d361a811df37e04a8828a5b1da3115886b73cf81ebc9100e"
            ],
            "version": "==0.10.0"
        },
        "tox": {
            "hashes": [
                "sha256:0bc216b6a2e6afe764476b4a07edf2c1dab99ed82bb146a1130b2e828f5bff5e",
                "sha256:c4f6b319c20ba4913dbfe71ebfd14ff95d1853c4231493608182f66e566ecfe1"
            ],
            "version": "==3.14.0"
        },
        "tox-pyenv": {
            "hashes": [
                "sha256:916c2213577aec0b3b5452c5bfb32fd077f3a3196f50a81ad57d7ef3fc2599e4",
                "sha256:e470c18af115fe52eeff95e7e3cdd0793613eca19709966fc2724b79d55246cb"
            ],
            "index": "pypi",
            "version": "==1.1.0"
        },
        "tqdm": {
            "hashes": [
                "sha256:abc25d0ce2397d070ef07d8c7e706aede7920da163c64997585d42d3537ece3d",
                "sha256:dd3fcca8488bb1d416aa7469d2f277902f26260c45aa86b667b074cd44b3b115"
            ],
            "version": "==4.36.1"
        },
        "twine": {
            "hashes": [
                "sha256:5319dd3e02ac73fcddcd94f035b9631589ab5d23e1f4699d57365199d85261e1",
                "sha256:9fe7091715c7576df166df8ef6654e61bada39571783f2fd415bdcba867c6993"
            ],
            "index": "pypi",
            "version": "==2.0.0"
        },
        "urllib3": {
            "hashes": [
                "sha256:3de946ffbed6e6746608990594d08faac602528ac7015ac28d33cee6a45b7398",
                "sha256:9a107b99a5393caf59c7aa3c1249c16e6879447533d0887f4336dde834c7be86"
            ],
            "version": "==1.25.6"
        },
        "virtualenv": {
            "hashes": [
                "sha256:680af46846662bb38c5504b78bad9ed9e4f3ba2d54f54ba42494fdf94337fe30",
                "sha256:f78d81b62d3147396ac33fc9d77579ddc42cc2a98dd9ea38886f616b33bc7fb2"
            ],
            "version": "==16.7.5"
        },
        "wcwidth": {
            "hashes": [
                "sha256:3df37372226d6e63e1b1e1eda15c594bca98a22d33a23832a90998faa96bc65e",
                "sha256:f4ebe71925af7b40a864553f761ed559b43544f8f71746c2d756c7fe788ade7c"
            ],
            "version": "==0.1.7"
        },
        "webencodings": {
            "hashes": [
                "sha256:a0af1213f3c2226497a97e2b3aa01a7e4bee4f403f95be16fc9acd2947514a78",
                "sha256:b36a1c245f2d304965eb4e0a82848379241dc04b865afcc4aab16748587e1923"
            ],
            "version": "==0.5.1"
        },
        "zipp": {
            "hashes": [
                "sha256:3718b1cbcd963c7d4c5511a8240812904164b7f381b647143a89d3b98f9bcd8e",
                "sha256:f06903e9f1f43b12d371004b4ac7b06ab39a44adc747266928ae6debfa7b3335"
            ],
            "version": "==0.6.0"
        }
    }
}<|MERGE_RESOLUTION|>--- conflicted
+++ resolved
@@ -455,16 +455,10 @@
         },
         "snowballstemmer": {
             "hashes": [
-<<<<<<< HEAD
-                "sha256:713e53b79cbcf97bc5245a06080a33d54a77e7cce2f789c835a143bcdb5c033e"
-            ],
-            "version": "==1.9.1"
-=======
                 "sha256:209f257d7533fdb3cb73bdbd24f436239ca3b2fa67d56f6ff88e86be08cc5ef0",
                 "sha256:df3bac3df4c2c01363f3dd2cfa78cce2840a79b9f1c2d2de9ce8d31683992f52"
             ],
             "version": "==2.0.0"
->>>>>>> 9f3f7004
         },
         "sphinx": {
             "hashes": [
